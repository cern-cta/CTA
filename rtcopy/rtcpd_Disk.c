/*
 * Copyright (C) 1999-2004 by CERN IT
 * All rights reserved
 */

/*
 * rtcpd_Disk.c - RTCOPY server disk IO thread 
 */

#include <stdlib.h>
#include <time.h>
#include <fcntl.h>
#include <stdio.h>
#include <sys/stat.h>
#include <sys/param.h>
#include <sys/types.h>                  /* Standard data types          */
#include <netdb.h>                      /* Network "data base"          */
#include <sys/socket.h>
#include <netinet/in.h>                 /* Internet data types          */
#include <sys/time.h>

#include <stdlib.h>
#include <errno.h>
#include <stdarg.h>
#include <sys/stat.h>

#include <pwd.h>
#include <Castor_limits.h>
#include <Cglobals.h>
#include <log.h>
#include <osdep.h>
#include <net.h>
#define RFIO_KERNEL 1
#include <rfio.h>
#include <rfio_errno.h>
#include <Cthread_api.h>
#include <Cpool_api.h>
#include <vdqm_api.h>
#include <Ctape_api.h>
#include <Cuuid.h>
#include <rtcp_constants.h>
#include <rtcpd_constants.h>
#include <rtcp.h>
#include <rtcp_server.h>
#include <serrno.h>
#include <u64subr.h>
#include "tplogger_api.h"

#define DK_STATUS(X) (diskIOstatus->current_activity = (X))
#define DK_SIZE(X)   (diskIOstatus->nbbytes = (X))
#define DEBUG_PRINT(X) {if ( debug == TRUE ) rtcp_log X ;}

extern char *getifnam (int);

typedef struct thread_arg {
    int client_socket;
    int pool_index;              /* Pool index of this thread */
    int start_indxp;             /* Index of start buffer */
    int start_offset;            /* Byte offset withint start buffer */
    int last_file;               /* TRUE if this is the last disk file */
    int end_of_tpfile;           /* TRUE if last buffer for this file
                                  * should be marked end_to_tpfile=TRUE */
    tape_list_t *tape;
    file_list_t *file;
    rtcpClientInfo_t *client;
} thread_arg_t;

thread_arg_t *thargs = NULL;

extern int Debug;

extern int nb_bufs;

extern int bufsz;

extern processing_cntl_t proc_cntl;

extern processing_status_t proc_stat;

extern buffer_table_t **databufs;

extern rtcpClientInfo_t *client;

extern int AbortFlag;

int success = 0;
int failure = -1;

static int DiskIOstarted() {
    int rc;

    rc = Cthread_mutex_lock_ext(proc_cntl.cntl_lock);
    if ( rc == -1 ) {
        rtcp_log(LOG_ERR,"DiskIOstarted(): Cthread_mutex_lock_ext(proc_cntl): %s\n",
            sstrerror(serrno));
        tl_rtcpd.tl_log( &tl_rtcpd, 3, 3, 
                         "func"       , TL_MSG_PARAM_STR, "DiskIOstarted",
                         "Message"    , TL_MSG_PARAM_STR, "Cthread_mutex_lock_ext(proc_cntl)",
                         "Client Name", TL_MSG_PARAM_STR, sstrerror(serrno) );
        return(-1);
    }
    proc_cntl.diskIOstarted = 1;
    rtcp_log(LOG_DEBUG,"DiskIOstarted() nb active disk IO threads=%d\n",
             proc_cntl.nb_diskIOactive);
    tl_rtcpd.tl_log( &tl_rtcpd, 11, 3, 
                     "func"   , TL_MSG_PARAM_STR, "DiskIOstarted",
                     "Message", TL_MSG_PARAM_STR, "nb active disk IO threads",
                     "Number" , TL_MSG_PARAM_INT, proc_cntl.nb_diskIOactive );
    rc = Cthread_cond_broadcast_ext(proc_cntl.cntl_lock);
    if ( rc == -1 ) {
        rtcp_log(LOG_ERR,"DiskIOstarted(): Cthread_cond_broadcast_ext(proc_cntl): %s\n",
            sstrerror(serrno));
        tl_rtcpd.tl_log( &tl_rtcpd, 3, 3, 
                         "func"   , TL_MSG_PARAM_STR, "DiskIOstarted",
                         "Message", TL_MSG_PARAM_STR, "Cthread_cond_broadcast_ext(proc_cntl)",
                         "Error"  , TL_MSG_PARAM_STR, sstrerror(serrno) );
        (void)Cthread_mutex_unlock_ext(proc_cntl.cntl_lock);
        return(-1);
    }
    rc = Cthread_mutex_unlock_ext(proc_cntl.cntl_lock);
    if ( rc == -1 ) {
        rtcp_log(LOG_ERR,"DiskIOstarted(): Cthread_mutex_unlock_ext(proc_cntl): %s\n",
            sstrerror(serrno));
        tl_rtcpd.tl_log( &tl_rtcpd, 3, 3, 
                         "func"   , TL_MSG_PARAM_STR, "DiskIOstarted",
                         "Message", TL_MSG_PARAM_STR, "Cthread_mutex_unlock_ext(proc_cntl)",
                         "Error"  , TL_MSG_PARAM_STR, sstrerror(serrno) );
        return(-1);
    }
    return(0);
}

static void DiskIOfinished() {
    (void)Cthread_mutex_lock_ext(proc_cntl.cntl_lock);
    proc_cntl.nb_diskIOactive--;
    rtcp_log(LOG_DEBUG,"DiskIOfinished() nb active disk IO threads=%d\n",
             proc_cntl.nb_diskIOactive);
    tl_rtcpd.tl_log( &tl_rtcpd, 11, 3, 
                     "func"   , TL_MSG_PARAM_STR, "DiskIOfinished",
                     "Message", TL_MSG_PARAM_STR, "nb active disk IO threads",
                     "Number" , TL_MSG_PARAM_INT, proc_cntl.nb_diskIOactive );
    (void)Cthread_cond_broadcast_ext(proc_cntl.cntl_lock);
    (void)Cthread_mutex_unlock_ext(proc_cntl.cntl_lock);
    return;
}

static int LockForAppend(const int lock) {
    static int nb_waiters = 0;
    static int next_entry = 0;
    static int *wait_list = NULL;

    rtcp_log(LOG_DEBUG,"LockForAppend(%d) current_lock=%d\n",
             lock,proc_cntl.DiskFileAppend);
    tl_rtcpd.tl_log( &tl_rtcpd, 11, 4, 
                     "func"        , TL_MSG_PARAM_STR, "LockForAppend",
                     "Message"     , TL_MSG_PARAM_STR, "current_lock",
                     "Lock"        , TL_MSG_PARAM_INT, lock,
                     "Current Lock", TL_MSG_PARAM_INT, proc_cntl.DiskFileAppend );
    return(rtcpd_SerializeLock(lock,&proc_cntl.DiskFileAppend,
           proc_cntl.DiskFileAppend_lock,&nb_waiters,&next_entry,&wait_list));
}

static int DiskFileOpen(int pool_index, 
                        tape_list_t *tape,
                        file_list_t *file) {
    rtcpTapeRequest_t *tapereq;
    rtcpFileRequest_t *filereq;
    int rc, irc, save_errno, save_serrno, save_rfio_errno;
    int disk_fd, flags, use_rfioV3, severity;
    diskIOstatus_t *diskIOstatus = NULL;
    char *ifce;
    int s;
    int binmode = 0;

    rc = irc = 0;
    disk_fd = -1;
    if ( tape == NULL || file == NULL ) return(-1);

    diskIOstatus = &proc_stat.diskIOstatus[pool_index];
    tapereq = &tape->tapereq;
    filereq = &file->filereq;
    umask((mode_t)filereq->umask);

    /*
     * If this file is concatenating or is going to be
     * concatenated we must serialize the access to it.
     */
    if ( (tapereq->mode == WRITE_DISABLE) && 
         ( (file->next->filereq.concat & CONCAT) != 0 ||
           (filereq->concat & (CONCAT|CONCAT_TO_EOD)) != 0 )) {
        rtcpd_CheckReqStatus(file->tape,file,NULL,&severity);
        if ( (severity & RTCP_EOD) != 0 ) return(-1);
        (*logfunc)(LOG_DEBUG,"DiskFileOpen(%s) lock file for concatenation\n",
            filereq->file_path);
        rc = LockForAppend(1);
        rtcpd_CheckReqStatus(file->tape,file,NULL,&severity);
        if ( rc == -1 ) {
             rtcp_log(LOG_ERR,"DiskFileOpen(%s) LockForAppend(0): %s\n",
                     filereq->file_path,sstrerror(serrno));
             tl_rtcpd.tl_log( &tl_rtcpd, 3, 4, 
                              "func"     , TL_MSG_PARAM_STR, "DiskFileOpen",
                              "Message"  , TL_MSG_PARAM_STR, "LockForAppend",
                              "File Path", TL_MSG_PARAM_STR, filereq->file_path,
                              "Error"    , TL_MSG_PARAM_STR, sstrerror(serrno) );
            return(-1);
        }
        if ( (severity & RTCP_EOD) != 0 ) return(-1);
    }

        /*
         * Normal Formatted file option. 
         * Open the disk file as byte-stream.
         */
        flags = O_RDONLY | binmode;
        if ( tapereq->mode == WRITE_DISABLE ) {
            if ( (filereq->concat & (CONCAT | CONCAT_TO_EOD)) != 0 ) {
                /*
                 * Appending to previous disk file. If concat to EOD we
                 * must check if it is the first file in sequence so that
                 * we don't append to an existing file....
                 */
                if ( (filereq->concat & CONCAT_TO_EOD) != 0 &&
                     (filereq->concat & CONCAT) == 0 &&
                     ((file->prev->filereq.concat & CONCAT_TO_EOD) == 0 ||
                      file == tape->file) ) {
                    flags = O_CREAT | O_WRONLY | O_TRUNC | binmode;
                } else {
                  flags = O_CREAT | O_WRONLY | O_APPEND | binmode;
                }
            } else {
                /*
                 * New disk file unless an offset has been specified.
                 * New stager will specify concat==OPEN_NOTRUNC in order
                 * to allow for efficient recall of multi-segment files
                 * (segments can be copied in any order).
                 */
                if ( (filereq->offset > 0) || 
                     (filereq->concat == OPEN_NOTRUNC) ) {
                    flags = O_CREAT| O_WRONLY | binmode;
                } else {
                  flags = O_CREAT | O_WRONLY | O_TRUNC | binmode;
                }
            }
        }
        /* Activate new transfer mode for source file */
        use_rfioV3 = RFIO_STREAM;
        rfiosetopt(RFIO_READOPT,&use_rfioV3,4); 

        rfio_errno = 0;
        serrno = 0;
        errno = 0;
        rtcp_log(LOG_DEBUG,"DiskFileOpen() open(%s,0x%x)\n",filereq->file_path,
            flags);
        {
                char __flags[32];
                sprintf( __flags, "0x%x", flags );
                tl_rtcpd.tl_log( &tl_rtcpd, 11, 4, 
                                 "func"     , TL_MSG_PARAM_STR, "DiskFileOpen",
                                 "Message"  , TL_MSG_PARAM_STR, "open",
                                 "File Path", TL_MSG_PARAM_STR, filereq->file_path,
                                 "Flags"    , TL_MSG_PARAM_STR, __flags );
        }
        DK_STATUS(RTCP_PS_OPEN);
        rc = rfio_open64(filereq->file_path,flags,0666);
        DK_STATUS(RTCP_PS_NOBLOCKING);
        if ( rc == -1 ) {
            save_errno = errno;
            save_serrno = serrno;
            save_rfio_errno = rfio_errno;
            rtcp_log(LOG_ERR,
                "DiskFileOpen() rfio_open64(%s,0x%x): errno = %d, serrno = %d, rfio_errno = %d\n",
                filereq->file_path,flags,errno,serrno,rfio_errno);
            {
                    char __flags[32];
                    sprintf( __flags, "0x%x", flags );
                    tl_rtcpd.tl_log( &tl_rtcpd, 3, 7, 
                                     "func"      , TL_MSG_PARAM_STR, "DiskFileOpen",
                                     "Message"   , TL_MSG_PARAM_STR, "open",
                                     "File Path" , TL_MSG_PARAM_STR, filereq->file_path,
                                     "Flags"     , TL_MSG_PARAM_STR, __flags,
                                     "errno"     , TL_MSG_PARAM_INT, errno,
                                     "serrno"    , TL_MSG_PARAM_INT, serrno,
                                     "rfio_errno", TL_MSG_PARAM_INT, rfio_errno );
            }
        } else {
            disk_fd = rc;
            rc = 0;
        }
        rtcp_log(LOG_DEBUG,"DiskFileOpen() rfio_open() returned fd=%d\n",
            disk_fd);
        tl_rtcpd.tl_log( &tl_rtcpd, 11, 3, 
                         "func"   , TL_MSG_PARAM_STR, "DiskFileOpen",
                         "Message", TL_MSG_PARAM_STR, "rfio_open returned",
                         "fd"     , TL_MSG_PARAM_INT, disk_fd );                         
        if ( rc == 0 && filereq->offset > 0 ) {
			char tmpbuf[21];
			char tmpbuf2[21];
			off64_t rc64;
            rtcp_log(LOG_DEBUG,"DiskFileOpen() attempt to set offset %s\n",
                     u64tostr((u_signed64) filereq->offset, tmpbuf, 0));
            tl_rtcpd.tl_log( &tl_rtcpd, 11, 3, 
                             "func"   , TL_MSG_PARAM_STR, "DiskFileOpen",
                             "Message", TL_MSG_PARAM_STR, "attempt to set offset",
                             "offset" , TL_MSG_PARAM_STR, u64tostr((u_signed64) filereq->offset, tmpbuf, 0) );
            rfio_errno = 0;
            serrno = 0;
            errno = 0;
            rc64 = rfio_lseek64(disk_fd,(off64_t)filereq->offset,SEEK_SET);
            if ( rc64 == -1 ) {
                save_errno = errno;
                save_serrno = serrno;
                save_rfio_errno = rfio_errno;
                rtcp_log(LOG_ERR,
                 "DiskFileOpen() rfio_lseek64(%d,%s,0x%x): errno = %d, serrno = %d, rfio_errno = %d\n",
                 disk_fd,u64tostr((u_signed64)filereq->offset,tmpbuf,0),SEEK_SET,errno,serrno,rfio_errno);
                {
                        char __seek_set[32];
                        sprintf( __seek_set, "0x%x", SEEK_SET );
                        tl_rtcpd.tl_log( &tl_rtcpd, 3, 8, 
                                         "func"      , TL_MSG_PARAM_STR, "DiskFileOpen",
                                         "Message"   , TL_MSG_PARAM_STR, "rfio_lseek64",
                                         "disk_fd"   , TL_MSG_PARAM_INT, disk_fd,                                 
                                         "offset"    , TL_MSG_PARAM_STR, u64tostr((u_signed64) filereq->offset, tmpbuf, 0),
                                         "SEEK_SET"  , TL_MSG_PARAM_STR, SEEK_SET, 
                                         "errno"     , TL_MSG_PARAM_INT, errno,
                                         "serrno"    , TL_MSG_PARAM_INT, serrno,
                                         "rfio_errno", TL_MSG_PARAM_INT, rfio_errno );
                }
                rc = -1;
            } else if ( rc64 != (off64_t)filereq->offset ) {
                save_errno = errno;
                save_serrno = serrno;
                save_rfio_errno = rfio_errno;
                rtcp_log(LOG_ERR,"rfio_lseek64(%d,%s,%d) returned %s\n",
                         disk_fd,u64tostr((u_signed64)filereq->offset,tmpbuf,0),SEEK_SET,u64tostr((u_signed64)rc64,tmpbuf2,0));
                {
                        char __seek_set[32];
                        sprintf( __seek_set, "0x%x", SEEK_SET );
                        tl_rtcpd.tl_log( &tl_rtcpd, 3, 6, 
                                         "func"        , TL_MSG_PARAM_STR, "DiskFileOpen",
                                         "Message"     , TL_MSG_PARAM_STR, "rfio_lseek64 returned",
                                         "disk_fd"     , TL_MSG_PARAM_INT, disk_fd,                                 
                                         "offset"      , TL_MSG_PARAM_STR, u64tostr((u_signed64) filereq->offset, tmpbuf, 0),
                                         "SEEK_SET"    , TL_MSG_PARAM_STR, SEEK_SET, 
                                         "Return Value", TL_MSG_PARAM_STR, u64tostr((u_signed64)rc64,tmpbuf2,0) );
                }                
                if ( save_rfio_errno == 0 && save_serrno == 0 &&
                     save_errno == 0 ) save_rfio_errno = SEINTERNAL;
                rc = -1;
            } else rc = 0;
        }

    if ( rc != 0 || irc != 0 ) {
        if ( tapereq->mode == WRITE_ENABLE ) 
            rtcpd_AppendClientMsg(NULL, file,RT110,"CPDSKTP",
                                  rfio_serror());
        else
            rtcpd_AppendClientMsg(NULL, file,RT110,"CPTPDSK",
                                  rfio_serror());
        switch (save_rfio_errno) {
        case ENOENT:
        case EISDIR:
        case EPERM:
        case EACCES:
            rtcpd_SetReqStatus(NULL,file,save_rfio_errno,RTCP_USERR | RTCP_FAILED);
            break;
        default:
          if ((save_errno == EBADF) && (save_rfio_errno == 0) && (save_serrno == 0))
                rtcpd_SetReqStatus(NULL,file,save_rfio_errno,
                                   RTCP_FAILED | RTCP_UNERR);
          else if ( (save_serrno == SETIMEDOUT) && (save_rfio_errno == 0) &&
                    (filereq->err.max_cpretry > 0) ) {
                filereq->err.max_cpretry--;
                rtcpd_SetReqStatus(NULL,file,save_serrno,RTCP_FAILED | RTCP_UNERR);
            } else {
                save_rfio_errno = (save_rfio_errno > 0 ? save_rfio_errno :
                                                         save_serrno);
                save_rfio_errno = (save_rfio_errno > 0 ? save_rfio_errno :
                                                         save_errno); 
                rtcpd_SetReqStatus(NULL,file,save_rfio_errno,
                                   RTCP_FAILED | RTCP_UNERR);
            }
            break;
        }
        return(-1);
    }
    if ( disk_fd != -1 ) {
        /*
         * Note: this works as long as rfio_open() returns a socket.
         * If we implement internal file descriptor tables in RFIO
         * client we must change this to call a routine to
         * return the socket.
         */
        s = (int)disk_fd;
        ifce = getifnam(s);
        if ( ifce == NULL )
            strcpy(filereq->ifce,"???");
        else
            strcpy(filereq->ifce,ifce);
    }

    if (disk_fd>0) {

            tl_rtcpd.tl_log( &tl_rtcpd, 27, 4, 
                             "func"     , TL_MSG_PARAM_STR, "DiskFileOpen",
                             "Message"  , TL_MSG_PARAM_STR, "successful",
                             "File Path", TL_MSG_PARAM_STR, filereq->file_path,
                             "fd"       , TL_MSG_PARAM_INT, disk_fd );                                     
    }

    return(disk_fd);
}

static int DiskFileClose(int disk_fd,
                         int pool_index,
                         tape_list_t *tape,
                         file_list_t *file) {
    rtcpFileRequest_t *filereq;
    int rc = 0;
    int save_rfio_errno, save_serrno, save_errno;

    if ( file == NULL ) return(-1);
    filereq = &file->filereq;

    rtcp_log(LOG_DEBUG,"DiskFileClose(%s) close file descriptor %d\n",
             filereq->file_path,disk_fd);
    tl_rtcpd.tl_log( &tl_rtcpd, 11, 4, 
                     "func"           , TL_MSG_PARAM_STR, "DiskFileClose",
                     "Message"        , TL_MSG_PARAM_STR, "close file descriptor",
                     "File Path"      , TL_MSG_PARAM_STR, filereq->file_path,
                     "File Descriptor", TL_MSG_PARAM_INT, disk_fd );

    save_rfio_errno = rfio_errno;
    save_serrno = serrno;
    serrno = rfio_errno = 0;
        rc = rfio_close(disk_fd);
        save_errno = errno;
        save_serrno = serrno;
        save_rfio_errno = rfio_errno;
    if ( rc == -1 ) {
        rtcpd_AppendClientMsg(NULL, file,RT108,"CPTPDSK",rfio_serror());

        rtcp_log(LOG_ERR,"rfio_close(): errno = %d, serrno = %d, rfio_errno = %d\n",
                 save_errno,save_serrno,save_rfio_errno);
        tl_rtcpd.tl_log( &tl_rtcpd, 3, 5, 
                         "func"      , TL_MSG_PARAM_STR, "DiskFileClose",
                         "Message"   , TL_MSG_PARAM_STR, "rfio_close()",
                         "errno"     , TL_MSG_PARAM_INT, save_errno,
                         "serrno"    , TL_MSG_PARAM_INT, save_serrno,
                         "rfio_errno", TL_MSG_PARAM_INT, save_rfio_errno );

        if ( save_rfio_errno == ENOSPC || (save_rfio_errno == 0 &&
                                           save_errno == ENOSPC) ) {
            save_rfio_errno = ENOSPC;
            rtcp_log(LOG_DEBUG,"DiskFileClose(%s) ENOSPC detected\n",
                                  filereq->file_path);
            tl_rtcpd.tl_log( &tl_rtcpd, 11, 3, 
                             "func"     , TL_MSG_PARAM_STR, "DiskFileClose",
                             "Message"  , TL_MSG_PARAM_STR, "ENOSPC detected",
                             "File Path", TL_MSG_PARAM_STR, filereq->file_path );

            rtcpd_SetReqStatus(NULL,file,save_rfio_errno,RTCP_FAILED);
        } else {
            save_rfio_errno = (save_rfio_errno > 0 ? save_rfio_errno : 
                                                     save_serrno);
            save_rfio_errno = (save_rfio_errno > 0 ? save_rfio_errno :
                                                     save_errno);
            rtcpd_SetReqStatus(NULL,file,save_rfio_errno,RTCP_FAILED);
        }
    } else {
        serrno = save_serrno;
        rfio_errno = save_rfio_errno;
    }

    if ( (tape->tapereq.mode == WRITE_DISABLE) &&
         ( (file->next->filereq.concat & CONCAT) != 0 ||
           (filereq->concat & (CONCAT|CONCAT_TO_EOD)) != 0 ) ) {
        rtcp_log(LOG_DEBUG,"DiskFileClose(%s) unlock file for concatenation\n",
                 filereq->file_path);
        tl_rtcpd.tl_log( &tl_rtcpd, 11, 3, 
                         "func"     , TL_MSG_PARAM_STR, "DiskFileClose",
                         "Message"  , TL_MSG_PARAM_STR, "unlock file for concatenation",
                         "File Path", TL_MSG_PARAM_STR, filereq->file_path );
        rc = LockForAppend(0);
        if ( rc == -1 && serrno > 0 ) {
            rtcp_log(LOG_ERR,"DiskFileClose(%s) LockForAppend(0): %s\n",
                     filereq->file_path,sstrerror(serrno));
            tl_rtcpd.tl_log( &tl_rtcpd, 3, 4, 
                             "func"     , TL_MSG_PARAM_STR, "DiskFileClose",
                             "Message"  , TL_MSG_PARAM_STR, "LockForAppend(0)",
                             "File Path", TL_MSG_PARAM_STR, filereq->file_path,
                             "Error"    , TL_MSG_PARAM_STR, sstrerror(serrno) );
        }
    }
    filereq->TEndTransferDisk = (int)time(NULL);

    if (0==rc) {

            tl_rtcpd.tl_log( &tl_rtcpd, 38, 3, 
                             "func"     , TL_MSG_PARAM_STR, "DiskFileClose",
                             "Message"  , TL_MSG_PARAM_STR, "successful",
                             "File Path", TL_MSG_PARAM_STR, filereq->file_path );
    }

    return(rc);
}

/*
 * Copy routines
 */
static int MemoryToDisk(int disk_fd, int pool_index,
                        int *indxp, int *offset,
                        int *last_file, int *end_of_tpfile,
                        tape_list_t *tape,
                        file_list_t *file) {
    int rc, i, blksiz, lrecl, save_serrno;
    int last_errno = 0;
    int nb_bytes, proc_err, severity, SendStartSignal;
    register int debug = Debug;
    register int concat;
    diskIOstatus_t *diskIOstatus = NULL;
    char *bufp, save_rfio_errmsg[CA_MAXLINELEN+1];
    rtcpFileRequest_t *filereq = NULL;

    if ( disk_fd < 0 || indxp == NULL || offset == NULL ||
         last_file == NULL || end_of_tpfile == NULL ||
         tape == NULL || file == NULL ) {
        serrno = EINVAL;
        return(-1);
    }

    filereq = &file->filereq;
    diskIOstatus = &proc_stat.diskIOstatus[pool_index];
    diskIOstatus->disk_fseq = filereq->disk_fseq;
    blksiz = lrecl = -1;
    concat = filereq->concat;

    /*
     * Main write loop. End with EOF on tape file or error condition
     */
    *end_of_tpfile = FALSE;
    file->diskbytes_sofar = filereq->startsize;
    DK_SIZE(file->diskbytes_sofar);
    save_serrno = 0;
    proc_err = 0;
    SendStartSignal = TRUE;
    for (;;) {
        i = *indxp;
        /*
         * Synchronize access to next buffer
         */
        DK_STATUS(RTCP_PS_WAITMTX);
        rc = Cthread_mutex_lock_ext(databufs[i]->lock);
        DK_STATUS(RTCP_PS_NOBLOCKING);
        if ( rc == -1 ) {
            rtcp_log(LOG_ERR,"MemoryToDisk() Cthread_mutex_lock_ext(): %s\n",
                sstrerror(serrno));
            tl_rtcpd.tl_log( &tl_rtcpd, 3, 3, 
                             "func"   , TL_MSG_PARAM_STR, "MemoryToDisk",
                             "Message", TL_MSG_PARAM_STR, "Cthread_mutex_lock_ext",
                             "Error"  , TL_MSG_PARAM_STR, sstrerror(serrno) );
            return(-1);
        }
        /*
         * Wait until it is full
         */
        while ( databufs[i]->flag == BUFFER_EMPTY ) {
            rtcpd_CheckReqStatus(file->tape,file,NULL,&severity);
            if ( (proc_err = ((severity | rtcpd_CheckProcError()) & 
                  RTCP_FAILED)) != 0 ) {
                (void)Cthread_cond_broadcast_ext(databufs[i]->lock);
                (void)Cthread_mutex_unlock_ext(databufs[i]->lock);
                break;
            }

            DEBUG_PRINT((LOG_DEBUG,"MemoryToDisk() wait on buffer[%d]->flag=%d\n",
                    i,databufs[i]->flag));
            databufs[i]->nb_waiters++;
            DK_STATUS(RTCP_PS_WAITCOND);
            rc = Cthread_cond_wait_ext(databufs[i]->lock);
            DK_STATUS(RTCP_PS_NOBLOCKING);
            if ( rc == -1 ) {
                rtcp_log(LOG_ERR,"MemoryToDisk() Cthread_cond_wait_ext(): %s\n",
                    sstrerror(serrno));
                tl_rtcpd.tl_log( &tl_rtcpd, 3, 3, 
                                 "func"   , TL_MSG_PARAM_STR, "MemoryToDisk",
                                 "Message", TL_MSG_PARAM_STR, "Cthread_cond_wait_ext",
                                 "Error"  , TL_MSG_PARAM_STR, sstrerror(serrno) );
                (void)Cthread_mutex_unlock_ext(databufs[i]->lock);
                return(-1);
            }

            databufs[i]->nb_waiters--;

        } /* while (databufs[i]->flag == BUFFER_EMPTY) */

        if ( databufs[i]->flag == BUFFER_FULL ) {
            rtcpd_CheckReqStatus(file->tape,file,NULL,&severity);
            if ( (proc_err = ((severity | rtcpd_CheckProcError()) & 
                RTCP_FAILED)) != 0 ) {
                (void)Cthread_cond_broadcast_ext(databufs[i]->lock);
                (void)Cthread_mutex_unlock_ext(databufs[i]->lock);
            }
        }

        /*
         * At this point we know that the tape->memory has
         * started. Thus it is now safe to take the blocksize and
         * record length. Before this was not the case because
         * for tape read the call to Ctape_info() in the
         * tape IO thread is not synchronised with the start up
         * of the disk IO thread.
         */
        if ( blksiz < 0 ) {
            blksiz = filereq->blocksize;
            lrecl = filereq->recordlength;
            if ( lrecl <= 0 ) {
                lrecl = blksiz;
            }
            filereq->TStartTransferDisk = (int)time(NULL);
        }

        /*
         * Check if reached an allowed end-of-tape
         */
        if ( (proc_err & RTCP_FAILED) == 0 && 
             (concat & (NOCONCAT_TO_EOD|CONCAT_TO_EOD)) != 0 ) { 
            rtcpd_CheckReqStatus(file->tape,file,NULL,&proc_err);
            if ( (proc_err = (proc_err & RTCP_EOD)) != 0 ) {
                (void)Cthread_cond_broadcast_ext(databufs[i]->lock);
                (void)Cthread_mutex_unlock_ext(databufs[i]->lock);
            }
        }
        if ( proc_err != 0 ) break;
        DEBUG_PRINT((LOG_DEBUG,"MemoryToDisk() buffer %d full\n",i));
        if ( SendStartSignal == TRUE ) {
            /*
             * Signal to StartDiskIO() that we are starting to empty the
             * first buffer.
             */
            DK_STATUS(RTCP_PS_WAITMTX);
            rc = DiskIOstarted();
            DK_STATUS(RTCP_PS_NOBLOCKING);
            if ( rc == -1 ) {
                (void)Cthread_cond_broadcast_ext(databufs[i]->lock);
                (void)Cthread_mutex_unlock_ext(databufs[i]->lock);
                return(-1);
            }
            SendStartSignal = FALSE;
        }

        /*
         * Should never happen unless there is a bug.
         */
        if ( (databufs[i]->data_length > databufs[i]->maxlength) ||
             (databufs[i]->data_length > databufs[i]->length) ) {
            rtcp_log(LOG_ERR,"Buffer overflow!! databuf %d, (%d,%d,%d)\n",
                     i,databufs[i]->data_length,databufs[i]->length,
                     databufs[i]->maxlength);
            tl_rtcpd.tl_log( &tl_rtcpd, 3, 6, 
                             "func"       , TL_MSG_PARAM_STR, "MemoryToDisk",
                             "Message"    , TL_MSG_PARAM_STR, "Buffer overflow",
                             "Data Buffer", TL_MSG_PARAM_INT, i, 
                             "Data Length", TL_MSG_PARAM_INT, databufs[i]->data_length, 
                             "Length"     , TL_MSG_PARAM_INT, databufs[i]->length, 
                             "Max Length" , TL_MSG_PARAM_INT, databufs[i]->maxlength );
            rtcpd_AppendClientMsg(NULL,file,"Internal error. %s: buffer overflow\n",
                                  filereq->file_path);
            rtcpd_SetReqStatus(NULL,file,SEINTERNAL,RTCP_FAILED);
            (void)Cthread_cond_broadcast_ext(databufs[i]->lock);
            (void)Cthread_mutex_unlock_ext(databufs[i]->lock);
            return(-1);
        }
        /*
         * Verify that actual buffer size matches block size
         */
        if ( (databufs[i]->length % blksiz) != 0 || blksiz < 0 ) {
            rtcp_log(LOG_ERR,"MemoryToDisk() blocksize mismatch\n");
            tl_rtcpd.tl_log( &tl_rtcpd, 3, 2, 
                             "func"       , TL_MSG_PARAM_STR, "MemoryToDisk",
                             "Message"    , TL_MSG_PARAM_STR, "blocksize mismatch" );
            rtcpd_AppendClientMsg(NULL, file, "Internal error. %s: blocksize mismatch (%d,%d)\n",
                        filereq->file_path,databufs[i]->length,blksiz);
            rtcpd_SetReqStatus(NULL,file,SEINTERNAL,RTCP_FAILED);
            (void)Cthread_cond_broadcast_ext(databufs[i]->lock);
            (void)Cthread_mutex_unlock_ext(databufs[i]->lock);
            return(-1);
        }
        /*
<<<<<<< HEAD
=======
         * Allocate conversion buffer if necessary
         */
        if ( ((convert & FIXVAR) != 0) && (convert_buffer == NULL) ) {
            convert_buffer = (char *)malloc(databufs[i]->length +
                (databufs[i]->length + lrecl -1)/lrecl);
            if ( convert_buffer == NULL ) {
                (void)rtcpd_SetReqStatus(NULL,file,errno, RTCP_FAILED);
                (void)rtcpd_AppendClientMsg(NULL,file,RT105,sstrerror(errno));
                rtcp_log(LOG_ERR,"MemoryToDisk() malloc(): %s\n",
                    sstrerror(errno));
                tl_rtcpd.tl_log( &tl_rtcpd, 3, 3, 
                                 "func"   , TL_MSG_PARAM_STR, "MemoryToDisk",
                                 "Message", TL_MSG_PARAM_STR, "malloc",
                                 "Error"  , TL_MSG_PARAM_STR, sstrerror(errno) );
                (void)Cthread_cond_broadcast_ext(databufs[i]->lock);
                (void)Cthread_mutex_unlock_ext(databufs[i]->lock);
                if ( f77conv_context != NULL ) free(f77conv_context);
                return(-1);
            }
        }
        /*
>>>>>>> 59b9e758
         * Check if this is the last buffer of the tape file
         * which implies that we should return.
         */
        *end_of_tpfile = databufs[i]->end_of_tpfile;
        /*
         * Copy the data from memory to disk. Note that offset should
         * always be zero for tape->disk copy because new files will
         * begin with a new buffer.
         */
        if ( databufs[i]->data_length > 0 ) {
            nb_bytes = databufs[i]->data_length;
            /*
             * Check that the total size does not exceed maxsize specified
             * by user. If so, reduce the nb bytes accordingly. The tape IO
             * should already have stopped in this buffer but data_length
             * is a multiple of blocksize and may therefore exceed maxsize.
             */
            if ( (filereq->maxsize > 0) && (file->diskbytes_sofar + 
                  (u_signed64)nb_bytes > filereq->maxsize) ) {
                nb_bytes = (int)(filereq->maxsize - file->diskbytes_sofar);
                databufs[i]->data_length = nb_bytes;
            }
            if ( nb_bytes > 0 ) {
                /*
                 * >>>>>>>>>>> write to disk <<<<<<<<<<<<<
                 */
                    bufp = databufs[i]->buffer;
                    DK_STATUS(RTCP_PS_WRITE);
                    if ( nb_bytes > 0 ) rc = rfio_write(disk_fd,bufp,nb_bytes);
                    else rc = nb_bytes;
                    DK_STATUS(RTCP_PS_NOBLOCKING);
                    if ( rc == -1 || rc != nb_bytes ) {
                        last_errno = errno;
                        save_serrno = rfio_serrno();
                        rtcp_log(LOG_ERR,"rfio_write(): errno = %d, serrno = %d, rfio_errno = %d\n",last_errno,serrno,save_serrno);
                        tl_rtcpd.tl_log( &tl_rtcpd, 3, 5, 
                                         "func"      , TL_MSG_PARAM_STR, "MemoryToDisk",
                                         "Message"   , TL_MSG_PARAM_STR, "rfio_write",
                                         "last_errno", TL_MSG_PARAM_INT, last_errno, 
                                         "serrno"    , TL_MSG_PARAM_INT, serrno, 
                                         "save_errno", TL_MSG_PARAM_INT, save_serrno );
                    }
                if ( rc != nb_bytes ) {
                    strncpy(save_rfio_errmsg,rfio_serror(),CA_MAXLINELEN);
                    /*
                     * In case of ENOSPC we will have to return
                     * to ask the stager for a new path
                     */
                    rtcpd_AppendClientMsg(NULL, file,RT115,"CPTPDSK",
                            save_rfio_errmsg);

                    if ( save_serrno == ENOSPC || (save_serrno == 0 &&
                                                   last_errno == ENOSPC) ) {
                         save_serrno = ENOSPC;
                         rtcp_log(LOG_DEBUG,"MemoryToDisk(%s) ENOSPC detected\n",
                                  filereq->file_path);
                         tl_rtcpd.tl_log( &tl_rtcpd, 3, 3, 
                                          "func"   , TL_MSG_PARAM_STR, "MemoryToDisk",
                                          "Message", TL_MSG_PARAM_STR, "ENOSPC detected",
                                          "Path"   , TL_MSG_PARAM_STR, filereq->file_path ); 
                         rtcpd_SetReqStatus(NULL,file,save_serrno, RTCP_FAILED);
                    }
                    if ( save_serrno != ENOSPC ) {
                        rtcpd_SetReqStatus(NULL,file,save_serrno, RTCP_FAILED);
                    }
                    (void)Cthread_cond_broadcast_ext(databufs[i]->lock);
                    (void)Cthread_mutex_unlock_ext(databufs[i]->lock);
                    serrno = save_serrno;
                    return(-1);
                }
            } else {
                /*
                 * Max size exceeded. Just skip over the buffer
                 * to assure that it is marked as free for the
                 * Tape IO thread. 
                 */
                rc = databufs[i]->data_length;
            }
        } else {
            rc = 0;
        }
        databufs[i]->data_length -= rc;

        file->diskbytes_sofar += (u_signed64)rc;
        DK_SIZE(file->diskbytes_sofar);
        /*
         * Reset the buffer semaphore only if the
         * full buffer has been succesfully written.
         */
        if ( databufs[i]->data_length == 0 ) {
            databufs[i]->bufendp = 0;
            databufs[i]->data_length = 0;
            databufs[i]->end_of_tpfile = FALSE;
            databufs[i]->last_buffer = FALSE;
            databufs[i]->flag = BUFFER_EMPTY;
        }

        /*
         * Signal and release this buffer
         */
        if ( databufs[i]->nb_waiters > 0 ) {
            rc = Cthread_cond_broadcast_ext(databufs[i]->lock);
            if ( rc == -1 ) {
                rtcp_log(LOG_ERR,"MemoryToDisk() Cthread_cond_broadcast_ext(): %s\n",
                    sstrerror(serrno));
                tl_rtcpd.tl_log( &tl_rtcpd, 3, 3, 
                                 "func"   , TL_MSG_PARAM_STR, "MemoryToDisk",
                                 "Message", TL_MSG_PARAM_STR, "Cthread_cond_broadcast_ext",
                                 "Error"  , TL_MSG_PARAM_STR, sstrerror(serrno) );
                (void)Cthread_mutex_unlock_ext(databufs[i]->lock);
                return(-1);
            }
        }
        rc = Cthread_mutex_unlock_ext(databufs[i]->lock);
        if ( rc == -1 ) {
            rtcp_log(LOG_ERR,"MemoryToDisk() Cthread_mutex_unlock_ext(): %s\n",
                sstrerror(serrno));
            tl_rtcpd.tl_log( &tl_rtcpd, 3, 3, 
                             "func"   , TL_MSG_PARAM_STR, "MemoryToDisk",
                             "Message", TL_MSG_PARAM_STR, "Cthread_mutex_unlock_ext",
                             "Error"  , TL_MSG_PARAM_STR, sstrerror(serrno) );
            return(-1);
        }

        if ( *end_of_tpfile == TRUE ) {
            /*
             * End of tape file reached. Close disk file and tell the
             * main control thread that we exit
             */
            DEBUG_PRINT((LOG_DEBUG,"MemoryToDisk() close disk file fd=%d\n",
                         disk_fd));
            rc = DiskFileClose(disk_fd,pool_index,tape,file);
            save_serrno = rfio_errno;
            if ( rc == -1 ) {
                rtcp_log(LOG_ERR,"MemoryToDisk() DiskFileClose(%d): %s\n",
                         disk_fd,rfio_serror());
                tl_rtcpd.tl_log( &tl_rtcpd, 3, 4, 
                                 "func"       , TL_MSG_PARAM_STR, "MemoryToDisk",
                                 "Message"    , TL_MSG_PARAM_STR, "DiskFileClose",
                                 "disk_fd"    , TL_MSG_PARAM_INT, disk_fd,
                                 "rfio_serror", TL_MSG_PARAM_STR, rfio_serror() );

                if ( save_serrno == ENOSPC ) {
                    rtcp_log(LOG_DEBUG,"MemoryToDisk(%s) ENOSPC detected\n",
                        filereq->file_path);
                    tl_rtcpd.tl_log( &tl_rtcpd, 3, 3, 
                                     "func"   , TL_MSG_PARAM_STR, "MemoryToDisk",
                                     "Message", TL_MSG_PARAM_STR, "ENOSPC detected",
                                     "Path"   , TL_MSG_PARAM_STR, filereq->file_path );
                    rtcpd_SetReqStatus(NULL,file,save_serrno,RTCP_FAILED);
                }
                serrno = save_serrno;
                return(-1);
            }
            break;
        }
        *indxp = (*indxp + 1) % nb_bufs;
        *offset = 0;

        /*
         * Has something fatal happened while we were occupied
         * reading from the disk? 
         */
        rtcpd_CheckReqStatus(file->tape,file,NULL,&severity);
        if ( (proc_err = ((severity | rtcpd_CheckProcError()) & 
              RTCP_FAILED)) != 0 ) break;
    } /* for (;;) */
    
    if ( proc_err != 0 ) DiskFileClose(disk_fd,pool_index,tape,file);
    return(0);
}
static int DiskToMemory(int disk_fd, int pool_index,
                        int *indxp, int *offset,
                        int *last_file, int *end_of_tpfile,
                        tape_list_t *tape,
                        file_list_t *file) {
    int rc, irc, i, blksiz, lrecl, end_of_dkfile, current_bufsz;
    int nb_bytes, SendStartSignal, save_serrno, proc_err, severity;
    register int debug = Debug;
    diskIOstatus_t *diskIOstatus = NULL;
    char *bufp, save_rfio_errmsg[CA_MAXLINELEN+1];
    rtcpFileRequest_t *filereq = NULL;

    if ( disk_fd < 0 || indxp == NULL || offset == NULL ||
         tape == NULL || file == NULL ) {
        serrno = EINVAL;
        return(-1);
    }
    filereq = &file->filereq;
    diskIOstatus = &proc_stat.diskIOstatus[pool_index];
    diskIOstatus->disk_fseq = filereq->disk_fseq;

    blksiz = filereq->blocksize;
    lrecl = filereq->recordlength;
    if ( lrecl <= 0 ) {
        lrecl = blksiz;
    }
    
    /*
     * Calculate new actual buffer length
     */
    current_bufsz = rtcpd_CalcBufSz(tape,file);
    if ( current_bufsz <= 0 ) return(-1);

    /*
     * Main read loop. End with EOF or error condition (or
     * limited by size).
     */
    end_of_dkfile = FALSE;
    SendStartSignal = TRUE;
    proc_err = 0;
    file->diskbytes_sofar = filereq->startsize;
    DK_SIZE(file->diskbytes_sofar);
    filereq->TStartTransferDisk = (int)time(NULL);
    for (;;) {
        i = *indxp;
        /*
         * Synchronize access to next buffer
         */
        DK_STATUS(RTCP_PS_WAITMTX);
        rc = Cthread_mutex_lock_ext(databufs[i]->lock);
        DK_STATUS(RTCP_PS_NOBLOCKING);
        if ( rc == -1 ) {
            rtcp_log(LOG_ERR,"DiskToMemory() Cthread_mutex_lock_ext(): %s\n",
                sstrerror(serrno));
            tl_rtcpd.tl_log( &tl_rtcpd, 3, 3, 
                             "func"   , TL_MSG_PARAM_STR, "DiskToMemory",
                             "Message", TL_MSG_PARAM_STR, "Cthread_mutex_lock_ext",
                             "Error"  , TL_MSG_PARAM_STR, sstrerror(serrno) );
            return(-1);
        }
        /*
         * Wait until it is empty. 
         */
        while ( databufs[i]->flag == BUFFER_FULL ) {
            rtcpd_CheckReqStatus(file->tape,file,NULL,&severity);
            if ( (proc_err = ((severity | rtcpd_CheckProcError()) & 
                  RTCP_FAILED)) != 0 ) {
                (void)Cthread_cond_broadcast_ext(databufs[i]->lock);
                (void)Cthread_mutex_unlock_ext(databufs[i]->lock);
                break;
            }

            databufs[i]->nb_waiters++;
            DK_STATUS(RTCP_PS_WAITCOND);
            rc = Cthread_cond_wait_ext(databufs[i]->lock);
            DK_STATUS(RTCP_PS_NOBLOCKING);
            if ( rc == -1 ) {
                rtcp_log(LOG_ERR,"DiskToMemory() Cthread_cond_wait_ext(): %s\n",
                    sstrerror(serrno));
                tl_rtcpd.tl_log( &tl_rtcpd, 3, 3, 
                                 "func"   , TL_MSG_PARAM_STR, "DiskToMemory",
                                 "Message", TL_MSG_PARAM_STR, "Cthread_cond_wait_ext",
                                 "Error"  , TL_MSG_PARAM_STR, sstrerror(serrno) );
                (void)Cthread_mutex_unlock_ext(databufs[i]->lock);
                return(-1);
            }
            databufs[i]->nb_waiters--;

        } /* while ( databufs[i]->flag == BUFFER_FULL ) */

        if ( databufs[i]->flag == BUFFER_EMPTY ) {
            rtcpd_CheckReqStatus(file->tape,file,NULL,&severity);
            if ( (proc_err = ((severity | rtcpd_CheckProcError()) & 
                RTCP_FAILED)) != 0 ) {
                (void)Cthread_cond_broadcast_ext(databufs[i]->lock);
                (void)Cthread_mutex_unlock_ext(databufs[i]->lock);
            }
        }

        if ( proc_err != 0 ) break;
        DEBUG_PRINT((LOG_DEBUG,"DiskToMemory() buffer %d empty\n",i));
        if ( SendStartSignal == TRUE ) {
            /*
             * Signal to StartDiskIO() that we are starting to fill the
             * first buffer. 
             */
            DK_STATUS(RTCP_PS_WAITMTX);
            rc = DiskIOstarted();
            DK_STATUS(RTCP_PS_NOBLOCKING);
            if ( rc == -1 ) {
                (void)Cthread_cond_broadcast_ext(databufs[i]->lock);
                (void)Cthread_mutex_unlock_ext(databufs[i]->lock);
                return(-1);
            }
            SendStartSignal = FALSE;
        }
        /*
         * Set the actual buffer size to match current block size
         */
        databufs[i]->length = current_bufsz;
        /*
         * Copy the data from disk to memory
         */
        nb_bytes = databufs[i]->length-*offset;
        /*
         * Check that the total size does not exceed maxsize specified
         * by user. If so, reduce the nb bytes accordingly.
         */
        if ( (filereq->maxsize > 0) && (file->diskbytes_sofar +
              (u_signed64)nb_bytes > filereq->maxsize) ) {
            nb_bytes = (int)(filereq->maxsize - file->diskbytes_sofar);
            end_of_dkfile = TRUE;
        }

        /*
         * >>>>>>>>>>> read from disk <<<<<<<<<<<<<
         */
        DEBUG_PRINT((LOG_DEBUG,"DiskToMemory() read %d bytes from %s\n",
            nb_bytes,filereq->file_path));
        rc = irc = 0;
        errno = serrno = rfio_errno = 0;
            bufp = databufs[i]->buffer + *offset;
            DK_STATUS(RTCP_PS_READ);
            if ( nb_bytes > 0 ) rc = rfio_read(disk_fd,bufp,nb_bytes);
            else rc = nb_bytes;
            DK_STATUS(RTCP_PS_NOBLOCKING);
            if ( rc == -1 ) save_serrno = rfio_serrno();
        if ( rc == -1 ) {
            rtcp_log(LOG_ERR,"DiskToMemory() rfio_read(): errno = %d, serrno = %d, rfio_errno = %d\n",
                errno,serrno,rfio_errno);
            tl_rtcpd.tl_log( &tl_rtcpd, 3, 5, 
                             "func"      , TL_MSG_PARAM_STR, "DiskToMemory",
                             "Message"   , TL_MSG_PARAM_STR, "rfio_read",
                             "errno"     , TL_MSG_PARAM_INT, errno,
                             "serrno"    , TL_MSG_PARAM_INT, serrno, 
                             "rfio_errno", TL_MSG_PARAM_INT, rfio_errno );
            strncpy(save_rfio_errmsg,rfio_serror(),CA_MAXLINELEN);
            rtcpd_AppendClientMsg(NULL, file,RT112,"CPDSKTP",
                save_rfio_errmsg);
            rtcpd_SetReqStatus(NULL,file,save_serrno,RTCP_FAILED);
            (void)Cthread_cond_broadcast_ext(databufs[i]->lock);
            (void)Cthread_mutex_unlock_ext(databufs[i]->lock);
            return(-1);
        }
        DEBUG_PRINT((LOG_DEBUG,"DiskToMemory() got %d bytes from %s\n",
            rc,filereq->file_path));
        databufs[i]->data_length += rc;
        file->diskbytes_sofar += (u_signed64)rc;
        DK_SIZE(file->diskbytes_sofar);
        if ( file->diskbytes_sofar - filereq->startsize > filereq->bytes_in ) {
            /*
             * This can happen if the user still writes to the file after
             * having submit the tape write request for it.
             */
            rtcp_log(LOG_ERR,"File %s: size changed during request!\n",
                     filereq->file_path);
            tl_rtcpd.tl_log( &tl_rtcpd, 3, 3, 
                             "func"   , TL_MSG_PARAM_STR, "MemoryToDisk",
                             "Message", TL_MSG_PARAM_STR, "File size changed during request!",
                             "File"   , TL_MSG_PARAM_STR, filereq->file_path );
            rtcpd_AppendClientMsg(NULL,file,RT150,"CPDSKTP",filereq->file_path);
            rtcpd_SetReqStatus(NULL,file,SEWOULDBLOCK,RTCP_USERR | RTCP_FAILED);
            (void)Cthread_cond_broadcast_ext(databufs[i]->lock);
            (void)Cthread_mutex_unlock_ext(databufs[i]->lock);
            serrno = SEWOULDBLOCK;
            return(-1);
        }

        if ( (end_of_dkfile == TRUE) || (rc < nb_bytes)) {
            DEBUG_PRINT((LOG_DEBUG,"DiskToMemory() End of file %s reached in buffer %d\n",
                filereq->file_path,i));
            if ( databufs[i]->end_of_tpfile == FALSE ) 
                databufs[i]->end_of_tpfile = *end_of_tpfile;
            databufs[i]->last_buffer = *last_file;
            if ( *offset + rc > databufs[i]->bufendp )
                databufs[i]->bufendp = *offset + rc;
            end_of_dkfile = TRUE;
        } else {
            databufs[i]->bufendp = databufs[i]->length;
        }

        /*
         * Mark the buffer as full if:
         * 1) it is full (!), i.e. data_length == length
         * 2) it is the last buffer of a tape file and
         *    all data are available (i.e. data length ==
         *    buffer end).
         * The condition 2) is complicated because of concatenation
         * of disk files into a single tape file. Note that it is
         * not enough to know that the disk IO thread for the last
         * disk file has finished (i.e. the end_of_tpfile or
         * last_file flags are set), there can be other disk IO
         * threads still active writing to another piece of this
         * buffer. This can typically happen when concatenating
         * very small disk files that all fit into a single
         * memory buffer.
         */
        if ( (databufs[i]->data_length == databufs[i]->length) ||
            ((databufs[i]->data_length == databufs[i]->bufendp) &&
             (databufs[i]->end_of_tpfile == TRUE ||
              databufs[i]->last_buffer == TRUE)) ) {
            databufs[i]->flag = BUFFER_FULL;
        }
        if ( databufs[i]->flag == BUFFER_FULL ) (void)rtcpd_nbFullBufs(1);
        /*
         * Signal and release this buffer
         */
        if ( databufs[i]->nb_waiters > 0 ) {
            rc = Cthread_cond_broadcast_ext(databufs[i]->lock);
            if ( rc == -1 ) {
                rtcp_log(LOG_ERR,"DiskToMemory() Cthread_cond_broadcast_ext(): %s\n",
                    sstrerror(serrno));
                tl_rtcpd.tl_log( &tl_rtcpd, 3, 3, 
                                 "func"   , TL_MSG_PARAM_STR, "DiskToMemory",
                                 "Message", TL_MSG_PARAM_STR, "Cthread_cond_broadcast_ext",
                                 "Error"  , TL_MSG_PARAM_STR, sstrerror(serrno) );
                (void)Cthread_mutex_unlock_ext(databufs[i]->lock);
                return(-1);
            }
        }

        rc = Cthread_mutex_unlock_ext(databufs[i]->lock);
        if ( rc == -1 ) {
            rtcp_log(LOG_ERR,"DiskToMemory() Cthread_mutex_unlock_ext(): %s\n",
                sstrerror(serrno));
            tl_rtcpd.tl_log( &tl_rtcpd, 3, 3, 
                             "func"   , TL_MSG_PARAM_STR, "DiskToMemory",
                             "Message", TL_MSG_PARAM_STR, "Cthread_mutex_unlock_ext",
                             "Error"  , TL_MSG_PARAM_STR, sstrerror(serrno) );
            return(-1);
        }

        if ( end_of_dkfile ) {
            /*
             * End of disk file reached. Close it and return to pool.
             */
            DEBUG_PRINT((LOG_DEBUG,"DiskToMemory() close disk file fd=%d\n",
                disk_fd));
            rc = DiskFileClose(disk_fd,pool_index,tape,file);
            if ( rc == -1 ) {
                rtcp_log(LOG_ERR,"DiskToMemory() DiskFileClose(%d), file=%s: %s\n",
                    disk_fd,filereq->file_path,rfio_serror());
                tl_rtcpd.tl_log( &tl_rtcpd, 3, 5, 
                                 "func"   , TL_MSG_PARAM_STR, "DiskToMemory",
                                 "Message", TL_MSG_PARAM_STR, "DiskFileClose",
                                 "disk_fd", TL_MSG_PARAM_INT, disk_fd,
                                 "Path"   , TL_MSG_PARAM_STR, filereq->file_path,
                                 "Error"  , TL_MSG_PARAM_STR, rfio_serror() );
                rtcpd_AppendClientMsg(NULL, file,RT108,"CPDSKTP",
                        rfio_serror());
                rtcpd_SetReqStatus(NULL,file,rfio_errno,RTCP_FAILED);
                return(-1);
            }
            break;
        }
        *indxp = (*indxp + 1) % nb_bufs;
        *offset = 0;

        /*
         * Has something fatal happened while we were occupied
         * reading from the disk?
         */
        rtcpd_CheckReqStatus(file->tape,file,NULL,&severity);
        if ( (proc_err = ((severity | rtcpd_CheckProcError()) & 
              RTCP_FAILED)) != 0 ) break;
    } /* for (;;) */
    
    if ( proc_err != 0 ) DiskFileClose(disk_fd,pool_index,tape,file);
    return(0);
}

/*
 * This horrible macro prevents us to always repeate the same code.
 * In addition to the return code from any blocking (or non-blocking) 
 * call we need to check the setting of the global processing error
 * to see if e.g. a tape IO thread has failed.
 * We have to be careful in setting processing error: if we are writing
 * a tape the tape IO is behind us and we have to let it finish with
 * previous file(s). Once it reach the current file it will stop because
 * the file request status is FAILED. On tape read at the other hand
 * we are behind the tape IO so we can safely interrupt everything in
 * case of an error.
 */
#define CHECK_PROC_ERR(X,Y,Z) { \
    save_errno = errno; \
    save_serrno = serrno; \
    rtcpd_CheckReqStatus((X),(Y),NULL,&severity); \
    if ( rc == -1 || (severity & RTCP_FAILED) != 0 || \
        (rtcpd_CheckProcError() & RTCP_FAILED) != 0 ) { \
        rtcp_log(LOG_ERR,"diskIOthread() %s, rc=%d, severity=%d, errno=%d, serrno=%d\n",\
        (Z),rc,severity,save_errno,save_serrno); \
        tl_rtcpd.tl_log( &tl_rtcpd, 3, 6, \
                         "func"    , TL_MSG_PARAM_STR, "diskIOthread", \
                         "Message" , TL_MSG_PARAM_STR, (Z), \
                         "rc"      , TL_MSG_PARAM_INT, rc, \
                         "severity", TL_MSG_PARAM_INT, severity, \
                         "errno"   , TL_MSG_PARAM_INT, save_errno, \
                         "serrno"  , TL_MSG_PARAM_INT, save_serrno ); \
        if ( mode == WRITE_DISABLE && \
          (rc == -1 || (severity & RTCP_FAILED) != 0) && \
          (rtcpd_CheckProcError() & RTCP_FAILED) == 0 ) { \
            (void)rtcpd_WaitCompletion(tape,file); \
            if ( (severity & RTCP_FAILED) != 0 ) \
                rtcpd_SetProcError(severity); \
            else \
                rtcpd_SetProcError(RTCP_FAILED); \
            rtcp_log(LOG_DEBUG,"diskIOthread() return RC=-1 to client\n"); \
            tl_rtcpd.tl_log( &tl_rtcpd, 11, 2, \
                             "func"   , TL_MSG_PARAM_STR, "diskIOthread", \
                             "Message", TL_MSG_PARAM_STR, "return RC=-1 to client" ); \
            if ( rc == 0 && AbortFlag != 0 && (severity & RTCP_FAILED) == 0 ) \
                rtcpd_SetReqStatus(X,Y,(AbortFlag == 1 ? ERTUSINTR : ERTOPINTR),rtcpd_CheckProcError()); \
            (void) tellClient(&client_socket,X,Y,-1); \
        } \
        if ( disk_fd != -1 ) \
            (void)DiskFileClose(disk_fd,pool_index,tape,file); \
        if ( AbortFlag == 0 ) rtcpd_BroadcastException(); \
        DiskIOfinished(); \
        if ( rc == -1 ) return((void *)&failure); \
        else return((void *)&success); \
    }}

void *diskIOthread(void *arg) {
    tape_list_t *tape, *tl;
    file_list_t *file, *fl;
    rtcpTapeRequest_t *tapereq;
    rtcpFileRequest_t *filereq;
    u_signed64 nbbytes;
    int client_socket;
    char *p, u64buf[22];
    int pool_index = -1;
    int indxp = 0;
    int offset = 0;
    int disk_fd = -1;
    int last_file = FALSE;
    int end_of_tpfile = FALSE;
    int rc, save_rc, mode, severity, save_errno,save_serrno;
    extern char *u64tostr (u_signed64, char *, int);
    extern int ENOSPC_occurred;

    rtcp_log(LOG_DEBUG,"diskIOthread() started\n");
    tl_rtcpd.tl_log( &tl_rtcpd, 11, 2, 
                     "func"   , TL_MSG_PARAM_STR, "diskIOthread",
                     "Message", TL_MSG_PARAM_STR, "started" );
    if ( arg == NULL ) {
        rtcp_log(LOG_ERR,"diskIOthread() received NULL argument\n");
        tl_rtcpd.tl_log( &tl_rtcpd, 3, 2, 
                         "func"   , TL_MSG_PARAM_STR, "diskIOthread",
                         "Message", TL_MSG_PARAM_STR, "received NULL argument" );
        rtcpd_SetProcError(RTCP_FAILED);
        DiskIOfinished();
        return((void *)&failure);
    }

    tape = ((thread_arg_t *)arg)->tape;
    file = ((thread_arg_t *)arg)->file;
    client_socket = ((thread_arg_t *)arg)->client_socket;
    pool_index = ((thread_arg_t *)arg)->pool_index;
    indxp = ((thread_arg_t *)arg)->start_indxp;
    offset = ((thread_arg_t *)arg)->start_offset;
    last_file = ((thread_arg_t *)arg)->last_file;
    end_of_tpfile = ((thread_arg_t *)arg)->end_of_tpfile;

    if ( file == NULL || tape == NULL ) {
        rtcp_log(LOG_ERR,"diskIOthread() received NULL tape/file element\n");
        tl_rtcpd.tl_log( &tl_rtcpd, 3, 2, 
                         "func"   , TL_MSG_PARAM_STR, "diskIOthread",
                         "Message", TL_MSG_PARAM_STR, "received NULL tape/file element" );        
        rtcpd_SetProcError(RTCP_FAILED);
        DiskIOfinished();
        return((void *)&failure);
    }
    tapereq = &tape->tapereq;
    filereq = &file->filereq;
    mode = tapereq->mode;

    /*
     * Open the disk file given the specified record format (U/F).
     */
    rc = 0;
    disk_fd = -1;
    severity = RTCP_OK;

    /*
     * EOD on read is processed later (not always an error).
     */
    if ( (mode == WRITE_ENABLE) || ((severity & RTCP_EOD) == 0) ) {
        if ( mode == WRITE_DISABLE ) {
            if ( ENOSPC_occurred == TRUE ) {
                rtcp_log(LOG_INFO,"diskIOthread() exit for synchronization due to ENOSPC\n");
                tl_rtcpd.tl_log( &tl_rtcpd, 10, 2, 
                                 "func"   , TL_MSG_PARAM_STR, "diskIOthread",
                                 "Message", TL_MSG_PARAM_STR, "exit for synchronization due to ENOSPC" );        
                filereq->proc_status = RTCP_WAITING;
                DiskIOfinished();
                return((void *)&success);
            }
        }

        rc = DiskFileOpen(pool_index,tape,file);
        disk_fd = rc;
        rtcpd_CheckReqStatus(file->tape,file,NULL,&severity);
        /*
         * EOD on read is processed later (not always an error).
         * Note: DiskFileOpen() cannot return non-error status in case of
         * a RTCP_EOD severity. This can happen if the open is blocked
         * because of synchronisation for append. Thus, we must check
         * if RTCP_EOD severity before checking the return status to assure
         * proper EOD processing (otherwise it will always be considered as an
         * error).
         */
        if ( (mode == WRITE_ENABLE) || ((severity & RTCP_EOD) == 0) ) {
            CHECK_PROC_ERR(file->tape,file,"DiskFileOpen() error");

            /*
             * Note that MemoryToDisk() and DiskToMemory() close the
             * disk file descriptor if the transfer was successful.
             */
            if ( mode == WRITE_DISABLE ) {
                rc = MemoryToDisk(disk_fd,pool_index,&indxp,&offset,
                                  &last_file,&end_of_tpfile,tape,file);
                if ( rc == 0 ) disk_fd = -1;
                CHECK_PROC_ERR(file->tape,file,"MemoryToDisk() error");
            } else {
                rc = DiskToMemory(disk_fd,pool_index,&indxp,&offset,
                                  &last_file,&end_of_tpfile,tape,file);
                if ( rc == 0 ) disk_fd = -1;
                CHECK_PROC_ERR(file->tape,file,"DiskToMemory() error");
            }
        }
    }

    save_rc = rc;

    if ( mode == WRITE_ENABLE && (filereq->concat & VOLUME_SPANNING) != 0 ) {
        /*
         * If disk files are concatenated into a single tape file that
         * spanns several volumes we should update the disk IO
         * specific data for all this disk fseq on all volumes.
         */
        CLIST_ITERATE_BEGIN(tape,tl) {
            CLIST_ITERATE_BEGIN(tl->file,fl) {
                if ( tl != tape && fl != file && 
                     (fl->filereq.concat & VOLUME_SPANNING) != 0 &&
                     fl->filereq.disk_fseq == filereq->disk_fseq &&
                     strcmp(fl->filereq.file_path,filereq->file_path) == 0 ) {
                    fl->filereq.TEndTransferDisk = filereq->TEndTransferDisk;
                    fl->filereq.TStartTransferDisk = filereq->TStartTransferDisk;
                    strcpy(fl->filereq.ifce,filereq->ifce);
                }
             } CLIST_ITERATE_END(tl->file,fl);
        } CLIST_ITERATE_END(tape,tl);
    }

    /*
     * Update request status if we are behind tape IO (i.e. tape read).
     */
    if ( mode == WRITE_DISABLE ) {
        nbbytes = file->diskbytes_sofar;
        if ( (filereq->concat & CONCAT) != 0 ) nbbytes -= filereq->startsize;
        if ( (filereq->concat & CONCAT_TO_EOD) != 0 ) {
            if ( (severity & RTCP_EOD) == 0 ) {
                nbbytes -= filereq->startsize;
                filereq->proc_status = RTCP_PARTIALLY_FINISHED;
            } else {
                filereq->proc_status = RTCP_FINISHED;
            }
        } else if ( (filereq->concat & VOLUME_SPANNING) != 0 ) { 
            nbbytes = 0;
            CLIST_ITERATE_BEGIN(tape,tl) {
                CLIST_ITERATE_BEGIN(tl->file,fl) {
                    if ( (fl->filereq.concat & VOLUME_SPANNING) != 0 &&
                         fl->filereq.disk_fseq == filereq->disk_fseq &&
                        strcmp(fl->filereq.file_path,filereq->file_path) == 0 &&
                         fl->filereq.proc_status < RTCP_PARTIALLY_FINISHED ) {
                        nbbytes += fl->diskbytes_sofar;
                        /*
                         * The disk transfer time per file section is not
                         * measured since there is only one disk IO thread
                         * for the whole file. The best we can do is to
                         * tape transfer times. 
                         */
                        fl->filereq.TStartTransferDisk = fl->filereq.TStartTransferTape; 
                        fl->filereq.TEndTransferDisk = fl->filereq.TEndTransferTape;
                        strcpy(fl->filereq.ifce,filereq->ifce);
                        fl->filereq.cprc = filereq->cprc;
                        if ( tl->next == tape && fl->next == tl->file ) {
                            fl->filereq.proc_status = RTCP_FINISHED;
                            file = fl; 
                            filereq = &fl->filereq;
                        } else {
                            fl->filereq.proc_status = RTCP_EOV_HIT;
                            rc = tellClient(&client_socket,NULL,fl,save_rc);
                            CHECK_PROC_ERR(NULL,fl,"tellClient() error");
                        }
                    }
                } CLIST_ITERATE_END(tl->file,fl);
            } CLIST_ITERATE_END(tape,tl);
        } else filereq->proc_status = RTCP_FINISHED;
        u64tostr(nbbytes,u64buf,0);
        p = strchr(u64buf,' ');
        if ( p != NULL ) p = '\0';
        if ( nbbytes > 0 ) { 
            rtcp_log(LOG_INFO,
                     "network interface for data transfer (%s bytes) is %s\n",
                     u64buf,filereq->ifce);
            tl_rtcpd.tl_log( &tl_rtcpd, 10, 4, 
                             "func"   , TL_MSG_PARAM_STR, "diskIOthread",
                             "Message", TL_MSG_PARAM_STR, "network interface for data transfer",
                             "bytes"  , TL_MSG_PARAM_STR, u64buf,
                             "ifce"   , TL_MSG_PARAM_STR, filereq->ifce );        
        }

        fl = NULL;

        rtcp_log(LOG_DEBUG,
           "diskIOthread() send %d status for FSEQ %d, FSEC %d on volume %s\n",
           filereq->proc_status,filereq->tape_fseq,
           file->tape_fsec,tapereq->vid);
        tl_rtcpd.tl_log( &tl_rtcpd, 11, 6, 
                         "func"   , TL_MSG_PARAM_STR, "diskIOthread",
                         "Message", TL_MSG_PARAM_STR, "send status",
                         "status" , TL_MSG_PARAM_INT, filereq->proc_status,
                         "FSEQ"   , TL_MSG_PARAM_INT, filereq->tape_fseq,
                         "FSEC"   , TL_MSG_PARAM_INT, file->tape_fsec,
                         "volume" , TL_MSG_PARAM_STR, tapereq->vid );        

        rc = tellClient(&client_socket,NULL,file,save_rc);
        CHECK_PROC_ERR(NULL,file,"tellClient() error");

        rtcp_log(LOG_DEBUG,"diskIOthread() fseq %d <-> %s copied %d bytes, rc=%d, proc_status=%d severity=%d\n",
            filereq->tape_fseq,filereq->file_path,
            (unsigned long)file->diskbytes_sofar,filereq->cprc,
            filereq->proc_status,severity);
        tl_rtcpd.tl_log( &tl_rtcpd, 11, 8, 
                         "func"       , TL_MSG_PARAM_STR,   "diskIOthread",
                         "Message"    , TL_MSG_PARAM_STR,   "copied bytes",
                         "FSEQ"       , TL_MSG_PARAM_INT,   filereq->tape_fseq,
                         "Path"       , TL_MSG_PARAM_STR,   filereq->file_path,
                         "Bytes"      , TL_MSG_PARAM_INT64, file->diskbytes_sofar, 
                         "rc"         , TL_MSG_PARAM_INT,   filereq->cprc,
                         "proc_status", TL_MSG_PARAM_INT,   filereq->proc_status,
                         "severity"   , TL_MSG_PARAM_INT,   severity );

    } /* if ( mode == WRITE_DISABLE ) */

    DiskIOfinished();
    return((void *)&success);
}


int rtcpd_InitDiskIO(int *poolsize) {
    extern char *getenv();
    extern char *getconfent();
    char *p;
    int rc;
    
    if ( poolsize == NULL ) {
        serrno = EINVAL;
        return(-1);
    }

    if ( (p = getenv("RTCPD_THREAD_POOL")) != (char *)NULL ) {
        *poolsize = atoi(p);
    } else if ( ( p = getconfent("RTCPD","THREAD_POOL",0)) != (char *)NULL ) {
        *poolsize = atoi(p);
    } else {
        *poolsize = RTCPD_THREAD_POOL;
    }
    
    rc = Cpool_create(*poolsize,poolsize);
    rtcp_log(LOG_DEBUG,"rtcpd_InitDiskIO() thread pool (id=%d): pool size = %d\n",
        rc,*poolsize);
    tl_rtcpd.tl_log( &tl_rtcpd, 11, 4, 
                     "func"     , TL_MSG_PARAM_STR, "rtcpd_InitDiskIO",
                     "Message"  , TL_MSG_PARAM_STR, "thread pool",
                     "ID"       , TL_MSG_PARAM_INT, rc,
                     "Pool size", TL_MSG_PARAM_INT, *poolsize );
    /*
     * Create the diskIOstatus array in the processing status structure
     */
    proc_stat.diskIOstatus = (diskIOstatus_t *)calloc(*poolsize,sizeof(diskIOstatus_t));
    if ( proc_stat.diskIOstatus == NULL ) {
        rtcp_log(LOG_ERR,"rtcpd_InitDiskIO() calloc(%d,%d): %s\n",
            *poolsize,sizeof(diskIOstatus_t),sstrerror(errno));
        tl_rtcpd.tl_log( &tl_rtcpd, 3, 5, 
                         "func"   , TL_MSG_PARAM_STR, "rtcpd_InitDiskIO",
                         "Message", TL_MSG_PARAM_STR, "calloc",
                         "nmemb"  , TL_MSG_PARAM_INT, *poolsize,
                         "size"   , TL_MSG_PARAM_INT, sizeof(diskIOstatus_t),
                         "Error"  , TL_MSG_PARAM_STR, sstrerror(errno) );
        rc = -1;
    }
    proc_stat.nb_diskIO = *poolsize;

    return(rc);
}

int rtcpd_CleanUpDiskIO(int poolsize) {
    int thIndex;
    for ( thIndex = 0; thIndex < poolsize; thIndex++ ) {
        tellClient(&thargs[thIndex].client_socket,NULL,NULL,0);
        rtcp_CloseConnection(&thargs[thIndex].client_socket);
    }
    if ( thargs != NULL ) free(thargs);
    return(0);
}

int rtcpd_StartDiskIO(rtcpClientInfo_t *client,
                      tape_list_t *tape,
                      file_list_t *file,
                      int poolID, int poolsize) {

    tape_list_t *nexttape;
    file_list_t *nextfile, *prevfile;
    u_signed64 prev_filesz;
    rtcpFileRequest_t *filereq;
    diskIOstatus_t *diskIOstatus;
    thread_arg_t *tharg;
    int rc, save_serrno, indxp, offset, next_offset, last_file,end_of_tpfile;
    int prev_bufsz = 0;
    int next_nb_bufs, severity;
    int next_bufsz = 0;
    int thIndex, mode;
    int nb_diskIOactive = 0;

    if ( client == NULL || tape == NULL || file == NULL ||
        poolsize <= 0 ) {
        serrno = EINVAL;
        return(-1);
    }

    rtcp_log(LOG_DEBUG,"rtcpd_StartDiskIO() called\n");
    tl_rtcpd.tl_log( &tl_rtcpd, 11, 2, 
                     "func"   , TL_MSG_PARAM_STR, "rtcpd_StartDiskIO",
                     "Message", TL_MSG_PARAM_STR, "called" );
    /*
     * Reserve a thread argument table
     */
    if ( thargs == NULL ) {
        thargs = (thread_arg_t *)malloc(poolsize * sizeof(thread_arg_t));
        if ( thargs == NULL ) {
            save_serrno = errno;
            rtcp_log(LOG_ERR,"rtcpd_StartDiskIO() malloc(): %s\n",
                sstrerror(errno));
            tl_rtcpd.tl_log( &tl_rtcpd, 3, 3, 
                             "func"   , TL_MSG_PARAM_STR, "rtcpd_StartDiskIO",
                             "Message", TL_MSG_PARAM_STR, "malloc",
                             "Error"  , TL_MSG_PARAM_STR, sstrerror(errno) );
            serrno = save_serrno;
            return(-1);
        }
        for ( thIndex = 0; thIndex < poolsize; thIndex++ ) {
            /*
             * Open a separate connection to client. An unique
             * connection for each thread allows them to talk
             * independently to the client. The connections are
             * closed at cleanup after the full request has finished
             * (in rtcpd_CleanUpDiskIO()).
             */
            tharg = &thargs[thIndex];
            tharg->client_socket = -1;
            rc = rtcpd_ConnectToClient(&tharg->client_socket,
                                       client->clienthost,
                                       &client->clientport);
            if ( rc == -1 ) {
                save_serrno = serrno;
                rtcp_log(LOG_ERR,"rtcpd_StartDiskIO() rtcpd_ConnectToClient(%s,%d): %s\n",
                    client->clienthost,client->clientport,sstrerror(serrno));
                tl_rtcpd.tl_log( &tl_rtcpd, 3, 5, 
                                 "func"       , TL_MSG_PARAM_STR, "rtcpd_StartDiskIO",
                                 "Message"    , TL_MSG_PARAM_STR, "rtcpd_ConnectToClient",
                                 "Client Host", TL_MSG_PARAM_STR, client->clienthost,
                                 "Client Port", TL_MSG_PARAM_INT, client->clientport,
                                 "Error"      , TL_MSG_PARAM_STR, sstrerror(errno) );
                serrno = save_serrno;
                return(-1);
            }
        }
    }

    /*
     * Loop over all file requests
     */
    indxp = offset = next_offset = 0;
    last_file = FALSE;
    prevfile = NULL;
    /*
     * We can safely set diskIOstarted flag here. It is only used
     * by us and the diskIOthread's we will start in the following.
     * It must be set to one to allow the first diskIOthread to
     * start.
     */
    proc_cntl.diskIOstarted = 1;
    proc_cntl.diskIOfinished = 0;
    proc_cntl.nb_diskIOactive = 0;
    proc_cntl.nb_reserved_bufs = 0;
    nexttape = tape;
    mode = tape->tapereq.mode;
    /*
     * We don't loop over volumes since volume spanning is only allowed
     * for last tape file in the request and the file must start in the 
     * first volume.
     */
    CLIST_ITERATE_BEGIN(nexttape->file,nextfile) {
        end_of_tpfile = FALSE;
        thIndex = -1;

        /*
         * Leading I/O thread must always check if clients wishes
         * to append more work. Trailing I/O thread must always
         * wait for leading I/O thread to do this check in case
         * they have reached the same file request.
         */
        if ( mode == WRITE_ENABLE ) {
            /*
             * Grab a free socket
             */
            thIndex = Cpool_next_index(poolID);
            if ( thIndex == -1 ) {
                save_serrno = serrno;
                rtcpd_AppendClientMsg(NULL, nextfile, "Error assigning thread: %s\n",
                    sstrerror(save_serrno));
                rtcpd_SetReqStatus(NULL,nextfile,save_serrno,
                                   RTCP_SYERR | RTCP_FAILED);

                (void)Cthread_mutex_lock_ext(proc_cntl.cntl_lock);
                proc_cntl.diskIOfinished = 1;
                (void)Cthread_cond_broadcast_ext(proc_cntl.cntl_lock);
                (void)Cthread_mutex_unlock_ext(proc_cntl.cntl_lock);
                rtcp_log(LOG_ERR,"rtcpd_StartDiskIO() Cpool_next_index(): %s\n",
                         sstrerror(save_serrno));
                tl_rtcpd.tl_log( &tl_rtcpd, 3, 3, 
                                 "func"   , TL_MSG_PARAM_STR, "rtcpd_StartDiskIO",
                                 "Message", TL_MSG_PARAM_STR, "Cpool_next_index",
                                 "Error"  , TL_MSG_PARAM_STR, sstrerror(save_serrno) );
                serrno = save_serrno;
                return(-1);
            }
            rtcp_log(LOG_INFO,"rtcpd_StartDiskIO() check with client for more work. Use socket %d\n",
                thargs[thIndex].client_socket);
            tl_rtcpd.tl_log( &tl_rtcpd, 10, 3, 
                             "func"      , TL_MSG_PARAM_STR, "rtcpd_StartDiskIO",
                             "Message"   , TL_MSG_PARAM_STR, "check with client for more work",
                             "Use socket", TL_MSG_PARAM_INT, thargs[thIndex].client_socket );
            rc = rtcpd_checkMoreWork(&(thargs[thIndex].client_socket),
                nexttape,nextfile);
            if ( rc == -1 ) {
                save_serrno = serrno;
                rtcpd_AppendClientMsg(NULL, nextfile, "Error requesting client for more work: %s\n",
                    sstrerror(save_serrno));
                rtcpd_SetReqStatus(NULL,nextfile,save_serrno,
                                   RTCP_USERR | RTCP_FAILED);
                (void)Cthread_mutex_lock_ext(proc_cntl.cntl_lock);
                proc_cntl.diskIOfinished = 1;
                (void)Cthread_cond_broadcast_ext(proc_cntl.cntl_lock);
                (void)Cthread_mutex_unlock_ext(proc_cntl.cntl_lock);
                rtcp_log(LOG_ERR,"rtcpd_StartDiskIO() rtcpd_checkMoreWork(): %s\n",
                         sstrerror(save_serrno));
                tl_rtcpd.tl_log( &tl_rtcpd, 3, 3, 
                                 "func"   , TL_MSG_PARAM_STR, "rtcpd_StartDiskIO",
                                 "Message", TL_MSG_PARAM_STR, "rtcpd_checkMoreWork",
                                 "Error"  , TL_MSG_PARAM_STR, sstrerror(save_serrno) );
                serrno = save_serrno;
                return(-1);
            }
            if ( rc == 1 ) break;
        } else {
            rtcp_log(LOG_INFO,"rtcpd_StartDiskIO() end of filereqs. Wait for tapeIO to check for more work\n");
            tl_rtcpd.tl_log( &tl_rtcpd, 10, 2, 
                             "func"   , TL_MSG_PARAM_STR, "rtcpd_StartDiskIO",
                             "Message", TL_MSG_PARAM_STR, "End of filereqs. Wait for tapeIO to check for more work" );
            rc = rtcpd_waitMoreWork(nextfile);
            if ( rc == -1 ) {
                save_serrno = serrno;
                rtcpd_AppendClientMsg(NULL, nextfile, "Error waiting for client to request more work: %s\n",
                    sstrerror(save_serrno));
                rtcpd_SetReqStatus(NULL,nextfile,save_serrno,
                                   RTCP_USERR | RTCP_FAILED);
                (void)Cthread_mutex_lock_ext(proc_cntl.cntl_lock);
                proc_cntl.diskIOfinished = 1;
                (void)Cthread_cond_broadcast_ext(proc_cntl.cntl_lock);
                (void)Cthread_mutex_unlock_ext(proc_cntl.cntl_lock);
                rtcp_log(LOG_ERR,"rtcpd_StartDiskIO() rtcpd_waitMoreWork(): %s\n",
                         sstrerror(save_serrno));
                tl_rtcpd.tl_log( &tl_rtcpd, 3, 3, 
                                 "func"   , TL_MSG_PARAM_STR, "rtcpd_StartDiskIO",
                                 "Message", TL_MSG_PARAM_STR, "rtcpd_waitMoreWork",
                                 "Error"  , TL_MSG_PARAM_STR, sstrerror(save_serrno) );
                serrno = save_serrno;
                return(-1);
            }
            rtcpd_CheckReqStatus(NULL,nextfile,NULL,&severity);
            if ( (severity & RTCP_FAILED) != 0 ) {
                (void)Cthread_mutex_lock_ext(proc_cntl.cntl_lock);
                nb_diskIOactive = proc_cntl.nb_diskIOactive;
                if ( nb_diskIOactive <= 0 ) proc_cntl.diskIOfinished = 1;
                (void)Cthread_mutex_unlock_ext(proc_cntl.cntl_lock);
                if ( nb_diskIOactive <= 0 ) {
                    rtcpd_SetProcError(severity);
                    return(0);
                }
            }

            /*
             * Break out if there is nothing more to do
             */
            if ( rc == 1 ) break;
        }

        filereq = &nextfile->filereq;
        if ( nextfile->next == nexttape->file ) last_file = TRUE;
        if ( (last_file == TRUE) || (nextfile->next->filereq.concat & 
             (NOCONCAT | NOCONCAT_TO_EOD)) != 0 ) end_of_tpfile = TRUE;
        if ( nextfile->filereq.proc_status != RTCP_FINISHED ) {
            /*
             * Get control info
             */
            rc = Cthread_mutex_lock_ext(proc_cntl.cntl_lock);
            if ( rc == -1 ) {
                save_serrno = serrno;
                rtcpd_AppendClientMsg(NULL, nextfile, "Cannot lock mutex: %s\n",
                    sstrerror(save_serrno));
                rtcpd_SetReqStatus(NULL,nextfile,save_serrno,
                                   RTCP_FAILED | RTCP_SYERR);
                rtcp_log(LOG_ERR,"rtcpd_StartDiskIO() Cthread_mutex_lock_ext(): %s\n",
                    sstrerror(save_serrno));
                tl_rtcpd.tl_log( &tl_rtcpd, 3, 3, 
                                 "func"   , TL_MSG_PARAM_STR, "rtcpd_StartDiskIO",
                                 "Message", TL_MSG_PARAM_STR, "Cthread_mutex_lock_ext",
                                 "Error"  , TL_MSG_PARAM_STR, sstrerror(save_serrno) );
                serrno = save_serrno;
                return(-1);
            }

            /*
             * Check if we need to exit due to processing error
             */
            rc= rtcpd_CheckProcError();
            if ( rc != RTCP_OK ) {
                rtcp_log(LOG_ERR,"rtcpd_StartDiskIO() processing error detected, severity=0x%x (%d)\n",rc,rc);
                {
                        char __severity[32];
                        sprintf( __severity, "0x%x", rc );
                        tl_rtcpd.tl_log( &tl_rtcpd, 3, 4, 
                                         "func"          , TL_MSG_PARAM_STR, "rtcpd_StartDiskIO",
                                         "Message"       , TL_MSG_PARAM_STR, "processing error detected",
                                         "Severity (hex)", TL_MSG_PARAM_STR, __severity,
                                         "Severity (dec)", TL_MSG_PARAM_INT, rc );
                }
                proc_cntl.diskIOfinished = 1;
                (void)Cthread_cond_broadcast_ext(proc_cntl.cntl_lock);
                (void)Cthread_mutex_unlock_ext(proc_cntl.cntl_lock);
                /* It's not our error */
                return(0);
            }
            /*
             * Did the tape end with previous file ?
             */
            if ( mode == WRITE_DISABLE && prevfile != NULL &&
                 (prevfile->filereq.concat & (CONCAT_TO_EOD|NOCONCAT_TO_EOD)) !=0 ) {
                rtcpd_CheckReqStatus(prevfile->tape,prevfile,NULL,&severity);
                if ( (severity & RTCP_EOD) != 0 ) {
                    proc_cntl.diskIOfinished = 1;
                    (void)Cthread_cond_broadcast_ext(proc_cntl.cntl_lock);
                    (void)Cthread_mutex_unlock_ext(proc_cntl.cntl_lock);
                    return(0);
                }
            }

            /*
             * Wait while buffers are overallocated. We also
             * have to make sure that the previously dispatched thread
             * started and locked its first buffer. For tape write
             * there are one additional conditions:
             * 1) we must check if we need to wait for the 
             *    Ctape_info() for more info. (i.e. blocksize)
             *    before starting the disk -> memory copy.
             * For tape read we must also check if the tapeIO has
             * finished, in which case we can just go on copying the
             * the remainin data in memory to disk.
             */
            rtcp_log(LOG_DEBUG,"rtcpd_StartDiskIO(): nb_reserver_bufs=%d, nb_bufs=%d, mode=%d, diskIOstarted=%d, tapeIOfinished=%d, blocksize=%d\n",
                    proc_cntl.nb_reserved_bufs,nb_bufs,mode,
                    proc_cntl.diskIOstarted,proc_cntl.tapeIOfinished,
                    filereq->blocksize);
            tl_rtcpd.tl_log( &tl_rtcpd, 11, 7, 
                             "func"            , TL_MSG_PARAM_STR, "rtcpd_StartDiskIO",
                             "nb_reserver_bufs", TL_MSG_PARAM_INT, proc_cntl.nb_reserved_bufs ,
                             "nb_bufs"         , TL_MSG_PARAM_INT, nb_bufs,
                             "mode"            , TL_MSG_PARAM_INT, mode,
                             "diskIOstarted"   , TL_MSG_PARAM_INT, proc_cntl.diskIOstarted ,
                             "tapeIOfinished"  , TL_MSG_PARAM_INT, proc_cntl.tapeIOfinished ,
                             "blocksize"       , TL_MSG_PARAM_INT, filereq->blocksize );

            while ( (proc_cntl.diskIOstarted == 0) ||
                    (proc_cntl.nb_reserved_bufs >= nb_bufs &&
                     (mode == WRITE_ENABLE || 
                      (mode == WRITE_DISABLE &&
                       proc_cntl.tapeIOfinished == 0 &&
                       prevfile != NULL &&
                       prevfile->end_index < 0))) ||
                    ((mode == WRITE_ENABLE) &&
                     (filereq->blocksize <= 0) &&
                     ((filereq->concat & NOCONCAT) != 0)) ) {
                rtcp_log(LOG_DEBUG,"rtcpd_StartDiskIO() waiting... (nb_reserved_bufs=%d, diskIOstarted=%d\n",
                         proc_cntl.nb_reserved_bufs,proc_cntl.diskIOstarted);
                tl_rtcpd.tl_log( &tl_rtcpd, 11, 4, 
                                 "func"            , TL_MSG_PARAM_STR, "rtcpd_StartDiskIO",
                                 "Message"         , TL_MSG_PARAM_STR, "waiting ...",
                                 "nb_reserver_bufs", TL_MSG_PARAM_INT, proc_cntl.nb_reserved_bufs ,
                                 "diskIOstarted"   , TL_MSG_PARAM_INT, proc_cntl.diskIOstarted );
                rc = Cthread_cond_wait_ext(proc_cntl.cntl_lock);
                if ( rc == -1 ) {
                    save_serrno = serrno;
                    rtcpd_AppendClientMsg(NULL, nextfile, "Error on condition wait: %s\n",
                        sstrerror(save_serrno));
                    rtcpd_SetReqStatus(NULL,nextfile,save_serrno,
                                      RTCP_SYERR | RTCP_FAILED);
                    rtcp_log(LOG_ERR,"rtcpd_StartDiskIO() Cthread_cond_wait_ext(proc_cntl): %s\n",
                        sstrerror(save_serrno));
                    tl_rtcpd.tl_log( &tl_rtcpd, 3, 3, 
                                     "func"   , TL_MSG_PARAM_STR, "rtcpd_StartDiskIO",
                                     "Message", TL_MSG_PARAM_STR, "Cthread_cond_wait_ext(proc_cntl)",
                                     "Error"  , TL_MSG_PARAM_STR, sstrerror(save_serrno) );
                    (void)Cthread_mutex_unlock_ext(proc_cntl.cntl_lock);
                    serrno = save_serrno;
                    return(-1);
                }
                /*
                 * Check if we need to exit due to processing error
                 */
                rc= rtcpd_CheckProcError();
                if ( rc != RTCP_OK ) {
                    rtcp_log(LOG_ERR,"rtcpd_StartDiskIO() processing error detected, severity=0x%x (%d)\n",rc,rc);
                    {
                            char __severity[32];
                            sprintf( __severity, "0x%x", rc );
                            tl_rtcpd.tl_log( &tl_rtcpd, 3, 4, 
                                             "func"          , TL_MSG_PARAM_STR, "rtcpd_StartDiskIO",
                                             "Message"       , TL_MSG_PARAM_STR, "processing error detected",
                                             "Severity (hex)", TL_MSG_PARAM_STR, __severity,
                                             "Severity (dec)", TL_MSG_PARAM_INT, rc );
                    }
                    proc_cntl.diskIOfinished = 1;
                    (void)Cthread_cond_broadcast_ext(proc_cntl.cntl_lock);
                    (void)Cthread_mutex_unlock_ext(proc_cntl.cntl_lock);
                    /* It's not our error */
                    return(0);
                }
                /*
                 * Did the tape end with previous file ?
                 */
                if ( mode == WRITE_DISABLE && prevfile != NULL &&
                     (prevfile->filereq.concat & (CONCAT_TO_EOD|NOCONCAT_TO_EOD)) !=0 ) {          
                    rtcpd_CheckReqStatus(prevfile->tape,prevfile,NULL,&severity);
                    if ( (severity & RTCP_EOD) != 0 ) {
                        proc_cntl.diskIOfinished = 1;
                        (void)Cthread_cond_broadcast_ext(proc_cntl.cntl_lock);
                        (void)Cthread_mutex_unlock_ext(proc_cntl.cntl_lock);
                        return(0);
                    }
                }
            }

            /*
             * We're going to start a new diskIO thread. 
             */
            proc_cntl.diskIOstarted = 0;
            proc_cntl.nb_diskIOactive++;
            /*
             * Calculate nb buffers to be used for the next file.
             * Don't touch this code unless you REALLY know what you are
             * doing. Any mistake here may in the best case result in deadlocks
             * and in the worst case .... data corruption!
             */
            if ( mode == WRITE_ENABLE ) {
                /*
                 * On tape write we know the next file size
                 */
                next_bufsz = rtcpd_CalcBufSz(nexttape,nextfile);
                if ( (filereq->concat & CONCAT) != 0 ) 
                    next_nb_bufs = (int)(((u_signed64)next_offset + 
                          nextfile->filereq.bytes_in) / (u_signed64)next_bufsz);
                else 
                    next_nb_bufs = (int)(nextfile->filereq.bytes_in / 
                                   (u_signed64)next_bufsz);
                /*
                 * Increment by one if not concatenating or we reached last
                 * file in the concatenation (subsequent file will start
                 * with a new buffer).
                 */
                if ( (nextfile->next->filereq.concat & NOCONCAT) != 0 ) 
                    next_nb_bufs++;
            } else {
                /*
                 * On tape read we don't know the file size. Make
                 * sure to overallocate until we know the exact size
                 * set by the tape IO thread at end of file.
                 */
                next_nb_bufs = nb_bufs + 1;
            }
            rtcp_log(LOG_DEBUG,"rtcpd_StartDiskIO() number of reserved buffs %d + %d\n",
                proc_cntl.nb_reserved_bufs,next_nb_bufs);
            tl_rtcpd.tl_log( &tl_rtcpd, 11, 3, 
                             "func"                    , TL_MSG_PARAM_STR, "rtcpd_StartDiskIO",
                             "number of reserved buffs", TL_MSG_PARAM_INT, proc_cntl.nb_reserved_bufs,
                             "next number of buffs"    , TL_MSG_PARAM_INT, next_nb_bufs );
            proc_cntl.nb_reserved_bufs += next_nb_bufs;
            rtcp_log(LOG_DEBUG,"rtcpd_StartDiskIO() new number of reserved buffs %d\n",
                proc_cntl.nb_reserved_bufs);
            tl_rtcpd.tl_log( &tl_rtcpd, 11, 2, 
                             "func"                        , TL_MSG_PARAM_STR, "rtcpd_StartDiskIO",
                             "new number of reserved buffs", TL_MSG_PARAM_INT, proc_cntl.nb_reserved_bufs );
            rc = Cthread_mutex_unlock_ext(proc_cntl.cntl_lock);
            if ( rc == -1 ) {
                save_serrno = serrno;
                rtcpd_AppendClientMsg(NULL,nextfile,
                      "Cannot unlock CNTL mutex: %s\n",sstrerror(serrno));
                rtcpd_SetReqStatus(NULL,nextfile,serrno,
                                   RTCP_SYERR | RTCP_FAILED);
                rtcp_log(LOG_ERR,
                         "rtcpd_StartDiskIO() Cthread_mutex_unlock_ext(): %s\n",
                         sstrerror(serrno));
                tl_rtcpd.tl_log( &tl_rtcpd, 3, 3, 
                                 "func"   , TL_MSG_PARAM_STR, "rtcpd_StartDiskIO",
                                 "Message", TL_MSG_PARAM_STR, "Cthread_mutex_unlock_ext",
                                 "Error"  , TL_MSG_PARAM_STR, sstrerror(serrno) );
                serrno = save_serrno;
                return(-1);
            }

            /* 
             * Update offset in buffer table.
             * Don't touch this code unless you REALLY know what you are
             * doing. Any mistake here may in the best case result in deadlocks
             * and in the worst case .... data corruption!
             */
            if ( prevfile == NULL ) {
                /*
                 * First file
                 */
                indxp = offset = next_offset = 0;
            } else {
                prev_bufsz = rtcpd_CalcBufSz(nexttape,prevfile);
                if ( mode == WRITE_ENABLE ) 
                    prev_filesz = prevfile->filereq.bytes_in;
                else 
                    prev_filesz = prevfile->filereq.bytes_out;
                rtcp_log(LOG_DEBUG,"rtcpd_StartDiskIO() prev. file size %d, buffer sz %d, indxp %d\n",
                        (int)prev_filesz,prev_bufsz,indxp);
                tl_rtcpd.tl_log( &tl_rtcpd, 11, 4, 
                                 "func"           , TL_MSG_PARAM_STR, "rtcpd_StartDiskIO",
                                 "prev. file size", TL_MSG_PARAM_INT, (int)prev_filesz,
                                 "buffer size"    , TL_MSG_PARAM_INT, prev_bufsz,
                                 "indxp"          , TL_MSG_PARAM_INT, indxp );                
                if ( mode == WRITE_ENABLE ) 
                    indxp = (indxp + (int)(((u_signed64)offset + prev_filesz) /
                            ((u_signed64)prev_bufsz)));
                else
                    indxp = prevfile->end_index;
                rtcp_log(LOG_DEBUG,"rtcpd_StartDiskIO() new indxp %d\n",
                        indxp);
                tl_rtcpd.tl_log( &tl_rtcpd, 11, 2, 
                                 "func"     , TL_MSG_PARAM_STR, "rtcpd_StartDiskIO",
                                 "new indxp", TL_MSG_PARAM_INT, indxp );                
                indxp = indxp % nb_bufs;
                if ( mode == WRITE_ENABLE ) {
                    if ( (filereq->concat & NOCONCAT) != 0) {
                        /*
                         * Not concatenating on tape. Start next file
                         * with a brand new buffer except if previous
                         * file was empty we re-use the previous buffer.
                         */
                        rtcp_log(LOG_DEBUG,"rtcpd_StartDiskIO(): no concatenate (%d != %d), indxp %d\n",
                            nextfile->filereq.tape_fseq,prevfile->filereq.tape_fseq,indxp);
                        tl_rtcpd.tl_log( &tl_rtcpd, 11, 4, 
                                         "func"     , TL_MSG_PARAM_STR, "no concatenate",
                                         "Next FSEQ", TL_MSG_PARAM_INT, nextfile->filereq.tape_fseq,
                                         "Prev FSEQ", TL_MSG_PARAM_INT, prevfile->filereq.tape_fseq,
                                         "indxp"    , TL_MSG_PARAM_INT, indxp );                
                        if ( prev_filesz != 0 ) 
                            indxp = (indxp + 1) % nb_bufs;
                        offset = next_offset = 0;
                        /*
                         * If next file is concatenated we must provide
                         * correct offset so that the next_nb_bufs calculation
                         * in next iteration is correct.
                         */
                        if ( (nextfile->next->filereq.concat & CONCAT) != 0 ) {
                            next_offset = (int)(filereq->bytes_in/((u_signed64)next_bufsz));
                        }
                    } else {
                        /*
                         * On tape write we need offset if we are
                         * concatenating on tape
                         */
                        rtcp_log(LOG_DEBUG,"rtcpd_StartDiskIO(): concatenate (%d == %d)\n",
                            nextfile->filereq.tape_fseq,prevfile->filereq.tape_fseq);
                        tl_rtcpd.tl_log( &tl_rtcpd, 11, 3, 
                                         "func"     , TL_MSG_PARAM_STR, "concatenate",
                                         "Next FSEQ", TL_MSG_PARAM_INT, nextfile->filereq.tape_fseq,
                                         "Prev FSEQ", TL_MSG_PARAM_INT, prevfile->filereq.tape_fseq );
                        offset = (int)(((u_signed64)offset + prev_filesz) %
                                       ((u_signed64)prev_bufsz));
                        next_offset = (int)(((u_signed64)offset + filereq->bytes_in) %
                                            ((u_signed64)next_bufsz));
                    }
                }
            }
            prevfile = nextfile;
            /*
             * Get next thread index and fill in thread args
             */
            if ( thIndex < 0 ) thIndex = Cpool_next_index(poolID);
            if ( thIndex == -1 ) {
                save_serrno = serrno;
                rtcpd_AppendClientMsg(NULL, nextfile, "Error assigning thread: %s\n",
                    sstrerror(save_serrno));
                rtcpd_SetReqStatus(NULL,nextfile,save_serrno,
                                   RTCP_SYERR | RTCP_FAILED);
                rtcp_log(LOG_ERR,"rtcpd_StartDiskIO() Cpool_next_index(): %s\n",
                         sstrerror(save_serrno));
                tl_rtcpd.tl_log( &tl_rtcpd, 3, 3, 
                                 "func"   , TL_MSG_PARAM_STR, "rtcpd_StartDiskIO",
                                 "Message", TL_MSG_PARAM_STR, "Cpool_next_index",
                                 "Error"  , TL_MSG_PARAM_STR, sstrerror(serrno) );
                serrno = save_serrno;
                return(-1);
            }
            tharg = &thargs[thIndex];

            tharg->tape = nexttape;
            tharg->file = nextfile;
            tharg->client = client;
            tharg->end_of_tpfile = end_of_tpfile;
            tharg->last_file = last_file;
            tharg->pool_index = thIndex;
            tharg->start_indxp = indxp;
            tharg->start_offset = offset;
            /*
             * Reset the diskIOstatus for assigned thread
             */
            diskIOstatus = &proc_stat.diskIOstatus[thIndex];
            DK_STATUS(RTCP_PS_NOBLOCKING);
            DK_SIZE(0);
            /*
             * Assign next thread and start the request
             */
            rtcp_log(LOG_DEBUG,"rtcpd_StartDiskIO(thIndex=%d,arg=0x%lx) start with indxp=%d, offset=%d, end_of_tpfile=%d\n",
                thIndex,tharg,indxp,offset,end_of_tpfile);
            {
                    char __arg[32];
                    sprintf( __arg, "%p", tharg );
                    tl_rtcpd.tl_log( &tl_rtcpd, 11, 6, 
                                     "func"         , TL_MSG_PARAM_STR, "rtcpd_StartDiskIO",
                                     "thIndex"      , TL_MSG_PARAM_INT, thIndex,
                                     "arg"          , TL_MSG_PARAM_STR, __arg,
                                     "indxp"        , TL_MSG_PARAM_INT, indxp,
                                     "offset"       , TL_MSG_PARAM_INT, offset,
                                     "end_of_tpfile", TL_MSG_PARAM_INT, end_of_tpfile );
            }
            rc = Cpool_assign(poolID,diskIOthread,(void *)tharg,-1);
            if ( rc == -1 ) {
                save_serrno = serrno;
                rtcp_log(LOG_ERR,"rtcpd_StartDiskIO() Cpool_assign(%d): %s\n",
                         poolID,sstrerror(serrno));
                tl_rtcpd.tl_log( &tl_rtcpd, 3, 3, 
                                 "func"   , TL_MSG_PARAM_STR, "rtcpd_StartDiskIO",
                                 "Message", TL_MSG_PARAM_STR, "Cpool_assign",
                                 "Error"  , TL_MSG_PARAM_STR, sstrerror(serrno) );
                serrno = save_serrno;
                return(-1);
            }
            /*
             * Have we reached End Of Data on tape in a CONCAT_TO_EOD or
             * NOCONCAT_TO_EOD request ?
             */
            if ( mode == WRITE_DISABLE &&
                (filereq->err.severity & RTCP_EOD) != 0 ) break;

        } else { /* if ( ... ) */
            rtcp_log(LOG_DEBUG,"rtcpd_StartDiskIO() skipping finished request (%d,%d,%s,concat:%d\n",
                     nextfile->filereq.tape_fseq,nextfile->filereq.disk_fseq,
                     nextfile->filereq.file_path,nextfile->filereq.concat);
            tl_rtcpd.tl_log( &tl_rtcpd, 11, 6, 
                             "func"     , TL_MSG_PARAM_STR, "rtcpd_StartDiskIO",
                             "Message"  , TL_MSG_PARAM_STR, "skipping finished request",
                             "Tape FSEQ", TL_MSG_PARAM_INT, nextfile->filereq.tape_fseq,
                             "Disk FSEQ", TL_MSG_PARAM_INT, nextfile->filereq.disk_fseq,
                             "Path"     , TL_MSG_PARAM_STR, nextfile->filereq.file_path,
                             "concat"   , TL_MSG_PARAM_INT, nextfile->filereq.concat );
        }
    } CLIST_ITERATE_END(nexttape->file,nextfile);
    /*
     * Tell the others that we've finished
     */
    rc = Cthread_mutex_lock_ext(proc_cntl.cntl_lock);
    if ( rc == -1 ) {
        save_serrno = serrno;
        rtcp_log(LOG_ERR,"rtcpd_StartDiskIO() Cthread_mutex_lock_ext(): %s\n",
                 sstrerror(serrno));
        tl_rtcpd.tl_log( &tl_rtcpd, 3, 3, 
                         "func"   , TL_MSG_PARAM_STR, "rtcpd_StartDiskIO",
                         "Message", TL_MSG_PARAM_STR, "Cthread_mutex_lock_ext",
                         "Error"  , TL_MSG_PARAM_STR, sstrerror(serrno) );
        serrno = save_serrno;
        return(-1);
    }
    proc_cntl.diskIOfinished = 1;
    rc = Cthread_cond_broadcast_ext(proc_cntl.cntl_lock);
    if ( rc == -1 ) {
        save_serrno = serrno;
        rtcp_log(LOG_ERR,"rtcpd_StartDiskIO() Cthread_cond_broadcast_ext(): %s\n",
                 sstrerror(serrno));
        tl_rtcpd.tl_log( &tl_rtcpd, 3, 3, 
                         "func"   , TL_MSG_PARAM_STR, "rtcpd_StartDiskIO",
                         "Message", TL_MSG_PARAM_STR, "Cthread_cond_broadcast_ext",
                         "Error"  , TL_MSG_PARAM_STR, sstrerror(serrno) );       
        serrno = save_serrno;
        return(-1);
    }
    rc = Cthread_mutex_unlock_ext(proc_cntl.cntl_lock);
    if ( rc == -1 ) {
        save_serrno = serrno;
        rtcp_log(LOG_ERR,"rtcpd_StartDiskIO() Cthread_mutex_unlock_ext(): %s\n",
                 sstrerror(serrno));
        tl_rtcpd.tl_log( &tl_rtcpd, 3, 3, 
                         "func"   , TL_MSG_PARAM_STR, "rtcpd_StartDiskIO",
                         "Message", TL_MSG_PARAM_STR, "Cthread_mutex_unlock_ext",
                         "Error"  , TL_MSG_PARAM_STR, sstrerror(serrno) );       
        serrno = save_serrno;
        return(-1);
    }

    return(0);
}
<|MERGE_RESOLUTION|>--- conflicted
+++ resolved
@@ -687,30 +687,6 @@
             return(-1);
         }
         /*
-<<<<<<< HEAD
-=======
-         * Allocate conversion buffer if necessary
-         */
-        if ( ((convert & FIXVAR) != 0) && (convert_buffer == NULL) ) {
-            convert_buffer = (char *)malloc(databufs[i]->length +
-                (databufs[i]->length + lrecl -1)/lrecl);
-            if ( convert_buffer == NULL ) {
-                (void)rtcpd_SetReqStatus(NULL,file,errno, RTCP_FAILED);
-                (void)rtcpd_AppendClientMsg(NULL,file,RT105,sstrerror(errno));
-                rtcp_log(LOG_ERR,"MemoryToDisk() malloc(): %s\n",
-                    sstrerror(errno));
-                tl_rtcpd.tl_log( &tl_rtcpd, 3, 3, 
-                                 "func"   , TL_MSG_PARAM_STR, "MemoryToDisk",
-                                 "Message", TL_MSG_PARAM_STR, "malloc",
-                                 "Error"  , TL_MSG_PARAM_STR, sstrerror(errno) );
-                (void)Cthread_cond_broadcast_ext(databufs[i]->lock);
-                (void)Cthread_mutex_unlock_ext(databufs[i]->lock);
-                if ( f77conv_context != NULL ) free(f77conv_context);
-                return(-1);
-            }
-        }
-        /*
->>>>>>> 59b9e758
          * Check if this is the last buffer of the tape file
          * which implies that we should return.
          */
