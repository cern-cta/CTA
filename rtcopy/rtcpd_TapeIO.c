--- conflicted
+++ resolved
@@ -590,18 +590,9 @@
   int save_errno = 0;
   rtcpTapeRequest_t *tapereq = NULL;
   rtcpFileRequest_t *filereq = NULL;
-<<<<<<< HEAD
   const char *errstr = NULL;
-/**********************************************************************
- * S. MURRAY 27/01/2014 COMMENTING OUT OF COMPRESSION STATISTICS      *
- * int comp_rc = 0;                                                   *
- * COMPRESSION_STATS compstats;                                       *
- **********************************************************************/
-=======
-  char *errstr = NULL;
   int comp_rc = 0;
   COMPRESSION_STATS compstats;
->>>>>>> 840750c7
 
   if ( tape == NULL || file == NULL ) {
     serrno = EINVAL;
