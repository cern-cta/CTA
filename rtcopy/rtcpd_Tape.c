--- conflicted
+++ resolved
@@ -396,27 +396,6 @@
                                         "MemoryToTape() blocksize mismatch");
             return(-1);
         }
-<<<<<<< HEAD
-=======
-        if ( ((convert & FIXVAR) != 0) && (convert_buffer == NULL) ) {
-            convert_buffer = (char *)malloc(blksiz);
-            if ( convert_buffer == NULL ) {
-                (void)rtcpd_SetReqStatus(NULL,file,errno, RTCP_FAILED);
-                (void)rtcpd_AppendClientMsg(NULL,file,RT105,sstrerror(errno));
-                rtcp_log(LOG_ERR,"MemoryToTape() malloc(): %s\n",
-                    sstrerror(errno));
-                tl_rtcpd.tl_log( &tl_rtcpd, 3, 3, 
-                                 "func"   , TL_MSG_PARAM_STR, "MemoryToTape",
-                                 "Message", TL_MSG_PARAM_STR, "malloc",
-                                 "Error"  , TL_MSG_PARAM_STR, sstrerror(serrno));
-                if ( NoSyncAccess == 0 ) {
-                    (void)Cthread_cond_broadcast_ext(databufs[i]->lock);
-                    (void)Cthread_mutex_unlock_ext(databufs[i]->lock);
-                }
-                return(-1);
-            }
-        }
->>>>>>> 59b9e758
         /*
          * Check if this is the last buffer of the tape file
          */
