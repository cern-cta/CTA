/*
 * Copyright (C) 1999-2004 by CERN IT
 * All rights reserved
 */

/*
 * rtcpc_BuildReq.c - build the tape and file request list from command
 */


#include <stdlib.h>
#include <errno.h>
#include <stdarg.h>
#include <stdio.h>
#include <string.h>
#include <sys/stat.h>
#include <pwd.h>
#include <Castor_limits.h>
#include <Cglobals.h>
#include <Ctape_api.h>
#include <Ctape.h>
#include <log.h>
#include <osdep.h>
#include <net.h>
#include <Cuuid.h>
#include <rtcp_constants.h>
#include <rtcp.h>
#include <rtcp_api.h>
#include <serrno.h>

extern char *optarg;
extern int optind;

void rtcpc_InitReqStruct(rtcpTapeRequest_t *tapereq,
                         rtcpFileRequest_t *filereq) {
    if ( tapereq != NULL ) {
        memset(tapereq,'\0',sizeof(rtcpTapeRequest_t));
        tapereq->err.max_tpretry = -1;
        tapereq->err.max_cpretry = -1;
        tapereq->err.severity = RTCP_OK;
    }
    if ( filereq != NULL ) {
        memset(filereq,'\0',sizeof(rtcpFileRequest_t));
        filereq->VolReqID = -1;
        filereq->jobID = -1;
        filereq->stageSubreqID = -1;
        filereq->position_method = -1;
        filereq->tape_fseq = -1;
        filereq->disk_fseq = -1;
        filereq->blocksize = -1;
        filereq->recordlength = -1;
        filereq->retention = -1;
        filereq->def_alloc = -1;
        filereq->rtcp_err_action = -1;
        filereq->tp_err_action = -1;
        filereq->check_fid = -1;
        filereq->concat = -1;
        filereq->err.max_tpretry = -1;
        filereq->err.max_cpretry = -1;
        filereq->err.severity = RTCP_OK;
    }
    return;
}

static int newTapeList(tape_list_t **tape, tape_list_t **newtape,
                       int mode) {
    tape_list_t *tl;
    if ( tape == NULL ) {
        serrno = EINVAL;
        return(-1);
    }
    tl = (tape_list_t *)calloc(1,sizeof(tape_list_t));
    if ( tl == NULL ) return(-1);
    rtcpc_InitReqStruct(&tl->tapereq,NULL);
    tl->tapereq.mode = mode;
    if ( *tape != NULL ) {
        CLIST_INSERT((*tape)->prev,tl);
    } else {
        CLIST_INSERT(*tape,tl);
    }
    if ( newtape != NULL ) *newtape = tl;
    return(0);
}

static int newFileList(tape_list_t **tape, file_list_t **newfile,
                       int mode) {
    file_list_t *fl;
    rtcpFileRequest_t *filereq;
    int rc;

    if ( tape == NULL ) {
        serrno = EINVAL;
        return(-1);
    }
    if ( *tape == NULL ) {
        rc = newTapeList(tape,NULL,mode);
        if ( rc == -1 ) return(-1);
    }
    fl = (file_list_t *)calloc(1,sizeof(file_list_t));
    if ( fl == NULL ) return(-1);
    filereq = &fl->filereq;
    rtcpc_InitReqStruct(NULL,filereq);

    /*
     * Insert at end of file request list
     */
    CLIST_INSERT((*tape)->file,fl);

    fl->tape = *tape;
    if ( newfile != NULL ) *newfile = fl;
    return(0);
}

int rtcp_NewFileList(tape_list_t **tape, file_list_t **newfile,
                              int mode) {
    return(newFileList(tape,newfile,mode));
}


#define DMPTP_INT_OPT(X,Y) { \
    if ( (X) < 0 ) { \
        X = strtol(optarg,&dp,10); \
        if ( dp == NULL || *dp != '\0' ) { \
            rtcp_log(LOG_ERR, TP006, #Y); \
            errflg++; \
        } \
    } else { \
        rtcp_log(LOG_ERR, TP018, #Y); \
        errflg++; \
    }}


#define DMPTP_STR_OPT(X,Y) { \
    if ( *(X) == '\0' ) { \
        if ( strlen(optarg) < sizeof((X)) ) strcpy((X),optarg); \
        else { \
            rtcp_log(LOG_ERR, TP006, #Y); \
            errflg++; \
        } \
    } else { \
        rtcp_log(LOG_ERR, TP018, #Y); \
        errflg++; \
    }}

<<<<<<< HEAD
int rtcpc_InitDumpTapeReq(rtcpDumpTapeRequest_t *dump) {
    if ( dump == NULL ) {
        serrno = EINVAL;
        return(-1);
    }
    memset(dump,'\0',sizeof(rtcpDumpTapeRequest_t));
    dump->maxbyte = -1;
    dump->blocksize = -1;
    dump->tp_err_action = -1;
    dump->startfile = -1;
    dump->maxfile = -1;
    dump->fromblock = -1;
    dump->toblock = -1; 
    return(0);
}

int rtcpc_BuildDumpTapeReq(tape_list_t **tape,
                           int argc, char *argv[]) {
    rtcpDumpTapeRequest_t *dumpreq;
    rtcpTapeRequest_t *tapereq;
    int rc,c;
    char *p, *dp;
    int errflg = 0;
    extern int getopt();

    if ( tape == NULL || argc < 0 || argv == NULL ) {
        rtcp_log(LOG_ERR,"rtcpc_BuildDumpTapeReq() called with NULL args\n");
        serrno = EINVAL;
        return(-1);
    }
    if ( *tape == NULL ) {
        rc = newTapeList(tape,NULL,WRITE_DISABLE);
        if ( rc == -1 ) return(-1);
    }
    tapereq = &(*tape)->tapereq;
    dumpreq = &(*tape)->dumpreq;

    rc = rtcpc_InitDumpTapeReq(dumpreq);
    if ( rc == -1 ) return(rc);

    while ( (c = getopt(argc,argv,"B:b:C:d:E:F:g:N:q:S:T:V:v:")) != EOF) {
        switch (c) {
        case 'B':
            DMPTP_INT_OPT(dumpreq->maxbyte,-B);
            break;
        case 'b':
            DMPTP_INT_OPT(dumpreq->blocksize,-b);
            break;
        case 'C':
            if ( dumpreq->convert < 0 ) {
                if (strcmp (optarg, "ascii") == 0 ) dumpreq->convert = ASCCONV;
                else if ( strcmp (optarg, "ebcdic") == 0 ) 
                    dumpreq->convert = EBCCONV;
                else {
                    rtcp_log(LOG_ERR, TP006, "-C");
                    errflg++;
                }
            } else {
                rtcp_log(LOG_ERR, TP018, "-C");
                errflg++;
            }
            break;
        case 'd':
            DMPTP_STR_OPT(tapereq->density,-d);
            break;
        case 'E':
            if ( strcmp (optarg, "ignoreeoi") == 0 ) 
                dumpreq->tp_err_action = IGNOREEOI;
            else {
                rtcp_log(LOG_ERR, TP006, "-E");
                errflg++;
            }
            break;
        case 'F':
            DMPTP_INT_OPT(dumpreq->maxfile,-F);
            break;
        case 'g':
            DMPTP_STR_OPT(tapereq->dgn,-g);
            break;
        case 'N':
            if ( dumpreq->fromblock < 0 ) {
                if ( (p = strchr (optarg, ',')) != NULL ) {
                    *p++ = '\0';
                    dumpreq->fromblock = strtol(optarg, &dp, 10);
                    if ( dp == NULL || *dp != '\0' ) {
                        rtcp_log(LOG_ERR, TP006, "-N");
                        errflg++;
                    }
                } else {
                    p = optarg;
                    dumpreq->fromblock = 1;
                }
                dumpreq->toblock = strtol(p, &dp, 10);
                if ( dp == NULL || *dp != '\0' ) {
                    rtcp_log(LOG_ERR, TP006, "-N");
                    errflg++;
                }
            }
            break;
        case 'q':
            DMPTP_INT_OPT(dumpreq->startfile,-q);
            break;
        case 'S':
            DMPTP_STR_OPT(tapereq->server,-S);
            break;
        case 'V':
            DMPTP_STR_OPT(tapereq->vid,-V);
            break;
        case 'v':
            DMPTP_STR_OPT(tapereq->vsn,-v);
            break;
        case '?':
            errflg++;
            break;
        }
    }

    if ( *tapereq->vid == '\0' && *tapereq->vsn == '\0' ) {
        rtcp_log(LOG_ERR,TP031);
        errflg++;
    }
    if ( errflg > 0 ) {
        serrno = EINVAL;
        return(-1);
    }

    if ( strcmp(tapereq->dgn,"CT1") == 0 ) strcpy(tapereq->dgn,"CART");
    return(0);
}

=======
>>>>>>> 52e4c54a
#define DUMPSTR(Y,X) {if ( *X != '\0' ) rtcp_log(LOG_DEBUG,"%s%s: %s\n",Y,#X,X);}
#define DUMPINT(Y,X) {if ( X != -1 ) rtcp_log(LOG_DEBUG,"%s%s: %d\n",Y,#X,X);}
#define DUMPULONG(Y,X) {if ( X > 0 ) rtcp_log(LOG_DEBUG,"%s%s: %lu\n",Y,#X,X);}
#define DUMPBLKID(Y,X) {rtcp_log(LOG_DEBUG,"%s%s: %d:%d:%d:%d\n",Y,#X,(int)X[0],(int)X[1],(int)X[2],(int)X[3]);}
#define DUMPUUID(Y,X) {char *__p; rtcp_log(LOG_DEBUG,"%s%s: %s\n",Y,#X,((__p = CuuidToString(X)) == NULL ? "(null)" : __p));if ( __p != NULL ) free(__p);} 
#define DUMPHEX(Y,X) {if ( X != -1 ) rtcp_log(LOG_DEBUG,"%s%s: 0x%x\n",Y,#X,X);}
#define DUMPI64(Y,X) {if ( X > 0 ) rtcp_log(LOG_DEBUG,"%s%s: %llu\n",Y,#X,(u_signed64)X);}
#define DUMPX64(Y,X) {if ( X > 0 ) rtcp_log(LOG_DEBUG,"%s%s: 0x%llx\n",Y,#X,(u_signed64)X);}<|MERGE_RESOLUTION|>--- conflicted
+++ resolved
@@ -53,6 +53,7 @@
         filereq->def_alloc = -1;
         filereq->rtcp_err_action = -1;
         filereq->tp_err_action = -1;
+        filereq->convert = -1;
         filereq->check_fid = -1;
         filereq->concat = -1;
         filereq->err.max_tpretry = -1;
@@ -142,139 +143,6 @@
         errflg++; \
     }}
 
-<<<<<<< HEAD
-int rtcpc_InitDumpTapeReq(rtcpDumpTapeRequest_t *dump) {
-    if ( dump == NULL ) {
-        serrno = EINVAL;
-        return(-1);
-    }
-    memset(dump,'\0',sizeof(rtcpDumpTapeRequest_t));
-    dump->maxbyte = -1;
-    dump->blocksize = -1;
-    dump->tp_err_action = -1;
-    dump->startfile = -1;
-    dump->maxfile = -1;
-    dump->fromblock = -1;
-    dump->toblock = -1; 
-    return(0);
-}
-
-int rtcpc_BuildDumpTapeReq(tape_list_t **tape,
-                           int argc, char *argv[]) {
-    rtcpDumpTapeRequest_t *dumpreq;
-    rtcpTapeRequest_t *tapereq;
-    int rc,c;
-    char *p, *dp;
-    int errflg = 0;
-    extern int getopt();
-
-    if ( tape == NULL || argc < 0 || argv == NULL ) {
-        rtcp_log(LOG_ERR,"rtcpc_BuildDumpTapeReq() called with NULL args\n");
-        serrno = EINVAL;
-        return(-1);
-    }
-    if ( *tape == NULL ) {
-        rc = newTapeList(tape,NULL,WRITE_DISABLE);
-        if ( rc == -1 ) return(-1);
-    }
-    tapereq = &(*tape)->tapereq;
-    dumpreq = &(*tape)->dumpreq;
-
-    rc = rtcpc_InitDumpTapeReq(dumpreq);
-    if ( rc == -1 ) return(rc);
-
-    while ( (c = getopt(argc,argv,"B:b:C:d:E:F:g:N:q:S:T:V:v:")) != EOF) {
-        switch (c) {
-        case 'B':
-            DMPTP_INT_OPT(dumpreq->maxbyte,-B);
-            break;
-        case 'b':
-            DMPTP_INT_OPT(dumpreq->blocksize,-b);
-            break;
-        case 'C':
-            if ( dumpreq->convert < 0 ) {
-                if (strcmp (optarg, "ascii") == 0 ) dumpreq->convert = ASCCONV;
-                else if ( strcmp (optarg, "ebcdic") == 0 ) 
-                    dumpreq->convert = EBCCONV;
-                else {
-                    rtcp_log(LOG_ERR, TP006, "-C");
-                    errflg++;
-                }
-            } else {
-                rtcp_log(LOG_ERR, TP018, "-C");
-                errflg++;
-            }
-            break;
-        case 'd':
-            DMPTP_STR_OPT(tapereq->density,-d);
-            break;
-        case 'E':
-            if ( strcmp (optarg, "ignoreeoi") == 0 ) 
-                dumpreq->tp_err_action = IGNOREEOI;
-            else {
-                rtcp_log(LOG_ERR, TP006, "-E");
-                errflg++;
-            }
-            break;
-        case 'F':
-            DMPTP_INT_OPT(dumpreq->maxfile,-F);
-            break;
-        case 'g':
-            DMPTP_STR_OPT(tapereq->dgn,-g);
-            break;
-        case 'N':
-            if ( dumpreq->fromblock < 0 ) {
-                if ( (p = strchr (optarg, ',')) != NULL ) {
-                    *p++ = '\0';
-                    dumpreq->fromblock = strtol(optarg, &dp, 10);
-                    if ( dp == NULL || *dp != '\0' ) {
-                        rtcp_log(LOG_ERR, TP006, "-N");
-                        errflg++;
-                    }
-                } else {
-                    p = optarg;
-                    dumpreq->fromblock = 1;
-                }
-                dumpreq->toblock = strtol(p, &dp, 10);
-                if ( dp == NULL || *dp != '\0' ) {
-                    rtcp_log(LOG_ERR, TP006, "-N");
-                    errflg++;
-                }
-            }
-            break;
-        case 'q':
-            DMPTP_INT_OPT(dumpreq->startfile,-q);
-            break;
-        case 'S':
-            DMPTP_STR_OPT(tapereq->server,-S);
-            break;
-        case 'V':
-            DMPTP_STR_OPT(tapereq->vid,-V);
-            break;
-        case 'v':
-            DMPTP_STR_OPT(tapereq->vsn,-v);
-            break;
-        case '?':
-            errflg++;
-            break;
-        }
-    }
-
-    if ( *tapereq->vid == '\0' && *tapereq->vsn == '\0' ) {
-        rtcp_log(LOG_ERR,TP031);
-        errflg++;
-    }
-    if ( errflg > 0 ) {
-        serrno = EINVAL;
-        return(-1);
-    }
-
-    if ( strcmp(tapereq->dgn,"CT1") == 0 ) strcpy(tapereq->dgn,"CART");
-    return(0);
-}
-
-=======
->>>>>>> 52e4c54a
 #define DUMPSTR(Y,X) {if ( *X != '\0' ) rtcp_log(LOG_DEBUG,"%s%s: %s\n",Y,#X,X);}
 #define DUMPINT(Y,X) {if ( X != -1 ) rtcp_log(LOG_DEBUG,"%s%s: %d\n",Y,#X,X);}
 #define DUMPULONG(Y,X) {if ( X > 0 ) rtcp_log(LOG_DEBUG,"%s%s: %lu\n",Y,#X,X);}
