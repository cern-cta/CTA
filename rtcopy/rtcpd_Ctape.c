--- conflicted
+++ resolved
@@ -681,12 +681,7 @@
      * and the tape_path information gone lost.
      */
     strcpy(tape_path,filereq->tape_path);
-<<<<<<< HEAD
-    while (do_retry) {
         rtcp_log(LOG_DEBUG,"rtcpd_Position() Ctape_position(%s,0x%x,%d,%d,%d:%d:%d:%d,%d,%d,0x%x,%s,%s,%d,%d,%d,0x%x)\n",
-=======
-        rtcp_log(LOG_DEBUG,"rtcpd_Position() Ctape_position(%s,0x%x,%d,%d,%d:%d:%d:%d,%d,%d,0x%x,%s,%s,%s,%d,%d,%d,0x%x)\n",
->>>>>>> 59b9e758
                  filereq->tape_path,
                  filereq->position_method,
                  filereq->tape_fseq,
