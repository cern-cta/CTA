# @project      The CERN Tape Archive (CTA)
# @copyright    Copyright © 2015-2022 CERN
# @license      This program is free software, distributed under the terms of the GNU General Public
#               Licence version 3 (GPL Version 3), copied verbatim in the file "COPYING". You can
#               redistribute it and/or modify it under the terms of the GPL Version 3, or (at your
#               option) any later version.
#
#               This program is distributed in the hope that it will be useful, but WITHOUT ANY
#               WARRANTY; without even the implied warranty of MERCHANTABILITY or FITNESS FOR A
#               PARTICULAR PURPOSE. See the GNU General Public License for more details.
#
#               In applying this licence, CERN does not waive the privileges and immunities
#               granted to it by virtue of its status as an Intergovernmental Organization or
#               submit itself to any jurisdiction.
cmake_minimum_required (VERSION 3.17)

project(cta)


set(CMAKE_C_FLAGS "-fPIC -Wall -Wextra -Werror -Wno-unused-parameter")

# Please note that the -fms-extensions option should be dropped when this
# project gets to be compiled on a fully C++ 11 compliant compiler.  The option
# is being used to support anonymous structs and avoid errors similar to the
# following:
#
#   ClientSimulator.hpp:65: error: ISO C++ prohibits anonymous structs
set(CMAKE_CXX_FLAGS "-fPIC -pedantic -Wall -Wextra -Werror -Wno-unused-parameter -fstack-protector-all")
#
# A maximalist error checking parameter combo has been suggested by S. Ponce and D. Come:
# to be tested once we have a stable compilation on CC7:
#-Wno-unused-parameter -Wlogical-op -Wfloat-equal -Wdeclaration-after- statement -Wundef -Wno-endif-labels -Wshadow -Wunsafe-loop- optimizations -Wpointer-arith -Wbad-function-cast -Wcast-align -Wwrite- strings -Wconversion -Wmissing-field-initializers -Wredundant-decls -Wnested-externs -Wunreachable-code -Winline -Wvariadic-macros -Wtraditional -Wmissing-prototypes -Wmissing-declarations -Wold-style- definition -Wc++-compat -Wstrict-prototypes -Wpadded -Wcast-qual -Wnon-virtual-dtor -Wlogical-op -Wmissing-declarations -Wsign-conversion -Wredundant-decls -Wold-style-cast -Wshadow

set (BUILD_CMDLINE_ONLY FALSE)

# By default the objectstore based scheduler is used.
# A postgres scheduler may be enabled and the objectstore one disabled by
# giving -DCTA_USE_PGSCHED:Bool=true on the cmake command line.
set (CTA_USE_PGSCHED FALSE CACHE BOOL "Build with the postgres scheduler")

execute_process(
  COMMAND ${CMAKE_C_COMPILER} -dumpversion
  OUTPUT_VARIABLE GCC_VERSION)

message(STATUS "Setting support for c++17")
set (CMAKE_CXX_FLAGS "${CMAKE_CXX_FLAGS} -std=c++17")

if (NOT CMAKE_BUILD_TYPE)
  set(CMAKE_BUILD_TYPE "Debug" CACHE STRING "" FORCE)
endif()

# To enable logging for testing purposes set -DENABLE_STDOUT_LOGGING=1
if (ENABLE_STDOUT_LOGGING)
  add_definitions (-DSTDOUT_LOGGING)
endif ()

set (OCCI_SUPPORT ON)
if (DISABLE_ORACLE_SUPPORT)
  message(STATUS "NO ORACLE")
  unset (OCCI_SUPPORT)
  set(RPM_ORACLE "-DDISABLE_ORACLE_SUPPORT:BOOL=ON" CACHE STRING "" FORCE)
else ()
  set(RPM_ORACLE "%{nil}" CACHE STRING "" FORCE)
endif ()

if (CTA_USE_PGSCHED)
  add_definitions (-DCTA_PGSCHED)
  set(RPM_USINGOBJECTSTORE "0" CACHE STRING "" FORCE)
  set(RPM_SCHEDOPT "-DCTA_USE_PGSCHED:Bool=true" CACHE STRING "" FORCE)
else ()
  set(RPM_USINGOBJECTSTORE "1" CACHE STRING "" FORCE)
  set(RPM_SCHEDOPT "%{nil}" CACHE STRING "" FORCE)
endif ()

# Generate the compilation variables, if needed
if (NOT DEFINED SKIP_UNIT_TESTS)
  message (STATUS "Setting SKIP_UNIT_TESTS to the value of 0")
  message (STATUS "Override with -DSKIP_UNIT_TESTS:STRING=1")
  set(SKIP_UNIT_TESTS 0)
else (NOT DEFINED SKIP_UNIT_TESTS)
  message (STATUS "Already set: SKIP_UNIT_TESTS=${SKIP_UNIT_TESTS}")
endif (NOT DEFINED SKIP_UNIT_TESTS)

#Load version information in all cases.
include(cmake/CTAVersions.cmake)

IF(DEFINED PackageOnly)
  message (STATUS "Running CMake in package-only mode")
   set(COMPILE_PACKAGING "1")
ELSE(DEFINED PackageOnly)
  message (STATUS "Running in full configuration mode.")
  message (STATUS "Override with -DPackageOnly:Bool=true")
  # Generate the compilation variables, if needed
  if (NOT DEFINED COMPILE_PACKAGING)
    message (STATUS "Setting COMPILE_PACKAGING to the value of 1")
    message (STATUS "Override with -DCOMPILE_PACKAGING:STRING=0")
    set(COMPILE_PACKAGING 1)
  else (NOT DEFINED COMPILE_PACKAGING)
    message (STATUS "Already set: COMPILE_PACKAGING=${COMPILE_PACKAGING}")
  endif (NOT DEFINED COMPILE_PACKAGING)

  IF(NOT CMAKE_BUILD_TYPE STREQUAL "")
    # If the user specifies -DCMAKE_BUILD_TYPE on the command line, take their definition and dump it in the cache
    message(STATUS "Setting build type to ${CMAKE_BUILD_TYPE} as requested.")
    SET(CMAKE_BUILD_TYPE ${CMAKE_BUILD_TYPE} CACHE STRING "Choose the type of build.")
  ELSE()
    # log choosen default (RelWithDebInfo) and set it
    message(STATUS "Setting build type to 'RelWithDebInfo' as none was specified.")
    message (STATUS "Override with -DCMAKE_BUILD_TYPE:STRING=Debug")
    set(CMAKE_BUILD_TYPE RelWithDebInfo CACHE STRING "Choose the type of build." FORCE)
    # Set the possible values of build type for cmake-gui
    # this command is not yet available in SLC6's cmake 2.6
    # set_property(CACHE CMAKE_BUILD_TYPE PROPERTY STRINGS "Debug" "Release" "MinSizeRel" "RelWithDebInfo")
  ENDIF(NOT CMAKE_BUILD_TYPE STREQUAL "")

  set(CMAKE_DISABLE_SOURCE_CHANGES ON)
  set(CMAKE_DISABLE_IN_SOURCE_BUILD ON)
  list(APPEND CMAKE_MODULE_PATH ${PROJECT_SOURCE_DIR}/cmake)
  include(GNUInstallDirs)
  set(CMAKE_INSTALL_PREFIX "/")

  include_directories(${PROJECT_SOURCE_DIR})
  include_directories(${CMAKE_BINARY_DIR})

  # OCCI support is on by default
  if (OCCI_SUPPORT)
    find_package (oracle-instantclient REQUIRED)
  endif (OCCI_SUPPORT)

  install (CODE "message (STATUS \"Installing directory \$ENV{DESTDIR}/var/log/cta\")")
  install (CODE "file (MAKE_DIRECTORY \$ENV{DESTDIR}/var/log/cta)")

  #
  # Location of git submodule containing the XRootD SSI Protocol Buffer bindings
  #
  set(XRD_SSI_PB_DIR ${PROJECT_SOURCE_DIR}/xrootd-ssi-protobuf-interface)

  add_subdirectory(eos_cta)

  add_subdirectory(eos_grpc_client)

  add_subdirectory(cmdline)
  add_subdirectory(xroot_plugins)
<<<<<<< HEAD
  add_subdirectory(frontend/grpc)
=======
  add_subdirectory(frontend-grpc)
  add_subdirectory(frontend/common)
>>>>>>> 6d6941d3

  add_subdirectory(catalogue)
  add_subdirectory(common)
  add_subdirectory(disk)
  add_subdirectory(mediachanger)

  if(NOT CTA_USE_PGSCHED)
    add_subdirectory(objectstore)
  endif()

  add_subdirectory(python)
  add_subdirectory(rdbms)
  add_subdirectory(scheduler)
  add_subdirectory(tapeserver)

  add_subdirectory(statistics)

  add_subdirectory(cta-release)

  #Generate version information
  configure_file(${PROJECT_SOURCE_DIR}/version.hpp.in
    ${CMAKE_BINARY_DIR}/version.h)
ENDIF(DEFINED PackageOnly)

################################################################################
# Packaging step (replacing the maketar)
# See http://www.vtk.org/Wiki/CMakeUserUseRPMTools
################################################################################
if (${COMPILE_PACKAGING} STREQUAL "1")
  include(cmake/UseRPMToolsEnvironment.cmake)
  set(CPACK_SOURCE_PACKAGE_FILE_NAME
   "${PROJECT_NAME}-${CTA_VERSION}-${CTA_RELEASE}")
  message (STATUS
    "Setting package file name to: ${CPACK_SOURCE_PACKAGE_FILE_NAME}")
  set(CPACK_SOURCE_IGNORE_FILES "/.git/")
  include(CPack)
  include(cmake/UseRPMTools.cmake)
  if (RPMTools_FOUND)
    RPMTools_ADD_RPM_TARGETS(
      ${PROJECT_NAME} ${PROJECT_NAME}.spec.in)
  endif (RPMTools_FOUND)
endif (${COMPILE_PACKAGING} STREQUAL "1")

#add_custom_target(test test/castorUnitTests
#                    COMMENT "Not running the unit tests" VERBATIM)

configure_file(tests/valgrind.suppr tests/valgrind.suppr COPYONLY)
configure_file(tests/helgrind.suppr tests/helgrind.suppr COPYONLY)
set(VALGRIND valgrind)
set(VALGRIND_OPTS --leak-check=full --demangle=yes --gen-suppressions=all --show-reachable=yes --error-exitcode=1 --max-threads=1000)
set(VALGRIND_OPTS_W_SUPPR ${VALGRIND_OPTS} --suppressions=tests/valgrind.suppr)
string (REPLACE ";" " " VALGRIND_OPTS_STR "${VALGRIND_OPTS}")

set(HELGRIND_OPTS -v --demangle=yes --gen-suppressions=all --num-callers=25 --conflict-cache-size=10000000 --error-exitcode=1  --sim-hints=no-nptl-pthread-stackcache --max-threads=1000)
set(HELGRIND_OPTS_W_SUPPR ${HELGRIND_OPTS} --suppressions=tests/helgrind.suppr)
string (REPLACE ";" " " HELGRIND_OPTS_STR "${HELGRIND_OPTS}")

IF(NOT DEFINED PackageOnly)
  add_subdirectory(tests)
ENDIF(NOT DEFINED PackageOnly)

add_custom_target(fullunittests
  tests/cta-unitTests
  COMMAND tests/cta-unitTests-multiProcess
  COMMAND ${VALGRIND} ${VALGRIND_OPTS_W_SUPPR} tests/cta-unitTests
  COMMAND ${VALGRIND} --tool=helgrind ${HELGRIND_OPTS_W_SUPPR} tests/cta-unitTests
  COMMAND tests/cta-unitTests-multiProcess
  COMMAND ${VALGRIND} ${VALGRIND_OPTS_W_SUPPR} --child-silent-after-fork=yes tests/cta-unitTests-multiProcess
  COMMAND ${VALGRIND} --tool=helgrind ${HELGRIND_OPTS_W_SUPPR} tests/cta-unitTests-multiProcess

  DEPENDS tests/cta-unitTests tests/cta-unitTests-multiProcess tests/valgrind.suppr tests/helgrind.suppr
  COMMENT "Running unit tests with memory leak and race conditions detection" VERBATIM)

add_custom_target(valgrind
  echo ${VALGRIND} ${VALGRIND_OPTS_W_SUPPR} tests/cta-unitTests
  COMMAND ${VALGRIND} ${VALGRIND_OPTS_W_SUPPR} tests/cta-unitTests
  COMMAND echo ${VALGRIND} ${VALGRIND_OPTS_W_SUPPR} --child-silent-after-fork=yes tests/cta-unitTests-multiProcess
  COMMAND ${VALGRIND} ${VALGRIND_OPTS_W_SUPPR} --child-silent-after-fork=yes tests/cta-unitTests-multiProcess

  DEPENDS tests/cta-unitTests tests/cta-unitTests-multiProcess tests/valgrind.suppr
  COMMENT "Running unit tests with memory leak detection" VERBATIM)

add_custom_target(helgrind
  echo ${VALGRIND} --tool=helgrind ${HELGRIND_OPTS_W_SUPPR} tests/cta-unitTests
  COMMAND ${VALGRIND} --tool=helgrind ${HELGRIND_OPTS_W_SUPPR} tests/cta-unitTests
  COMMAND echo ${VALGRIND} --tool=helgrind ${HELGRIND_OPTS_W_SUPPR} tests/cta-unitTests-multiProcess
  COMMAND ${VALGRIND} --tool=helgrind ${HELGRIND_OPTS_W_SUPPR} tests/cta-unitTests-multiProcess

  DEPENDS tests/cta-unitTests tests/cta-unitTests-multiProcess tests/helgrind.suppr
  COMMENT "Running unit tests with race conditions detection" VERBATIM)

add_custom_target(shortunittests
  tests/cta-unitTests
  COMMAND tests/cta-unitTests-multiProcess

  DEPENDS tests/cta-unitTests tests/cta-unitTests-multiProcess
  COMMENT "Running unit tests" VERBATIM)

add_custom_target(helgrindBase
  echo ${VALGRIND} --tool=helgrind ${HELGRIND_OPTS_W_SUPPR} -q tests/cta-unitTests --gtest_filter=-OStoreDBPlusMockSchedulerTestVFS*:OStoreTestVFS*:OStoreDBPlusMockSchedulerTestVFS*:InMemory*
  COMMAND ${VALGRIND} --tool=helgrind ${HELGRIND_OPTS_W_SUPPR} -q tests/cta-unitTests --gtest_filter=-OStoreDBPlusMockSchedulerTestVFS*:OStoreTestVFS*:OStoreDBPlusMockSchedulerTestVFS*:InMemory*
  COMMAND echo ${VALGRIND} --tool=helgrind ${HELGRIND_OPTS_W_SUPPR} -q tests/cta-unitTests-multiProcess
  COMMAND ${VALGRIND} --tool=helgrind ${HELGRIND_OPTS_W_SUPPR} -q tests/cta-unitTests-multiProcess

  DEPENDS tests/cta-unitTests tests/cta-unitTests-multiProcess tests/helgrind.suppr
  COMMENT "Running unit tests with race conditions detection (except slow sections)" VERBATIM)

add_custom_target(helgrindScheduler
  echo ${VALGRIND} --tool=helgrind ${HELGRIND_OPTS_W_SUPPR} -q tests/cta-unitTests --gtest_filter=OStoreDBPlusMockSchedulerTestVFS/Scheduler*
  COMMAND ${VALGRIND} --tool=helgrind ${HELGRIND_OPTS_W_SUPPR} -q tests/cta-unitTests --gtest_filter=OStoreDBPlusMockSchedulerTestVFS/Scheduler*

  DEPENDS tests/cta-unitTests tests/cta-unitTests-multiProcess tests/helgrind.suppr
  COMMENT "Running unit tests with race conditions detection (Mock scheduler section)" VERBATIM)

add_custom_target(helgrindOStoreDB
  echo ${VALGRIND} --tool=helgrind ${HELGRIND_OPTS_W_SUPPR} -q tests/cta-unitTests --gtest_filter=OStoreTestVFS*
  COMMAND ${VALGRIND} --tool=helgrind ${HELGRIND_OPTS_W_SUPPR} -q tests/cta-unitTests --gtest_filter=OStoreTestVFS*

  DEPENDS tests/cta-unitTests tests/cta-unitTests-multiProcess tests/helgrind.suppr
  COMMENT "Running unit tests with race conditions detection (Object store DB section)" VERBATIM)

add_custom_target(helgrindDataTransfer
  echo ${VALGRIND} --tool=helgrind ${HELGRIND_OPTS_W_SUPPR} -q tests/cta-unitTests --gtest_filter=OStoreDBPlusMockSchedulerTestVFS/DataTransferSessionTest*
  COMMAND ${VALGRIND} --tool=helgrind ${HELGRIND_OPTS_W_SUPPR} -q tests/cta-unitTests --gtest_filter=OStoreDBPlusMockSchedulerTestVFS/DataTransferSessionTest*

  DEPENDS tests/cta-unitTests tests/cta-unitTests-multiProcess tests/helgrind.suppr
  COMMENT "Running unit tests with race conditions detection (Data transfer section)" VERBATIM)

add_custom_target(helgrindInMemoryCatalogue
  echo ${VALGRIND} --tool=helgrind ${HELGRIND_OPTS_W_SUPPR} -q tests/cta-unitTests --gtest_filter=InMemory/*
  COMMAND ${VALGRIND} --tool=helgrind ${HELGRIND_OPTS_W_SUPPR} -q tests/cta-unitTests --gtest_filter=InMemory/*

  DEPENDS tests/cta-unitTests tests/cta-unitTests-multiProcess tests/helgrind.suppr
  COMMENT "Running unit tests with race conditions detection (In memory catalogue section)" VERBATIM)

add_custom_target(parallelHelgrind
  echo

  DEPENDS helgrindBase helgrindMockSechduler helgrindOStoreDB helgrindDataTransfer helgrindInMemoryCatalogue)<|MERGE_RESOLUTION|>--- conflicted
+++ resolved
@@ -141,12 +141,8 @@
 
   add_subdirectory(cmdline)
   add_subdirectory(xroot_plugins)
-<<<<<<< HEAD
-  add_subdirectory(frontend/grpc)
-=======
   add_subdirectory(frontend-grpc)
   add_subdirectory(frontend/common)
->>>>>>> 6d6941d3
 
   add_subdirectory(catalogue)
   add_subdirectory(common)
