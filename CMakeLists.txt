cmake_minimum_required (VERSION 2.6)

project(cta)

<<<<<<< HEAD
set(CMAKE_C_FLAGS "-fPIC -pedantic -Wall -Wextra -Werror -Wno-unused-parameter")
set(CMAKE_CXX_FLAGS "-fPIC -pedantic -Wall -Wextra -Werror -Wno-unused-parameter -Wno-long-long")
=======
set(CMAKE_C_FLAGS "-fPIC -Wall -Wextra -Werror -Wno-unused-parameter")
set(CMAKE_CXX_FLAGS "-fPIC -Wall -Wextra -Werror -Wno-unused-parameter")
>>>>>>> d917b41b

# Explicitly setting the C and C++ compiler flags for the RelWithDebInfo build
# in order to prevent the -O2 flag from being used.
set(CMAKE_C_FLAGS_RELWITHDEBINFO "-g")
set(CMAKE_CXX_FLAGS_RELWITHDEBINFO "-g")

IF(NOT CMAKE_BUILD_TYPE STREQUAL "")
  # If the user specifies -DCMAKE_BUILD_TYPE on the command line, take their definition and dump it in the cache
  message(STATUS "Setting build type to ${CMAKE_BUILD_TYPE} as requested.")
  SET(CMAKE_BUILD_TYPE ${CMAKE_BUILD_TYPE} CACHE STRING "Choose the type of build.")
ELSE()
  # log choosen default (RelWithDebInfo) and set it
  message(STATUS "Setting build type to 'RelWithDebInfo' as none was specified.")
  message (STATUS "Override with -DCMAKE_BUILD_TYPE:STRING=Debug")  
  set(CMAKE_BUILD_TYPE RelWithDebInfo CACHE STRING "Choose the type of build." FORCE)
  # Set the possible values of build type for cmake-gui
  # this command is not yet available in SLC6's cmake 2.6
  # set_property(CACHE CMAKE_BUILD_TYPE PROPERTY STRINGS "Debug" "Release" "MinSizeRel" "RelWithDebInfo")
ENDIF(NOT CMAKE_BUILD_TYPE STREQUAL "")

set(CMAKE_DISABLE_SOURCE_CHANGES ON)
set(CMAKE_DISABLE_IN_SOURCE_BUILD ON)
list(APPEND CMAKE_MODULE_PATH ${PROJECT_SOURCE_DIR}/cmake)

add_subdirectory(libs)
add_subdirectory(objectstore)
add_subdirectory(tests)
add_subdirectory(xroot_clients)
add_subdirectory(xroot_plugins)<|MERGE_RESOLUTION|>--- conflicted
+++ resolved
@@ -2,13 +2,9 @@
 
 project(cta)
 
-<<<<<<< HEAD
 set(CMAKE_C_FLAGS "-fPIC -pedantic -Wall -Wextra -Werror -Wno-unused-parameter")
 set(CMAKE_CXX_FLAGS "-fPIC -pedantic -Wall -Wextra -Werror -Wno-unused-parameter -Wno-long-long")
-=======
-set(CMAKE_C_FLAGS "-fPIC -Wall -Wextra -Werror -Wno-unused-parameter")
-set(CMAKE_CXX_FLAGS "-fPIC -Wall -Wextra -Werror -Wno-unused-parameter")
->>>>>>> d917b41b
+
 
 # Explicitly setting the C and C++ compiler flags for the RelWithDebInfo build
 # in order to prevent the -O2 flag from being used.
