<<<<<<< HEAD
castor (2.1.15-0) unstable; urgency=low
=======
castor (2.1.14-13) unstable; urgency=low
>>>>>>> 558d57c2

  * Placeholder for a future release

<<<<<<< HEAD
 -- Giuseppe Lo Presti <giuseppe.lopresti@cern.ch>
=======
 -- Giuseppe Lo Presti <giuseppe.lopresti@cern.ch> Mon, 19 May 2014 16:00:00 +0200

castor (2.1.14-12) unstable; urgency=low

  * Withdrawn

 -- Giuseppe Lo Presti <giuseppe.lopresti@cern.ch> Fri,  9 May 2014 12:00:00 +0200
>>>>>>> 558d57c2

castor (2.1.14-11) unstable; urgency=low

  * Fifth 2.1.14 production release

 -- Giuseppe Lo Presti <giuseppe.lopresti@cern.ch> Wed, 12 Feb 2014 12:00:00 +0100

castor (2.1.14-10) unstable; urgency=low

  * Internal release

 -- Steven Murray <steven.murray@cern.ch> Tue, 28 Jan 19:09:00 +0100

castor (2.1.14-9) unstable; urgency=low

  * Internal release

 -- Steven Murray <steven.murray@cern.ch> Tue, 28 Jan 13:50:00 +0100

castor (2.1.14-8) unstable; urgency=low

  * Internal release

 -- Steven Murray <steven.murray@cern.ch> Wed, 22 Jan 18:00:00 +0100

castor (2.1.14-7) unstable; urgency=low

  * Internal release

 -- Steven Murray <steven.murray@cern.ch> Wed, 22 Jan 10:00:00 +0100

castor (2.1.14-6) unstable; urgency=low

  * Internal release

 -- Steven Murray <steven.murray@cern.ch> Thu, 16 Jan 11:49:00 +0100

castor (2.1.14-5) unstable; urgency=low

  * Fourth 2.1.14 production release

 -- Giuseppe Lo Presti <giuseppe.lopresti@cern.ch> Tue, 26 Nov 2013 16:00:00 +0100

castor (2.1.14-4) unstable; urgency=low

  * Third 2.1.14 production release

 -- Giuseppe Lo Presti <giuseppe.lopresti@cern.ch> Fri, 22 Nov 2013 12:00:00 +0100

castor (2.1.14-3) unstable; urgency=low

  * Second 2.1.14 production release

 -- Sebastien Ponce <sebastien.ponce@cern.ch> Wed, 23 Oct 2013 12:00:00 +0100

castor (2.1.14-2) unstable; urgency=low

  * First 2.1.14 production release

 -- Sebastien Ponce <sebastien.ponce@cern.ch>  Tue,  1 Oct 2013 16:00:00 +0100

castor (2.1.13-3) unstable; urgency=low

  * Second 2.1.13 production release

 -- Sebastien Ponce <sebastien.ponce@cern.ch>  Tue, 21 Aug 2012 11:32:00 +0100

castor (2.1.13-2) unstable; urgency=low

  * Internal release

 -- Steven Murray <steven.murray@cern.ch> Wed, 9 Aug 10:00:00 +0100

castor (2.1.13-1) unstable; urgency=low

  * Internal release

 -- Steven Murray <steven.murray@cern.ch> Wed, 8 Aug 10:09:28 +0100

castor (2.1.13-0) unstable; urgency=low

  * First 2.1.13 production release

 -- Giuseppe Lo Presti <giuseppe.lopresti@cern.ch> Wed, 18 Jul 17:17:25 +0100

castor (2.1.12-9) unstable; urgency=low

  * Internal release

 -- Steven Murray <steven.murray@cern.ch> Thu, 19 Jul 15:52:15 +0100

castor (2.1.12-8) unstable; urgency=low

  * Internal release

 -- Steven Murray <steven.murray@cern.ch> Wed, 18 Jul 17:17:25 +0100

castor (2.1.12-4) unstable; urgency=low

  * Third 2.1.12 production release

 -- Sebastien Ponce <sebastien.ponce@cern.ch>  Thu, 1 Mar 2012 18:00:00 +0100

castor (2.1.12-3) unstable; urgency=low

  * Internal release

 -- Steven Murray <steven.murray@cern.ch>  Tue, 21 Feb 2012 11:51:49 +0100

castor (2.1.12-2) unstable; urgency=low

  * Internal release

 -- Steven Murray <steven.murray@cern.ch>  Mon, 13 Feb 2012 11:02:17 +0100

castor (2.1.12-1) unstable; urgency=low

  * Second 2.1.12 production release

 -- Sebastien Ponce <sebastien.ponce@cern.ch>  Wed, 8 Feb 2012 14:00:00 +0100

castor (2.1.12-0) unstable; urgency=low

  * First 2.1.12 production release

 -- Sebastien Ponce <sebastien.ponce@cern.ch>  Wed, 30 Nov 2011 14:00:00 +0100

castor (2.1.11-0) unstable; urgency=low

  * First 2.1.11 production release

 -- Dennis Waldron <dennis.waldron@cern.ch>  Thu, 26 May 2011 08:00:00 +0100

castor (2.1.10-2) unstable; urgency=low

  * Third 2.1.10 production release

 -- Dennis Waldron <dennis.waldron@cern.ch>  Mon, 02 May 2011 08:00:00 +0100

castor (2.1.10-1) unstable; urgency=low

  * Second 2.1.10 production release

 -- Dennis Waldron <dennis.waldron@cern.ch>  Wed, 03 Mar 2011 08:00:00 +0100

castor (2.1.10-0) unstable; urgency=low

  * First 2.1.10 production release

 -- Dennis Waldron <dennis.waldron@cern.ch>  Mon, 08 Nov 2010 08:00:00 +0100

castor (2.1.9-4) unstable; urgency=low

  * Fourth 2.1.9 production release

 -- Dennis Waldron <dennis.waldron@cern.ch>  Mon, 01 Feb 2010 08:00:00 +0100

castor (2.1.9-3) unstable; urgency=low

  * Third 2.1.9 production release

 -- Dennis Waldron <dennis.waldron@cern.ch>  Mon, 09 Nov 2009 08:00:00 +0100

castor (2.1.9-2) unstable; urgency=low

  * Internal release

 -- Dennis Waldron <dennis.waldron@cern.ch>  Mon, 19 Oct 2009 08:00:00 +0100

castor (2.1.9-1) unstable; urgency=low

  * Second 2.1.9 production release

 -- Dennis Waldron <dennis.waldron@cern.ch>  Mon, 05 Oct 2009 08:00:00 +0100

castor (2.1.9-0) unstable; urgency=low

  * First 2.1.9 production release

 -- Dennis Waldron <dennis.waldron@cern.ch>  Mon, 07 Sep 2009 08:00:00 +0100

castor (2.1.8-3) unstable; urgency=low

  * Second 2.1.8 production release

 -- Dennis Waldron <dennis.waldron@cern.ch>  Wed, 12 Nov 2008 12:00:00 +0100

castor (2.1.8-2) unstable; urgency=low

  * First 2.1.8 production release

 -- Dennis Waldron <dennis.waldron@cern.ch>  Wed, 08 Oct 2008 08:00:00 +0100

castor (2.1.7-12) unstable; urgency=low

  * Seventh 2.1.7 production release

 -- Dennis Waldron <dennis.waldron@cern.ch>  Wed, 23 Jul 2008 08:00:00 +0100

castor (2.1.7-10) unstable; urgency=low

  * Sixth 2.1.7 production release

 -- Dennis Waldron <dennis.waldron@cern.ch>  Wed, 02 Jul 2008 08:00:00 +0100

castor (2.1.7-9) unstable; urgency=low

  * Internal release

 -- Dennis Waldron <dennis.waldron@cern.ch>  Mon, 16 Jun 2008 08:00:00 +0100

castor (2.1.7-8) unstable; urgency=low

  * Internal release

 -- Dennis Waldron <dennis.waldron@cern.ch>  Tue, 03 Jun 2008 08:00:00 +0100

castor (2.1.7-7) unstable; urgency=low

  * Fifth 2.1.7 production release

 -- Dennis Waldron <dennis.waldron@cern.ch>  Tue, 20 May 2008 12:00:00 +0100

castor (2.1.7-6) unstable; urgency=low

  * Fourth 2.1.7 production release

 -- Dennis Waldron <dennis.waldron@cern.ch>  Wed, 07 May 2008 16:00:00 +0100

castor (2.1.7-5) unstable; urgency=low

  * Third 2.1.7 production release

 -- Dennis Waldron <dennis.waldron@cern.ch>  Mon, 05 May 2008 12:00:00 +0100

castor (2.1.7-4) unstable; urgency=low

  * Second 2.1.7 production release

 -- Dennis Waldron <dennis.waldron@cern.ch>  Mon, 21 April 2008 14:00:00 +0100

castor (2.1.7-3) unstable; urgency=low

  * First 2.1.7 production release

 -- Dennis Waldron <dennis.waldron@cern.ch>  Mon, 31 March 2008 12:00:00 +0100

castor (2.1.7-2) unstable; urgency=low

  * Third internal release of CASTOR 2.1.7

 -- Dennis Waldron <dennis.waldron@cern.ch>  Thu, 27 March 2008 08:00:00 +0100

castor (2.1.7-1) unstable; urgency=low

  * Second internal release of CASTOR 2.1.7

 -- Dennis Waldron <dennis.waldron@cern.ch>  Mon, 03 March 2008 09:00:00 +0100

castor (2.1.7-0) unstable; urgency=low

  * First internal release of CASTOR 2.1.7

 -- Dennis Waldron <dennis.waldron@cern.ch>  Mon, 03 March 2008 15:00:00 +0100<|MERGE_RESOLUTION|>--- conflicted
+++ resolved
@@ -1,22 +1,8 @@
-<<<<<<< HEAD
 castor (2.1.15-0) unstable; urgency=low
-=======
-castor (2.1.14-13) unstable; urgency=low
->>>>>>> 558d57c2
 
   * Placeholder for a future release
 
-<<<<<<< HEAD
  -- Giuseppe Lo Presti <giuseppe.lopresti@cern.ch>
-=======
- -- Giuseppe Lo Presti <giuseppe.lopresti@cern.ch> Mon, 19 May 2014 16:00:00 +0200
-
-castor (2.1.14-12) unstable; urgency=low
-
-  * Withdrawn
-
- -- Giuseppe Lo Presti <giuseppe.lopresti@cern.ch> Fri,  9 May 2014 12:00:00 +0200
->>>>>>> 558d57c2
 
 castor (2.1.14-11) unstable; urgency=low
 
