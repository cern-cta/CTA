<<<<<<< HEAD
castor (2.1.15-0) unstable; urgency=low

  * Placeholder for a future release

 -- Giuseppe Lo Presti <giuseppe.lopresti@cern.ch>
=======
castor (2.1.14-15) unstable; urgency=low

  * Eighth 2.1.14 production release

 -- Giuseppe Lo Presti <giuseppe.lopresti@cern.ch> Thu, 13 Nov 2014 14:00:00 +0100
>>>>>>> 64947ce3

castor (2.1.14-14) unstable; urgency=low

  * Seventh 2.1.14 production release

 -- Sebastien Ponce <sebastien.ponce@cern.ch> Mon, 18 Aug 2014 14:00:00 +0200

castor (2.1.14-13) unstable; urgency=low

  * Sixth 2.1.14 production release

 -- Giuseppe Lo Presti <giuseppe.lopresti@cern.ch> Mon, 19 May 2014 16:00:00 +0200

castor (2.1.14-11) unstable; urgency=low

  * Fifth 2.1.14 production release

 -- Giuseppe Lo Presti <giuseppe.lopresti@cern.ch> Wed, 12 Feb 2014 12:00:00 +0100

castor (2.1.14-10) unstable; urgency=low

  * Internal release

 -- Steven Murray <steven.murray@cern.ch> Tue, 28 Jan 19:09:00 +0100

castor (2.1.14-9) unstable; urgency=low

  * Internal release

 -- Steven Murray <steven.murray@cern.ch> Tue, 28 Jan 13:50:00 +0100

castor (2.1.14-8) unstable; urgency=low

  * Internal release

 -- Steven Murray <steven.murray@cern.ch> Wed, 22 Jan 18:00:00 +0100

castor (2.1.14-7) unstable; urgency=low

  * Internal release

 -- Steven Murray <steven.murray@cern.ch> Wed, 22 Jan 10:00:00 +0100

castor (2.1.14-6) unstable; urgency=low

  * Internal release

 -- Steven Murray <steven.murray@cern.ch> Thu, 16 Jan 11:49:00 +0100

castor (2.1.14-5) unstable; urgency=low

  * Fourth 2.1.14 production release

 -- Giuseppe Lo Presti <giuseppe.lopresti@cern.ch> Tue, 26 Nov 2013 16:00:00 +0100

castor (2.1.14-4) unstable; urgency=low

  * Third 2.1.14 production release

 -- Giuseppe Lo Presti <giuseppe.lopresti@cern.ch> Fri, 22 Nov 2013 12:00:00 +0100

castor (2.1.14-3) unstable; urgency=low

  * Second 2.1.14 production release

 -- Sebastien Ponce <sebastien.ponce@cern.ch> Wed, 23 Oct 2013 12:00:00 +0100

castor (2.1.14-2) unstable; urgency=low

  * First 2.1.14 production release

 -- Sebastien Ponce <sebastien.ponce@cern.ch>  Tue,  1 Oct 2013 16:00:00 +0100

castor (2.1.13-3) unstable; urgency=low

  * Second 2.1.13 production release

 -- Sebastien Ponce <sebastien.ponce@cern.ch>  Tue, 21 Aug 2012 11:32:00 +0100

castor (2.1.13-2) unstable; urgency=low

  * Internal release

 -- Steven Murray <steven.murray@cern.ch> Wed, 9 Aug 10:00:00 +0100

castor (2.1.13-1) unstable; urgency=low

  * Internal release

 -- Steven Murray <steven.murray@cern.ch> Wed, 8 Aug 10:09:28 +0100

castor (2.1.13-0) unstable; urgency=low

  * First 2.1.13 production release

 -- Giuseppe Lo Presti <giuseppe.lopresti@cern.ch> Wed, 18 Jul 17:17:25 +0100

castor (2.1.12-9) unstable; urgency=low

  * Internal release

 -- Steven Murray <steven.murray@cern.ch> Thu, 19 Jul 15:52:15 +0100

castor (2.1.12-8) unstable; urgency=low

  * Internal release

 -- Steven Murray <steven.murray@cern.ch> Wed, 18 Jul 17:17:25 +0100

castor (2.1.12-4) unstable; urgency=low

  * Third 2.1.12 production release

 -- Sebastien Ponce <sebastien.ponce@cern.ch>  Thu, 1 Mar 2012 18:00:00 +0100

castor (2.1.12-3) unstable; urgency=low

  * Internal release

 -- Steven Murray <steven.murray@cern.ch>  Tue, 21 Feb 2012 11:51:49 +0100

castor (2.1.12-2) unstable; urgency=low

  * Internal release

 -- Steven Murray <steven.murray@cern.ch>  Mon, 13 Feb 2012 11:02:17 +0100

castor (2.1.12-1) unstable; urgency=low

  * Second 2.1.12 production release

 -- Sebastien Ponce <sebastien.ponce@cern.ch>  Wed, 8 Feb 2012 14:00:00 +0100

castor (2.1.12-0) unstable; urgency=low

  * First 2.1.12 production release

 -- Sebastien Ponce <sebastien.ponce@cern.ch>  Wed, 30 Nov 2011 14:00:00 +0100

castor (2.1.11-0) unstable; urgency=low

  * First 2.1.11 production release

 -- Dennis Waldron <dennis.waldron@cern.ch>  Thu, 26 May 2011 08:00:00 +0100

castor (2.1.10-2) unstable; urgency=low

  * Third 2.1.10 production release

 -- Dennis Waldron <dennis.waldron@cern.ch>  Mon, 02 May 2011 08:00:00 +0100

castor (2.1.10-1) unstable; urgency=low

  * Second 2.1.10 production release

 -- Dennis Waldron <dennis.waldron@cern.ch>  Wed, 03 Mar 2011 08:00:00 +0100

castor (2.1.10-0) unstable; urgency=low

  * First 2.1.10 production release

 -- Dennis Waldron <dennis.waldron@cern.ch>  Mon, 08 Nov 2010 08:00:00 +0100

castor (2.1.9-4) unstable; urgency=low

  * Fourth 2.1.9 production release

 -- Dennis Waldron <dennis.waldron@cern.ch>  Mon, 01 Feb 2010 08:00:00 +0100

castor (2.1.9-3) unstable; urgency=low

  * Third 2.1.9 production release

 -- Dennis Waldron <dennis.waldron@cern.ch>  Mon, 09 Nov 2009 08:00:00 +0100

castor (2.1.9-2) unstable; urgency=low

  * Internal release

 -- Dennis Waldron <dennis.waldron@cern.ch>  Mon, 19 Oct 2009 08:00:00 +0100

castor (2.1.9-1) unstable; urgency=low

  * Second 2.1.9 production release

 -- Dennis Waldron <dennis.waldron@cern.ch>  Mon, 05 Oct 2009 08:00:00 +0100

castor (2.1.9-0) unstable; urgency=low

  * First 2.1.9 production release

 -- Dennis Waldron <dennis.waldron@cern.ch>  Mon, 07 Sep 2009 08:00:00 +0100

castor (2.1.8-3) unstable; urgency=low

  * Second 2.1.8 production release

 -- Dennis Waldron <dennis.waldron@cern.ch>  Wed, 12 Nov 2008 12:00:00 +0100

castor (2.1.8-2) unstable; urgency=low

  * First 2.1.8 production release

 -- Dennis Waldron <dennis.waldron@cern.ch>  Wed, 08 Oct 2008 08:00:00 +0100

castor (2.1.7-12) unstable; urgency=low

  * Seventh 2.1.7 production release

 -- Dennis Waldron <dennis.waldron@cern.ch>  Wed, 23 Jul 2008 08:00:00 +0100

castor (2.1.7-10) unstable; urgency=low

  * Sixth 2.1.7 production release

 -- Dennis Waldron <dennis.waldron@cern.ch>  Wed, 02 Jul 2008 08:00:00 +0100

castor (2.1.7-9) unstable; urgency=low

  * Internal release

 -- Dennis Waldron <dennis.waldron@cern.ch>  Mon, 16 Jun 2008 08:00:00 +0100

castor (2.1.7-8) unstable; urgency=low

  * Internal release

 -- Dennis Waldron <dennis.waldron@cern.ch>  Tue, 03 Jun 2008 08:00:00 +0100

castor (2.1.7-7) unstable; urgency=low

  * Fifth 2.1.7 production release

 -- Dennis Waldron <dennis.waldron@cern.ch>  Tue, 20 May 2008 12:00:00 +0100

castor (2.1.7-6) unstable; urgency=low

  * Fourth 2.1.7 production release

 -- Dennis Waldron <dennis.waldron@cern.ch>  Wed, 07 May 2008 16:00:00 +0100

castor (2.1.7-5) unstable; urgency=low

  * Third 2.1.7 production release

 -- Dennis Waldron <dennis.waldron@cern.ch>  Mon, 05 May 2008 12:00:00 +0100

castor (2.1.7-4) unstable; urgency=low

  * Second 2.1.7 production release

 -- Dennis Waldron <dennis.waldron@cern.ch>  Mon, 21 April 2008 14:00:00 +0100

castor (2.1.7-3) unstable; urgency=low

  * First 2.1.7 production release

 -- Dennis Waldron <dennis.waldron@cern.ch>  Mon, 31 March 2008 12:00:00 +0100

castor (2.1.7-2) unstable; urgency=low

  * Third internal release of CASTOR 2.1.7

 -- Dennis Waldron <dennis.waldron@cern.ch>  Thu, 27 March 2008 08:00:00 +0100

castor (2.1.7-1) unstable; urgency=low

  * Second internal release of CASTOR 2.1.7

 -- Dennis Waldron <dennis.waldron@cern.ch>  Mon, 03 March 2008 09:00:00 +0100

castor (2.1.7-0) unstable; urgency=low

  * First internal release of CASTOR 2.1.7

 -- Dennis Waldron <dennis.waldron@cern.ch>  Mon, 03 March 2008 15:00:00 +0100<|MERGE_RESOLUTION|>--- conflicted
+++ resolved
@@ -1,16 +1,14 @@
-<<<<<<< HEAD
 castor (2.1.15-0) unstable; urgency=low
 
   * Placeholder for a future release
 
  -- Giuseppe Lo Presti <giuseppe.lopresti@cern.ch>
-=======
+
 castor (2.1.14-15) unstable; urgency=low
 
   * Eighth 2.1.14 production release
 
  -- Giuseppe Lo Presti <giuseppe.lopresti@cern.ch> Thu, 13 Nov 2014 14:00:00 +0100
->>>>>>> 64947ce3
 
 castor (2.1.14-14) unstable; urgency=low
 
