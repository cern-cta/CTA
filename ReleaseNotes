<<<<<<< HEAD
------------
- 2.1.15-0 -
------------

  DRAFT NOTES


  Packaging
  ---------
  - xrootd4
  - rpyc-3.3
  - ceph
  - zmq
  - python-crypto

  - Dropped castor-job

  - change of package name for gridFTP plugins (-int disappears)
      
  Configuration changes
  ---------------------
  If missing, add the following privilege in Cupv:
  Cupvadd  --user stage --group st --src ^HEADNODE$ --tgt ^HEADNODE$ --priv ADMIN
 
  Change of key location and names (not -int anymore):
  + /etc/grid-security/castor-gridftp-dsi/castor-gridftp-dsi-cert.pem
  + /etc/grid-security/castor-gridftp-dsi/castor-gridftp-dsi-key.pem
=======
---------------
- 2.1.14-14-1 -
---------------

  Summary
  -------

  This is a hot fix release that fixes the following bugs:

    CASTOR-3400: Cleaning logic should be more resilient to constraint violation errors
    CASTOR-4633: Draining does not use disks optimally
    CASTOR-4734: Deadlock in storeReports
    CASTOR-4735: Deadlock between dbms_alert and stageRm
    CASTOR-4742: deletediskcopy does not take into account 0-size files

  Upgrade Instructions from 2.1.14-14
  -----------------------------------

    Stager
    ------

    The upgrade of the stager database to 2.1.14-14-1 can be performed online while the system is running.
    Upgrade the STAGER database using the stager_2.1.14-14_to_2.1.14-14-1.sql script available from:
      http://cern.ch/castor/DIST/CERN/savannah/CASTOR.pkg/2.1.14-*/2.1.14-14/dbupgrades.
>>>>>>> b1cf610a


-------------
- 2.1.14-14 -
-------------

  Summary
  -------

  This is a minor release bringing a number of bug fixes.

  Stager
  ------
    #63910  log service class on 'Processing File Query by fileid' messages
    #104562 bad handling of long arguments in printmigrationroute and printrecalluser
    #104601 RFE : modify/enterSvcClass should check consistency of the GCPolicies when DiskPools are shared
    #104671 listtransfers not working when a transfermanagerd is down
    #104672 Do not loop on same job in case of exception when trying to start it
    #104708 Integrity constraint violated in GC
    #104810 Draining has problems when used with --file-mask=NOTONTAPE
    #104983 Replica management broken by recent improvements
    #104998 Synchronization of d2d srcs too aggressive and creating issues for draining cancelation
    #105004 Timeouts on transfermanagerd replies for canceled jobs are not well handled
    #105005 D2D destinations do not respect backfill mechanism when source is not ready
    #105006 Draining disk 2 disk copies are not always repecting the GuaranteedUserSlotsPercentage
    #105008 Deleting a draining operation may result in a database deadlock
    #105036 logrotation fails to signal rsyslog to reopen the log files
    #105068 Draining looping when having shared pools and replicated files

  Protocols
  ---------
    #104966 Handle overlapping chunks of data in gridFTP plugin (by raising an error)

  Repack and tape related
  -----------------------
    #104856 RFE: make the timeout to expire old requests different for failed vs. successful ones
    #104892 Concurrent repack of dual copy files does not generate two racing recall jobs
    #105032 RFE: tapegatewayd should log "no more space on device" events from the vmgr as warnings
    #105037 RFE: vmgr should be able to log errors
  
  Clients
  -------
    #76759  nsgetpath should fall back to use default nameserver "castorns"
    #104523 RFE: add -n option on nsls to avoid resolution of user and group names
    #104849 RFE: expose stager timeouts on rfcp

  Upgrade Instructions from 2.1.14-13
  -----------------------------------

    Stager
    ------

    The upgrade of the stager to 2.1.14-14 can be performed online while the system is running.
    However, the should not be any draining operations ongoing.

      Instructions
      ------------

       0. Stop any draining operation if any.

       1. Upgrade the STAGER database using the stager_2.1.14-13_to_2.1.14-14.sql
          upgrade script available from:
          - http://cern.ch/castor/DIST/CERN/savannah/CASTOR.pkg/2.1.14-*/2.1.14-14/dbupgrades

       2. Upgrade the software on the head nodes.
          Note: All daemons involved in the upgrade will be restarted automatically.

       3. Upgrade the software on the diskservers.
          Note: All daemons involved in the upgrade will be restarted automatically.

       4. Test the instance by running the test suite available from:
          - http://cern.ch/castor/DIST/CERN/savannah/CASTOR.pkg/2.1.14-*/2.1.14-14/testsuite

       5. Congratulations you have successfully upgraded to the 2.1.14-13 release
          of CASTOR.

    Central services (CUPV, VMGR, VDQM, Nameserver)
    -----------------------------------------------

      The upgrade of the central services to 2.1.14-14 can be performed online while
      the system is running.

      Instructions
      ------------

       1. Apply the appropriate database upgrade script from:
         - http://cern.ch/castor/DIST/CERN/savannah/CASTOR.pkg/2.1.14-*/2.1.14-14/dbupgrades

       2. Update the software to use the 2.1.14-14 RPMs. Note: All
          daemons involved in the upgrade will be restarted automatically.

       3. Upgrade complete.


-------------
- 2.1.14-13 -
-------------

  Summary
  -------

  This is a minor release bringing a number of bug fixes.

  Stager
  ------
  
    #103906 tape transfers incorrectly reported in listtransfers' output
    #104024 Incorrect log error reporting in case of invalid user
    #104171 'Permission denied' message in rhd.log incomplete
    #104176 Rebalancing too aggressive may affect user activity
    #104177 killtransfers doesn't kill when options are passed
    #104185 Unable to remove deleted files because of integrity constraint violation
    #104192 ORA-02292: integrity constraint (CASTOR_STAGER.FK_DRAININGERRORS_DC) violated - child record found
    #104233 printrecallstatus gives an error when there are no recalljobs in the DB
    #104257 PendingTimeout handling improvements
    #104318 Recall requests may fail silently

  XROOT Protocol
  --------------

    #104444 RFE: add support for querying file checksums through the xrootd interface
    #104488 xrootd TPC not computing the checksum

  Repack
  ------

    #102258 Incorrect final state of a repack operation

  Nameserver
  ----------

    #104447 nschown uses the incorrect Cns API

  Upgrade Instructions from 2.1.14-11
  -----------------------------------

    Stager
    ------

    The upgrade of the stager database to 2.1.14-13 can be performed online while the system is running.
    The RPM upgrade can also be performed on a running system, but a short (minutes) downtime is to be
    foreseen: more details in the instructions.

      Instructions
      ------------

       1. Upgrade the STAGER database using the stager_2.1.14-11_to_2.1.14-13.sql
          upgrade script available from:
          - http://cern.ch/castor/DIST/CERN/savannah/CASTOR.pkg/2.1.14-*/2.1.14-13/dbupgrades
          This script includes the hotfix script version 2.1.14-11-1.

       2. Stop the transfermanagerd daemons in all head nodes. This prevents new jobs
          from being scheduled.

       3. Upgrade the software on the head nodes.
          Note: All other daemons involved in the upgrade will be restarted automatically.

       4. Upgrade the software on the diskservers.
          Note: All daemons involved in the upgrade will be restarted automatically.

       5. Restart the transfermanagerd daemons in the head nodes.

       6. Test the instance by running the test suite available from:
          - http://cern.ch/castor/DIST/CERN/savannah/CASTOR.pkg/2.1.14-*/2.1.14-13/testsuite

       7. Congratulations you have successfully upgraded to the 2.1.14-13 release
          of CASTOR.

    Central services (CUPV, VMGR, VDQM, Nameserver)
    -----------------------------------------------

      The upgrade of the central databases to 2.1.14-13 can be performed online while
      the system is running.

      Instructions
      ------------

       1. Apply the appropriate database upgrade script from:
         - http://cern.ch/castor/DIST/CERN/savannah/CASTOR.pkg/2.1.14-*/2.1.14-13/dbupgrades

       2. Update the software to use the 2.1.14-13 RPMs. Note: All
          daemons involved in the upgrade will be restarted automatically.

       3. Upgrade complete.


---------------
- 2.1.14-11-1 -
---------------

  Summary
  -------

  This is a hot fix release that fixes the following bugs:

    #104064 drainRunner() exception: "ORA-01403: no data found"
    #104139 Cleaning logic should be more resilient to constraint violation errors
    #104140 GC weight set without taking policies into account

  Upgrade Instructions from 2.1.14-11
  -----------------------------------

    Stager
    ------

    The upgrade of the stager database to 2.1.14-11-1 can be performed online while the system is running.
    Upgrade the STAGER database using the stager_2.1.14-11_to_2.1.14-11-1.sql script available from:
      http://cern.ch/castor/DIST/CERN/savannah/CASTOR.pkg/2.1.14-*/2.1.14-11/dbupgrades.


-------------
- 2.1.14-11 -
-------------

  Summary
  -------

  This is a minor release bringing a number of bug fixes. Note in particular:
  - This release is the first certified to work with the Oracle T10000D class
    of tape drives. Previous CASTOR releases have caused DATA LOSSES and
    MUST NOT BE USED with those drives. See bug #103642 for more details.
  - The following configuration parameters have changed from:

      TransferManager     PendingTimeouts         all:120 default:120
      TransferManager     DiskCopyPendingTimeout  7200

    To:

      DiskManager         PendingTimeouts         all:120 default:120
      DiskManager         DiskCopyPendingTimeout  7200

    The new ones having DiskManager as class (see bug #103521). Please adapt your
    configuration tools to reflect this change.

  Client
  ------

    #103659 RFE: stager_get should warn/error on unknown command line arguments

  Stager
  ------

    #103190 Constraint violation errors thrown by the GC
    #103512 Incorrect handling of errors on disk-to-disk copy jobs affecting draining operations
    #103521 RFE: rename the TransferManager/*PendingTimeout options to
            DiskManager/*PendingTimeout to improve usability
    #103530 tight loop in rebalancing when no file to rebalance
    #103715 Requests for disk-to-disk copies wait forever in status WAITTAPERECALL
    #103792 RFE: provide the ability to selectively enable/disable protocols

  XROOT Protocol
  --------------

    #103804 Memory leak in the xrootd plugin in case proc files cannot be opened
    #103813 XRootD role map enhancement

  Tape and Repack
  ---------------

    #103524 endTapeSession should react properly when session has disappeared
    #103625 Incorrect logic to clean up repack requests may lead submitted requests to disappear
    #103642 Remove the deltpfil() function
    #103697 Repack of files in the cache may not take place
    #103698 RFE: make deletediskcopy repack-aware
    #103708 RFE: "light" nslisstape (skip file path)
    #103710 RFE: VMGR should always choose the tape with the least free space for writing
    #103729 VMGR should not set the TAPE_FULL based on estimated free space
    #103731 Remove the getting of tape compression statistics
    #103735 RFE: Remove the MTIOCSENSE code
    #103738 Tape code should use a generic scsi timeout equal to that of the st driver
    #103776 Recall mount creation is not selective enough, leading to empty mounts

  Upgrade Instructions from 2.1.14-5
  ----------------------------------

    Stager
    ------

    The upgrade of the stager database to 2.1.14-11 cannot be performed online: a short
    (less than 10 minutes) downtime is required during the database upgrade.

      Instructions
      ------------

       0. Ask your DBA to grant the following permission on the Stager database:

          GRANT SELECT ON SYS.DBMS_ALERT_INFO TO <CastorStagerAccount>;

       1. Stop all daemons on the stager headnodes which have direct
          connections to the STAGER database. This includes: rhd, stagerd,
          transfermanagerd, and tapegatewayd.

          Note: It is not necessary to stop any daemons on the diskservers.

       2. Upgrade the STAGER database using the stager_2.1.14-5_to_2.1.14-11.sql
          upgrade script available from:
          - http://cern.ch/castor/DIST/CERN/savannah/CASTOR.pkg/2.1.14-*/2.1.14-11/dbupgrades
          Note that the script performs some cleanup operations at the end of its execution.
          At this stage, you can already proceed with the following steps and restart
          the service. The cleanup phase may take several minutes. 

       4. Upgrade the software on the headnodes and diskservers to 2.1.14-11.

       5. If you have an independent monitoring system to monitor CASTOR such
          as LEMON. Please make sure to update the monitoring configuration to
          reflect any changes in this release.

       6. Start all the daemons which were stopped in step 1.

          Note: If you have a concept of private and public request handlers
                you should start only the private ones to test/validate the
                installation without user interference.

       7. Wait a few seconds to give time for the diskservers to send a heartbeat
          message to the transfermanager daemon.

       8. Test the instance by running the test suite available from:
          - http://cern.ch/castor/DIST/CERN/savannah/CASTOR.pkg/2.1.14-*/2.1.14-11/testsuite

       9. Start the public request handlers (if applicable)

      10. Congratulations you have successfully upgraded to the 2.1.14-11 release
          of CASTOR.

    Central services (CUPV, VMGR, VDQM, Nameserver)
    -----------------------------------------------

      The upgrade of the central services to 2.1.14-11 can be performed online while
      the system is running. The order of upgrades is not important, however it is
      recommended to upgrade VMGR at the earliest opportunity to limit the impact
      of bug #103729.

      Instructions
      ------------

       1. Apply the appropriate database upgrade scripts from:
          - http://cern.ch/castor/DIST/CERN/savannah/CASTOR.pkg/2.1.14-*/2.1.14-11/dbupgrades

       2. Update the software to use the 2.1.14-11 RPMs. Note: All
          daemons involved in the upgrade will be restarted automatically.

       3. Upgrade complete.


--------------
- 2.1.14-5-1 -
--------------

  Summary
  -------

  This is a hot fix release that fixes the following bugs:
  - #103363: Creation of tape mounts for migration is not resilient to hardware unavailability
  - #103370: The logic to resume recall jobs after an unmount is broken when dealing with double copy recalls
  - #103387: Incorrect clean up of Disk2diskCopyJobs when they are cancelled

  Upgrade Instructions from 2.1.14-5
  ----------------------------------

    Stager
    ------

    The upgrade of the stager database to 2.1.14-5-1 can be performed online while the system is running.
    Upgrade the STAGER database using the stager_2.1.14-5_to_2.1.14-5-1.sql script available from:
      http://cern.ch/castor/DIST/CERN/savannah/CASTOR.pkg/2.1.14-*/2.1.14-5/dbupgrades.

    Other components
    ----------------

    Nothing to be done.


------------
- 2.1.14-5 -
------------

  Summary
  -------

  This release supersedes 2.1.14-4 to fix the GC daemon startup issue plus the following bug:
  #103299: Missing tapeStatus value after recalls skews GC


  Upgrade Instructions from 2.1.14-4
  ----------------------------------

    Stager
    ------

    The upgrade of the stager database to 2.1.14-5 can be performed online while the system is running.
    The RPM upgrade can also be performed on a running system, with 2 restrictions:
      - the restart of the RH servers may be noticable by few clients (< 1s downtime);
      - the restart of the transfermanagers and diskmanagers should not be done concurrently.

      Instructions
      ------------

       1. Upgrade the STAGER database using the stager_2.1.14-4_to_2.1.14-5.sql
          upgrade script available from:
          - http://cern.ch/castor/DIST/CERN/savannah/CASTOR.pkg/2.1.14-*/2.1.14-5/dbupgrades

       2. Upgrade the software on the headnodes.
          Note: All daemons involved in the upgrade will be restarted automatically.

       3. Upgrade the software on the diskservers.
          Note: All daemons involved in the upgrade will be restarted automatically.

       4. Test the instance by running the test suite available from:
          - http://cern.ch/castor/DIST/CERN/savannah/CASTOR.pkg/2.1.14-*/2.1.14-5/testsuite

       5. Congratulations you have successfully upgraded to the 2.1.14-5 release
          of CASTOR.

    Central services (CUPV, VMGR, VDQM, Nameserver)
    -----------------------------------------------

      The upgrade of the central databases to 2.1.14-5 can be performed online while
      the system is running.

      Instructions
      ------------

       1. Apply the appropriate database upgrade script from:
         - http://cern.ch/castor/DIST/CERN/savannah/CASTOR.pkg/2.1.14-*/2.1.14-5/dbupgrades

       2. Update the software to use the 2.1.14-5 RPMs. Note: All
          daemons involved in the upgrade will be restarted automatically.

       3. Upgrade complete.


------------
- 2.1.14-4 -
------------

  Summary
  -------

  NOTE: the GC daemon is broken in this release. Please install the next one (2.1.14-5) instead.
  This is a minor release bringing a number of bug fixes on top of the previous
  one.

  CASTOR Stager
  -------------

  [Bug]

     #93295  Binding error in call to 'INSERTSTAGEFILEQUERYREQUEST' (ORA-06550, PLS-00306)
     #103117 diskserver with no filesystem make strange output in printdiskserver
     #103118 fail immediately on WARNINGS in draindiskserver
     #103119 in transfermanager synchronization with the DB, do not cancel too much in one go
     #103144 Bad constraint for status of RecallJobs
     #103158 Bad DiskCopy status in createEmptyFile
     #103162 Race condition between drainRunner and deleteDrainingJob
     #103165 "deadlock detected" around CASTOR_STAGER.DROPREUSEDLASTKNOWNFILENAME
     #103184 Missing lock on DrainingJob in drainManager leads to dead lock
     #103188 catch NO_DATA_FOUND in getFile/SvcClassName
     #103189 Transfermanager synchronizer thread is not thread-safe
     #103190 Constraint violation errors thrown by the GC
     #103235 Stuck files after synchronization removes a file during recall
     #103242 Incorrect evaluation of lastModificationTime leads to double recalls + dark data

  [Features]

     #103106 RFE: mark rebalancing transfers as such in listtransfer
     #103196 RFE: improve usage of DBMS_ALERT in the database
     #103243 RFE: drop GC/syncInterval option as it is redundant

  CASTOR NS
  ---------

  [Bug]

     #103170 fix log levels in nameserver logs

  [Features]

     #103168 RFE: Improve logging of failures in setOrReplaceSegmentsForFiles

  CASTOR Protocols
  ----------------

  [Bug]

    #92559  rfiod does not close
    #103021 Xrootd castor plugin around xcastor::XrdxCastorClient::SendAsyncRequest
    #103001 XRootD plugin authorization deadlock

  CASTOR Tape
  -----------

  [Bug]

     #103026 "showqueues" segfaults unless VDQM_HOST is set
     #103170 fix log levels in nameserver logs
     #103175 Concurrent recalls that fail concurrently may create a deadlock if they share files

  [Features]

     #103082 RFE: Remove tape gateway protocol header files from castor-build-headers.rpm

  CASTOR Monitoring
  -----------

  [Features]

     #103176 RFE: properly package the simple log processor plugin for CASTOR


  Package Changes
  ---------------

  - castor-slp-plugin is a new package containing the CASTOR plugins to the simple log processor
    daemon that is gathering the logs in the new monitoring infrastructure.
    It replaces the hand made slp-castor-plugin package that was distributed outside of CASTOR.


  Upgrade Instructions from 2.1.14-3
  ----------------------------------

    Stager
    ------

    The upgrade of the stager database to 2.1.14-4 can be performed online while the system is running.
    The RPM upgrade can also be performed on a running system, with 2 restrictions:
      - the restart of the RH servers may be noticable by few clients (< 1s downtime);
      - the restart of the transfermanagers and diskmanagers should not be done concurrently.

      Instructions
      ------------

       1. Upgrade the STAGER database using the stager_2.1.14-3_to_2.1.14-4.sql
          upgrade script available from:
          - http://cern.ch/castor/DIST/CERN/savannah/CASTOR.pkg/2.1.14-*/2.1.14-4/dbupgrades

       2. Upgrade the software on the headnodes.
          Note: All daemons involved in the upgrade will be restarted automatically.

       3. Upgrade the software on the diskservers.
          Note: All daemons involved in the upgrade will be restarted automatically.

       4. Test the instance by running the test suite available from:
          - http://cern.ch/castor/DIST/CERN/savannah/CASTOR.pkg/2.1.14-*/2.1.14-4/testsuite

       5. Congratulations you have successfully upgraded to the 2.1.14-4 release
          of CASTOR.

    Central services (CUPV, VMGR, VDQM, Nameserver)
    -----------------------------------------------

      The upgrade of the central databases to 2.1.14-4 can be performed online while
      the system is running.

      Instructions
      ------------

       1. Apply the appropriate database upgrade script from:
         - http://cern.ch/castor/DIST/CERN/savannah/CASTOR.pkg/2.1.14-*/2.1.14-4/dbupgrades

       2. Update the software to use the 2.1.14-4 RPMs. Note: All
          daemons involved in the upgrade will be restarted automatically.

       3. Upgrade complete.


------------
- 2.1.14-3 -
------------

  Summary
  -------

  This is a minor release bringing a number of bug fixes on top of the previous
  one.
  General notes:
  - To install the smc comand-line tool one must install the castor-rmc-client
    package.
  - A new view is now provided in the Stager database, LateMigrationsView, to
    help operations spot stuck migrations.
  - Please note that the castor-gridftp-dsi-ext package is now deprecated.
    This package will definitely be removed as of 2.1.15-0.

  CASTOR Core Framework
  ---------------------

  [Bug]

     #102956 listtransfers exception

  [Features]

     #102938 RFE: extend CASTOR to support 32-bit uids

  [Code Maintenance]

     #102602 CM: Remove support for loading service libraries at run-time

  CASTOR Tape
  -----------

  [Bug]

     #102804 Tape dump incorrectly reports VOL1 and HDR1
     #102810 taped parent process does not correctly log child process terminated by a signal

  [Features]

     #102817 RFE: Move smc to a new package called castor-rmc-client
     #102830 RFE: Remove unused accounting from the tape server software
     #102831 RFE: Remove the reason argument from tpconfig
     #102939 RFE: Remove the castor-sacct package
     #103138 RFE: rtcpd should not space the tape backwards and forwards when recalling

  [Code Maintenance]

     #102700 RFE: Remove tape-server code that supports unused drive types
     #102786 RFE: Add the header files of the tapegatewayd protocol to castor-build-headers.rpm
     #102815 RFE: Remove the tprstat command from CASTOR
     #102853 RFE: Remove code implementing unsupported tape label types

  CASTOR Protocols
  ----------------

  [Features]

     #102947 RFE Remove the castor-gridftp-dsi-xroot package

  Package Changes
  ---------------

  - A new tape packaged name castor-rmc-client has been created and the command-line tool smc has
    been moved into it from the castor-tape-tools package.
  - The castor-sacct RPM has been removed, therefore please do not try to
    install it on your tape servers.
  - Package dependencies have been further strengthened. All RPMs depending on Oracle clients have
    now an explicit dependency on oracle-instantclient-basic, and inter-dependencies across castor
    packages now require the same version to be installed for all packages.
  - The castor-gridftp-dsi-xroot has been removed.

  Upgrade Instructions from 2.1.14-2
  ----------------------------------

    Stager
    ------

    The upgrade of the stager database to 2.1.14-3 can be performed online while the system is running.
    The RPM upgrade can also be performed on a running system, with 2 restrictions:
      - the restart of the RH servers may be noticable by few clients (< 1s downtime);
      - the restart of the transfermanagers and diskmanagers should not be done concurrently.

      Instructions
      ------------

       1. Upgrade the STAGER database using the stager_2.1.14-2_to_2.1.14-3.sql
          upgrade script available from:
          - http://cern.ch/castor/DIST/CERN/savannah/CASTOR.pkg/2.1.14-*/2.1.14-3/dbupgrades

       2. Upgrade the software on the headnodes.
          Note: All daemons involved in the upgrade will be restarted automatically.

       3. Upgrade the software on the diskservers.
          Note: All daemons involved in the upgrade will be restarted automatically.

       4. Test the instance by running the test suite available from:
          - http://cern.ch/castor/DIST/CERN/savannah/CASTOR.pkg/2.1.14-*/2.1.14-3/testsuite

       5. Congratulations you have successfully upgraded to the 2.1.14-3 release
          of CASTOR.

    Central services (CUPV, VMGR, VDQM, Nameserver)
    -----------------------------------------------

      The upgrade of the central databases to 2.1.14-3 can be performed online while
      the system is running.

      Instructions
      ------------

       1. Apply the appropriate database upgrade script from:
         - http://cern.ch/castor/DIST/CERN/savannah/CASTOR.pkg/2.1.14-*/2.1.14-3/dbupgrades

       2. Update the software to use the 2.1.14-3 RPMs. Note: All
          daemons involved in the upgrade will be restarted automatically.

       3. Upgrade complete.


------------
- 2.1.14-2 -
------------

  Summary of major features
  -------------------------

  - Replacement of rmnode/rmmaster infrastructure. They have been integrated to transfermanager and
    diskmanager. The command line tools moveDiskServer, rmGetNodes and rmAdminNodes are replaced by
    modify/printdiskserver. As a consequence, now the mountpoints need to be owned by the stager
    user (usually stage:st) and not by root, to allow the diskmanager daemon to create the
    CASTOR directory structure used to store the disk copies.
  - Support for Read-Only hardware. DiskServers and FileSystems can be marked as Read-Only so that
    only read transfers are scheduled, without having to put them in draining and triggering
    replications.
  - The handling of FileSystem and DiskServer states has changed: the adminStatus field
    has been replaced by a hwOnline flag on the DiskServer, which is automatically updated by
    the system and cannot be changed by modifydiskserver. However, the output of stager_qry
    remains backward compatible and a status DISABLED is displayed when hwOnline is false.
    Moreover, the hardware status is now immediately respected: in case it is modified, or when
    a node does not report itself as being online for too long, all pending jobs on the changed
    node are immediately killed if they are not allowed to run in the new status.
  - The CASTOR plugin to XROOT has been integrated into the CASTOR code so that it is built, tested,
    and distributed with the core CASTOR software. It comes under the form of a new RPM called
    castor-xrootd-plugin, which replaces both the xrootd-xcastor2fs and xrootd-libtransfermanager RPMs.
    The new version of the plugin was also modified to use the asynchronous API of CASTOR (see
    bug #101710: RFE: add support for the asynchronous API in the xrootd plugin for CASTOR).
  - The disk to disk copy mechanism and the associated draining tools have been completely
    reviewed in order to optimize their efficiency. In particular :
      + the WAITDISK2DISKCOPY status of DiskCopies no longer exists and StageReplicaRequest
        has been replaced by the Disk2DiskCopyJob concept, similar to the recall and migration
        cases
      + draining and internal replications are now handled separately by the scheduler and
        obey to new rules :
          . user activity has priority over them
          . but a minimum activity is guaranteed (see DiskManager/MaxRegularJobsBeforeBackfill
            option in castor.conf)
          . in case user activity does not fill all slots, replications will use them
      + draindiskserver has been largely improved, in particular with the possibility to
        give several nodes, filesystems or even disk pools in one line. It also has changed
        its default to ALL for the file selection
      + the d2dtransfer executable has been merged into the diskmanager
  - A rebalancing feature has been added that rebalances at the level of service classes the
    fileSystems that are too full. Rebalancing is triggered based on the Rebalancing/Sensibility
    option in the CastorConfig table of the stager DB. The default is 5, that is rebalancing
    is running if the filesystem is more than 5% fuller than the average in the service class.
  - The Nameserver client API has been made secure by default, without falling back to attempting
    a non-secure connection. To disable security access, the CNS_DISABLE variable needs to be set
    to YES in castor.conf (see below).
  - The Nameserver file metadata has been extended to include an extra timestamp to handle cross
    stager consistency (see bug #95189). This impacts the upgrade procedure as explained below.
  - The Nameserver segment metadata has been extended to also include creation and last modification
    times of the segment, plus the gid of the user owning the tape segment. The creation time
    is overridden each time a file is overwritten and a new segment get migrated, however a repack
    operation will preserve the creation time and update only the last modification time.
    The gid is only used for statistical purposes (see bug #101725).
  - Major cleanup of castor.conf.example. See notes below.
  - The ORACLE alerting mechanism has been introduced in the stager (it was already used by the
    scheduler) and reduces dramatically the latency of request processing.
  - The handling of DiskCopy statuses has been improved by merging STAGED and CANBEMIGR into
    VALID and creating a tapeStatus entry in the CastorFile table with possible values ONTAPE,
    NOTONTAPE and DISKONLY. This affects the output of internal commands (e.g. diskserver_qry),
    however the output of the client side commands was kept backward compatible and will
    still show CANBEMIGR and STAGED files.

  Notes
  -----

  - The castor.conf.example file has been cleaned up in this release so that all its lines
    can be left commented in a default setup. This means that in most cases, the castor.conf
    file can be written from scratch and should contain only a handful of lines (mostly
    given host names where the different components are running).
    During the cleanup, some defaults have been revisited. All changes are listed below
    with their new value.

    Here are first the changes that may have an impact on your setup and that you want to
    review and understand :
      + CLIENT        HIGHPORT          30100
        This used to be 40000 in the castor.conf and needs to stay so on disk servers and very
        active clients, so make sure you overwrite it.
      + CNS           DISABLE           NO
        Two variables used to exist, CSEC MECH and CSEC AUTHMECH, to control how secure access is offered.
        Now it is a simple flag to fully disable secure (kerberos-based) authentication. As the
        default value enables security, you need to explicitly set it:
        . in the head nodes for the daemons inter-communication; remote access may be
          denied by firewall rules as only the stager and tapegateway daemons connect
          via localhost to the nameserver
        . everywhere if your setup does not support kerberos authentication
      + TransferManager   MaxNbTransfersScheduledPerSecond     -1
        This used to be 25, limiting the rate of scheduled transfer. The new default is to not
        limit rates, which could hit your stager DB. So make sure you're overwriting this if
        you fear for your DB
      + DiskManager   NbSlots           0
        This used to be 60. However, you were very probably already changing it
      + DiskManager     [xroot,root,rfio,rfio3,gsiftp,d2dsrc,d2ddest,recall,migr]Weight   1
        Previous values had more variation (1 to 10, 3 for rfio). This may imply that you review
        your number of slots.
      + DiskManager   MountPoints       -
      + DiskManager   FSMinAllowedFreeSpace   .05
      + DiskManager   FSMaxFreeSpace          .10   # used to be .15
        Those DiskManager keys used to be under RmNode as MountPoints, MinAllowedFreeSpace,
        and MaxFreeSpace, respectively. The behavior didn't change but you need to adapt your
        configuration tools as the previous keys won't be taken into account.
      + ACCT          RTCOPY            NO
        ACCT          TAPE              NO
        Previous values were YES in both cases. This disables tape accounting.
        If you are using it, you will need to reenable it.
      + TAPE          DOWN_ON_TPALERT   NO
        Used to be YES
      + TAPE          BADMIR_HANDLING   REPAIR
        Used to be CANCEL

    In addition, the following tapebridged configuration-parameters have new defaults that have been
    set and tested for good performance. Tape operators should no longer explicitly configure them.
      + TAPEBRIDGE    BULKREQUESTMIGRATIONMAXBYTES    80000000000
      + TAPEBRIDGE    BULKREQUESTMIGRATIONMAXFILES    500
      + TAPEBRIDGE    BULKREQUESTRECALLMAXBYTES       80000000000
      + TAPEBRIDGE    BULKREQUESTRECALLMAXFILES       500
      + TAPEBRIDGE    MAXBYTESBEFOREFLUSH             32000000000
      + TAPEBRIDGE    MAXFILESBEFOREFLUSH             200
      + TAPEBRIDGE    TAPEFLUSHMODE                   N_FLUSHES_PER_FILE

    Finally this is the list of other changes that should not have a big impact. You may still
    want to review them :
      + RFIO          CONRETRY                        3     # 10
      + RFIO          CONRETRYINT                     10    # 1
      + TAPE    CRASHED_RLS_HANDLING_RETRY_DELAY      300   # 60
      + TAPE    ACS_MOUNT_LIBRARY_FAILURE_HANDLING    retry 3 300  # retry 1 300
      + TAPE    ACS_UNMOUNT_LIBRARY_FAILURE_HANDLING  retry 3 300  # retry 1 300

  - The number of targets for a Put request has been reduced from 5 to 3 diskservers to improve
    performances, provided that the probability that 3 diskservers chosen at random all fail to accept
    and schedule a write job is acceptably low.

  - Similarly to release 2.1.12-* and 2.1.13-*, in the test suite some test cases will still fail, namely :
       touch_updateFileAccess,
       touch_updateFileModification
    see details in the release notes of release 2.1.12-1

  - The default configuration of the log rotation of CASTOR logs has been changed so that 500 days
    of logs are kept on the machines rather than 200.

  - The old DLF components have been dropped, and the DLF databases can be dismantled.

  - the sysconfig files for the nameserver have been adapted for the SLC6 case

  CASTOR Core Framework
  ---------------------

  [Bug]

     #99466 srmbed crash around srm::daemon::OraSrmDaemonSvc::getSubRequestById

  [Features]

     #44802: command line interface to list/modify the CastorConfig table

  [Code Maintenance]

     #98774 Remove deadwood class DbRepackRequestCnv from SVN
     #99888 CM: replace rmmaster/rmnode infrastructure

  CASTOR Stager
  -------------

  [Bug]

     #43521  cross stager file consistency
     #74409  RFE: "bulk drain" mode for draindiskserver, cope with lots of small files
     #90077  RFE : schedule d2d transfers to all sources
     #92408  rmAdminNode - auto-connect to correct rmMaster
     #92671  RFE: monitoring output from command line tools: rmGetNodes
     #95189  Time discrepencies between disk servers and name servers can lead to silent data loss on input
     #96652  PrepareToGet should trigger d2d replication when copies are missing
     #100992 stuck xrootd threads on stage_rm
     #100941 Bad reaction of scheduler to empty set of diskserver
     #101811 Introduce ORACLE alerting mechanism in the stager

  [Features]

     #99889 RFE: Enable support for read-only hardware
     #87929 RFE: improvements around cleanLostFiles

  CASTOR Protocols
  ----------------

  [Bug]

     #91038  RFE: add transfer time to rfiod logs
     #100899 Problems accessing CASTOR files via xrootd when using "?tried=..."
     #101710 RFE: add support for the asynchronous API in the xrootd plugin for CASTOR

  [Features]

     #100373 RFE : integrate Xroot plugin into CASTOR code

  CASTOR Tape
  -----------

  [Bug]

     #99222  Divide by zero in tape gateway code
     #98430  rtcpd coredumps in case of dumptp
     #100246 Mount statistics broken
     #101361 Remove unused C functions() from rtcpapi.c
     #101366 The TapeFlushConfigParams class of the tape bridge gives an incorrect value for the compile-time default
     #101396 LVL=Info to be converted to LVL=error
     #101536 The tapebridged daemon does not handle zero length files for migration correctly.
     #101408 The request processing functions of the tape daemon should static
     #101632 printrecallstatus should report the status of recall groups and not tape pools
     #101691 vmgrmodifypool causes a bad address error if passed no arguments
     #101858 Tape writing speed decreases as a function of the number of files already migrated
     #101907 The 55 second timeouts of tapebridged are not working
     #102410 rmcd blocks forever when dismounting a tape and no vid has been specified
     #102415 rtcpd total number of Kbytes transfered log wraps at around 2TBytes

  [Features]

     #101657 RFE: Define constant parameters of posittape() as const
     #101714 RFE: VMGR DB should provide tape statuses independently of table definitions
     #101789 RFE: for even more security taped should only permit local mount requests
     #101794 RFE: Add a CLIENTMACHINE column to the output of vdqmlistrequest
     #101798 RFE: Set the default tapebridge bulk parameters to those tested at CERN
     #101807 RFE: taped should only permit labelling tapes with the AUL label format
     #101868 RFE: Remove dead wood from rtcpc_BuildReq.c
     #101881 RFE: Remove unused stager DB reference from tape server code
     #102340 RFE: Remove the unused -H option from the tplabel command
     #102344 RFE: smc should be made a pure client of rmcd
     #102374 RFE: Create a separate rmc client library called libcastorrmc.so
     #102367 RFE: Remove the -l option from smc
     #102529 RFE: Remove support for unused drive types
     #102545 RFE: taped should always use rmcd for access to SCSI libraries
     #102560 RFE: Move all SCSI media device-file code to the rmcd daemon
     #102657 RFE: Move default block size from tape server to the vdqm and/or vmgr
     #102699 RFE: Remove set density logic from tape server and fix block size at 256KB
     #102701 RFE: Remove support for logging rmcd messages to syslog
     #102735 RFE: Remove dependency between rmcd and libcastortape.so

  [Code Maintenance]

     #102044 RFE: Drop support for unused tape mounting systems

  CASTOR NS
  ---------

  [Features]

     #101725 RFE: implement namespace statistics reporting in the Nameserver

  CASTOR Repack
  -------------

  [Features]

     #101372 Incorrect cleaning of old requests leading to wrong final reported statuses of repack -s
     #101722 RFE: provide a fast repack -s without details


  Package Changes
  ---------------

  - castor-xrootd-plugin comes as replacement of previous xrootd-xcastor2fs and xrootd-libtransfermanager
    that were not distributed with CASTOR. This RPM depends on xrootd-server version 3.3.1.
  - castor-rmmaster-client, castor-rmmaster-server and castor-rmnode-server have been dropped as part
    of the rmmaster/rmnode integration into transfermanager/diskmanager
  - castor-dlf-web and castor-lib-monitor have been dropped as they have been superseeded in 2.1.13 by
    the mae and hbase-consumer and were already deprecated
  - log-processor-server has been dropped as its functionality has been superseded by the
    simple-log-producer package and the new monitoring infrastructure
  - castor-hsmtools now recommends python-krbV. Sites not having a Kerberos infrastructure can safely
    ignore this recommendation.


  Deployment Changes
  ------------------

  - rmmasterd and rmnoded are gone and thus should not be monitored anymore.
  - rmGetNodes, rmAdminNode and moveDiskServer are replaced by modifydiskserver and printdiskserver.
    So scripts should be adapted
  - the DLF database has gone. Thus no upgrade script is given and the database can be safely dismantled.
  - the xrd daemon has been replaced by the xrootd daemon, thus you need to adapt your monitoring
    infrastructure to monitor an xrootd process in both the head nodes and the disk servers.
  - the configuration of the xroot plugin needs to be adapted:
      + on the head node, the file is /etc/xrd.cf.manager and a xrd.cf.manager.example is provided.
      + on the disk servers, the file is /etc/xrd.cf.server and a xrd.cf.server.example is provided.
    In both cases, adapt the provided example to your setup and make sure the declaration of the
    plugin libraries includes the major version number:
      + on the head node: /usr/lib64/libXrdxCastor2Fs.so.2.1 
      + on the disk servers: /usr/lib64/libXrdxCastor2Ofs.so.2.1 and /usr/lib64/libXrdxCastor2ServerAcc.so.2.1


  Upgrade Instructions from 2.1.13-9
  ----------------------------------

    The upgrade path for the new major version 2.1.14-2 is pretty complex. Not respecting
    the order of upgrades may lead to severe data loss. So make sure you have well
    understood the procedure before starting. Do not hesitate to contact developers in
    case of doubt.

    Short summary of steps :
      - upgrade the central nodes :
        + upgrade the databases. Take care to update the VMGR DB first,
          and only then the NS one. VDQM and CUPV can be done at any time
        + upgrade the central daemons' RPMs (nsd, vmgrd, vdqmd, cupvd):
          this should be done just after the DB upgrade, as any daemon restart
          between the two would fail and impact the service
        + after this upgrade, the Nameserver runs in 2.1.13 compatibility mode .
      - upgrade the stagers one by one, with downtime
      - once all stagers have been upgraded, switch the Nameserver to 2.1.14 native mode.

    Detailed instructions for each step follow.

  Central Daemons
  ---------------

  - The upgrade of the central daemons can be done almost online, the daemons will only
    be restarted when the new RPMs are installed.
    The VMGR database must be upgraded before the nameserver one.
    This upgrade must be done before any stager instance be upgraded.

      Instructions
      ------------

       1. Apply the vmgr_2.1.13-9_to_2.1.14-2.sql database upgrade script to the VMGR DB from:
          http://cern.ch/castor/DIST/CERN/savannah/CASTOR.pkg/2.1.14-*/2.1.14-2/dbupgrades

       2. Ask your DBA to grant the following privileges to the nameserver account:

          GRANT SELECT ON <CastorVmgrAccount>.VMGR_TAPE_STATUS_VIEW TO <CastorNsAccount>;
          GRANT EXECUTE ON DBMS_SCHEDULER TO <CastorNsAccount>;
          GRANT MANAGE SCHEDULER TO <CastorNsAccount>;
          GRANT CREATE JOB TO <CastorNsAccount>;

          Moreover, the DBA is required to create a job class, similarly to the one in place
          on the Stager database. As SYSDBA on the Nameserver database, run:

          BEGIN
            DBMS_SCHEDULER.create_job_class(
              job_class_name => 'CASTOR_JOB_CLASS',
              service => '<YourServiceName>');
          END;
          /

       3. Apply the cns_2.1.13-9_to_2.1.14-2.sql database upgrade script to the NS DB from:
          http://cern.ch/castor/DIST/CERN/savannah/CASTOR.pkg/2.1.14-*/2.1.14-2/dbupgrades

       4. Apply the cupv_2.1.13-9_to_2.1.14-2.sql database upgrade script to the CUPV DB from:
          http://cern.ch/castor/DIST/CERN/savannah/CASTOR.pkg/2.1.14-*/2.1.14-2/dbupgrades

       5. Apply the vdqm_2.1.13-9_to_2.1.14-2.sql database upgrade script to the VDQM DB from:
          http://cern.ch/castor/DIST/CERN/savannah/CASTOR.pkg/2.1.14-*/2.1.14-2/dbupgrades

       6. Update the software to use the 2.1.14-2 RPMs on the central nodes. Restart the daemons if applicable.

       7. Upgrade complete.


  Stager
  ------

  - The upgrade of the STAGER database to 2.1.14-2 cannot be performed online.
    As a result all daemons accessing the STAGER database MUST be stopped!
    The expected downtime for the upgrade is of a few hours.

    Notes:
      - Prior to upgrading the STAGER database please verify that your nameserver database
        has been upgraded to 2.1.14-2 (see above). The database upgrade will fail otherwise.

    It is recommended to stop all draining activities as any pending disk-to-disk copy request will be failed
    and any existing draining job will be canceled. Outstanding migrations and recalls are preserved.

      Instructions
      ------------

       1. Stop all daemons on the stager headnodes which have direct
          connections to the STAGER database. This includes: rhd, stagerd,
          transfermanagerd, tapegatewayd, and rmmasterd.

          Note: It is not necessary to stop any daemons on the diskservers.

       2. Upgrade the STAGER database using the stager_2.1.13-9_to_2.1.14-2.sql
          upgrade script available from:
          - http://cern.ch/castor/DIST/CERN/savannah/CASTOR.pkg/2.1.14-*/2.1.14-2/dbupgrades

       4. Upgrade the software on the headnodes and diskservers to 2.1.14-2.

       5. If you have an independent monitoring system to monitor CASTOR such
          as LEMON. Please make sure to update the monitoring configuration to
          reflect any changes in this release.

       6. Start all the daemons which were stopped in step 1.

          Note: If you have a concept of private and public request handlers
                you should start only the private ones to test/validate the
                installation without user interference.

       7. Wait a few seconds to give time for the diskservers to send a heartbeat
          message to the transfermanager daemon.

       8. Test the instance by running the test suite available from:
          - http://cern.ch/castor/DIST/CERN/savannah/CASTOR.pkg/2.1.14-*/2.1.14-2/testsuite

       9. Start the public request handlers (if applicable)

      10. Congratulations you have successfully upgraded to the 2.1.14-2 release
          of CASTOR.

 Switching Nameserver's mode
 ---------------------------
      
   Notes:
     - ALL stagers must be running 2.1.14-2 before this step is taken. Not respecting
       this requirement exposes the system to data losses.
     - This switching is transparent, but may take several days.

     Instructions
     ------------

      1. Ask your DBA to grant the following privilege to your Nameserver account:

         GRANT EXECUTE ON DBMS_LOCK TO <castorNsAccount>;

      2. Once all stagers have been upgraded to version 2.1.14-2, run the cns_2.1.14_post-upgrade.sql
         post-upgrade script from:
         http://cern.ch/castor/DIST/CERN/savannah/CASTOR.pkg/2.1.14-*/2.1.14-2/dbupgrades

         This script can be run online while the system is running. It should take less than
         30 minutes and it starts a one-off job to populate the new fields added to the
         Nameserver schema.

      3. The job may take several days to complete and it is performed as a background
         activity. You can check whether the job is still running by executing the following
         query in the Nameserver database:

         SELECT total_time FROM user_jobs;

         If no result is returned, the job is over; otherwise, the total time in seconds since
         the job was started is displayed.

      4. As a separate intervention, run the cns_2.1.14_switch-open-mode.sql script from:
         http://cern.ch/castor/DIST/CERN/savannah/CASTOR.pkg/2.1.14-*/2.1.14-2/dbupgrades

         This script enables the stagers to fully exploit the new logic to provide cross stager
         consistency (see bug #95189), and it is required to be executed before the upgrade
         to the next major version (2.1.15).
         The script fails if the previous job had not completed or had been interrupted and
         the new fields are not fully populated yet.


------------
- 2.1.13-0 -
------------

  Summary of major features
  -------------------------

  - the tape schema of the Stager DB has been cleaned up for recalls.
    + Tape and Segment tables have disappeared
    + RecallUser and RecallGroup tables have appeared
       - RecallUser defines a user by uid and gid and associates him/her to a recall group
       - RecallGroup defines the behavior of the system for recalls triggered by users from this group
       - RecallGroup has fields nbDrives, minAmountDataForMount, minNbFilesForMount, maxFileAgeBeforeMount
         very similar to the TapePool for the migration case
       - RecallGroup also has a field vdqmPriority that defines the priority to be used in VDQM for this group
    + recall policies have been replaced by PL/SQL code that uses the RecallGroup table
    + You may now have multiple RecallJob for a given file
       - one per possible value of the (RecallGroup, copynb) tuple
    + recall retries are now more clever and can make use of a second copy if first one fails

  - bulk interfaces have been implemented for both recall, migrations and related nameserver calls.
    The database link between the Stager and the Nameserver DB has been used for that.
    + allows efficient migration/recall of small files

  - logging has been enabled directly from the Stager DB. Now PL/SQL procedures and database jobs
    have the ability to add log entries to any of the daemon logs, in particular the stagerd, nsd,
    tapegatewayd, and repackd logs. The typical signature is that DB log entries have a PID equal to 0.
    The repack related logs are all from the DB as there's no repackd daemon any longer.

  - the nameserver has been secured in a transparent way :
    + only kerberos is supported
    + clients having a kerberos token will try to use it
    + if they fail or if they have no token, they will try the unsecure way
    + you are free to start the nameserver in secure or unsecure mode or even both

  - software was converted to the new xroot distribution (version >= 3.2) and to the new
    globus distribution (by EMI).

  - the configuration parameters in castor.conf are now reread regularly (by default every 5mn)
    This however does not ensure that all new parameters are taken into account, as the code
    may not check the new value. An example of parameters that will be reloaded are the log levels.
    So no need to restart your daemons (could be visible) to switch to debug mode and back

  - a new monitoring facility is provided called the cockpit
    + it allows to display in real time metrics working on top of the CASTOR log flow
    + new metrics can be easily defined within few lines of XML and deployed on the fly

  - a new GC policy is available. Called LRUpin, it is equivalent to the LRU policy, but
    allows to use setGcWeight to do some pinning of files, up to one month


  Note
  ----

  - similarly to release 2.1.12-*, in the test suite some test cases will still fail, namely :
       touch_updateFileAccess,
       touch_updateFileModification
    see details in the release notes of release 2.1.12-1


  CASTOR Nameserver
  -----------------

  [Bug]

     #47161 CSEC_MECH is GSI by default
     #91080 nsmkdir truncates mode if it's somewhat valid but too long

  [Features]

     #95558 RFE: Implement new security connection-policy for NS clients
     #95559 RFE: Disable the use of GSI based security

  CASTOR Core Framework
  ---------------------

  [Bug]

     #58704 Policy interface should have proper logging
     #68818 Remove all tapecopies on file overwrite
     #92775 Terminated requests are not archived properly
     #94018 Fix memory leak of the converters of the conversion service

  [Code maintenance]

     #93615 RFE: Move the toHex() method out of the castor::tape::utils package
     #94004 RFE: Replace confusing castor::BaseObject::getTLS() with standard pthread calls


  CASTOR Stager
  -------------

  [Bug]

     #93078 DB internal error using printsvcclass
     #93812 On Stage[PrepareTo]PutRequests, CastorFile.filesize is not reset to 0
     #95990 Correct nsenterclass manual page so it shows --name and tells the user to specify --id

  [Features]

     #78613 RFE: stager recalls should be synchronized between stagers


  CASTOR Scheduler
  -------------

  [Bug]

     #94420 orphaned transfers in listtransfers when diskmanagerd is restarted
     #94433 properly check that some destination is available before scheduling d2d transfers


  CASTOR Repack
  -------------

  [Bug]

     #92406 Recall jobs created for repack have a NULL nbretry.
     #93210 Repack should reset the creation time of the migration jobs when transitioning from WAITINGONRECALL to PENDING.
     #95191 repack -S VID slow performance
     #96138 Repack should not stop processing tapes upon a single failure

  [Features]

     #96076 RFE: the repack command option to queue repacks
     #96104 RFE: Do not display the history of a tape in "repack -s"
     #96116 RFE: We do not need the repack '-a' option 

  CASTOR Protocols
  ----------------

  [Bug]

     #91108 The xrootd redirector gives a malformed answer to kXR_locate requests.


  CASTOR VDQM
  -----------

  [Bug]

     #93625 Fix VDQM and VMGR database connection logic in castor_tools.py and vdqmsetpriority
     #96303 vdqmd must not wait forever for clients that connect to its listening port

  [Features]

     #96302 RFE: Remove unused C++ class castor::vdqm::NewProtocolInterpreter
     #96320 RFE: Change the default number of VDQM job submission threads to 1


  CASTOR Tape
  -----------

  [Bug]

     #59007 Fix error handling logic of the RTCPD disk IO thread
     #89146 rechandlerd recalculates the eligibility of a tape even after it is eligible.
     #91161 Tape Gateway NS helper improvement
     #92300 "No tape available in such tapepool" is logged at an excessive level
     #92341 Recall session should go forward (in fseq) as long as possible
     #92460 tapebridged should gracefully shutdown a migration tape-session when tapegatewayd reports a disabled tape
     #92717 Log level adjustment for VdqmRequestsChecker: request was lost or out of date
     #93381 Race condition between end session and more work calls in recalls and migrations
     #93680 NsTapeGatewayHelper::checkRecalledFile causes a segmentation fault when file has no checksum in the name-server 
     #93786 tg_deleteTapeRequest spins when the castorfile is missing.
     #94488 Add retry rule to migrationRetry.py for time out errors
     #96125 tapebridged causes tape unmounts to fail if they take too long
     #96375 reclaim command parses the CNS HOST entry of castor.conf incorrectly
     #96388 Exception handling of the castor::vdqm::ProtocolFacade::handleProtocolVersion method is incorrect

  [Features]

     #91727 RFE: log messages for migration stream/mount handling in 2.1.12
     #92923 RFE: refactor logic to perform recalls
     #93612 RFE: Remove calls to castor::tape::utils::toHex from tapegatewayd
     #94256 RFE: Add rule for bad checksums to the example retry policy file /etc/castor/policies/migrationRetry.py
     #94376 RFE: Remove deprecated and commented out migration retry policy
     #95975 RFE: tapebridged should gracefully shutdown the rtcpd session when get next file for recall returns an erro
     #96353 RFE: reclaim should abort if name-server not on command-line or in castor.conf
     #96359 RFE: vmgrdeletetape should abort if name-server not on command-line or in castor.conf
     #96377 RFE: Remove -h command-line option from vmgrdeletetape and reclaim
     #96389 RFE: reclaim command should not try to delete files in the name server

  Package Changes
  ---------------

  - castor-csec has been dropped: the GSI plugin has been removed whereas the KRB5 plugin
    has been integrated into castor-lib, so that it is also part of the client distribution.
    Therefore, as of this release the castor-lib RPM has a depency on Kerberos libraries.
  - castor-rechandler-server has been dropped as a result of the refactoring of the recall logic.
  - castor-cockpit is a new package providing the new monitoring system for CASTOR


  Deployment Changes
  ------------------

  - /etc/rsyslog/conf has to be modified to add the following entry :
       $SystemLogSocketIgnoreMsgTimestamp off
    This will ensure that the times logged are the ones when things have append and not
    when their logs were received by rsyslog
  - /etc/sysconfig/nsd* have been improved. We know distribute 3 example files : nsd.sysconfig,
    nsd.normal.sysconfig and nsd.secure.sysconfig. The first one enables by default both the
    normal (aka insecure) and the secure daemons. The two others are dedicated options for both
    cases. Not in particular the need for the secure file in order to pass the -s option to the
    daemon and to work around some oracle 11 client bugs concerning the use of kerberos.
  - CASTOR 2.1.13 is using the new xroot packages (xroot 3.2 and higher). The set of packages
    to be installed for xroot has not changed for production environment, but did change
    for compilation. Namely xrootd-devel was split into xrootd-server-devel, xrootd-client-devel
    and xrootd-libs-devel.
    You may also have to adapt the xroot configuration files (e.g. /etc/xrd.cf)
  - CASTOR 2.1.13 is also using the new globus packages, provided by EMI. This has changed
    considerably the list of packages to be installed :
      + on diskservers, drop packages :
           vdt_globus_essentials, vdt_globus_data_server, gpt
        and replace them with :
           libtool-ltdl, globus-authz, globus-authz-callout-error, globus-callout, globus-common,
           globus-ftp-control, globus-gfork, globus-gridftp-server, globus-gridftp-server-control,
           globus-gridftp-server-progs, globus-gsi-callback, globus-gsi-cert-utils,
           globus-gsi-credential, globus-gsi-openssl-error, globus-gsi-proxy-core,
           globus-gsi-proxy-ssl, globus-gsi-sysconfig, globus-gssapi-error, globus-gss-assist,
           globus-io, globus-openssl-module, globus-usage, globus-xio, globus-xio-gsi-driver,
           globus-xio-pipe-driver
      + on build nodes, drop packages :
           vdt_packaging_fixes, vdt_globus_essentials, vdt_globus_sdk, vdt_compile_globus_core,
           vdt_globus_data_server, gpt, globus-config, glite-security-voms-api,
           glite-security-voms-api-c, glite-security-voms-api-cpp, CGSI_gSOAP_2.7-voms,
           CGSI_gSOAP_2.7-dev, CGSI_gSOAP_2.7, gSOAP
        and replace them with :
           libtool-ltdl, globus-authz, globus-authz-callout-error, globus-authz-callout-error-devel,
           globus-authz-devel, globus-callout, globus-callout-devel, globus-common,
           globus-common-devel, globus-common-progs, globus-core, globus-ftp-control,
           globus-ftp-control-devel, globus-gfork, globus-gfork-devel, globus-gridftp-server,
           globus-gridftp-server-control, globus-gridftp-server-control-devel,
           globus-gridftp-server-devel, globus-gsi-callback, globus-gsi-callback-devel,
           globus-gsi-cert-utils, globus-gsi-cert-utils-devel, globus-gsi-credential,
           globus-gsi-credential-devel, globus-gsi-openssl-error, globus-gsi-openssl-error-devel,
           globus-gsi-proxy-core, globus-gsi-proxy-core-devel, globus-gsi-proxy-ssl,
           globus-gsi-proxy-ssl-devel, globus-gsi-sysconfig, globus-gsi-sysconfig-devel,
           globus-gss-assist, globus-gss-assist-devel, globus-gssapi-error,
           globus-gssapi-error-devel, globus-gssapi-gsi, globus-gssapi-gsi-devel, globus-io,
           globus-io-devel, globus-openssl-module, globus-openssl-module-devel, globus-usage,
           globus-usage-devel, globus-xio, globus-xio-devel, globus-xio-gsi-driver,
           globus-xio-gsi-driver-devel, globus-xio-pipe-driver, globus-xio-pipe-driver-devel

  - $TNS_ADMIN/sqlnet.ora in the Stager database nodes should contain the following entries :
       DEFAULT_SDU_SIZE=65535
       SEND_BUF_SIZE=225000
       RECV_BUF_SIZE=225000
    This allows more efficient use of the database link between the Stager and the
    Nameserver database.


  Upgrade Instructions from 2.1.12-10
  -----------------------------------

    Before upgrading to a 2.1.13-0 instance of CASTOR2 please make sure to read
    the upgrade instructions fully before proceeding.

    Central services (Nameserver)
    -----------------------------

      The upgrade of the CNS databases to 2.1.13-0 can be performed online while
      the system is running and will be transparent.
      The RPM upgrade can also be performed on a running system, providing that the
      restart of the nameserver daemons may be noticable by few clients (< 1s downtime)
      In order to avoid that, you can upgrade the nodes one after the other, removing
      them temporarily from the load balancing alias

      Notes
      -----

      - the upgrade script supposes that the nameserver and VMGR schemas are hosted in
        a common database. Other deployment can also work but are not supported in the
        official upgrade instructions.

      - Prior to upgrading the nameserver database please verify with your DBA that
        you have the right to create synonyms. The way to add this privilege
        if it is not present is :

        GRANT CREATE SYNONYM TO <user>;

      - Then log to the VMGR database and grant select privileges to the nameserver account :

        GRANT SELECT ON Vmgr_tape_side to <castornsuser>;


      Instructions 
      ------------

       1. Apply the appropriate database upgrade script from:
         - http://cern.ch/castor/DIST/CERN/savannah/CASTOR.pkg/2.1.13-*/2.1.13-0/dbupgrades

       2. Update the software to use the 2.1.13-0 RPMS. Note: the nameserver
          daemon will be restarted automatically.

       3. Upgrade complete.


    Stager, DLF
    -----------

    The upgrade of the STAGER database to 2.1.13-0 cannot be performed online.
    As a result all daemons accessing the STAGER database MUST be stopped!
    The expected downtime for the upgrade is 30 minutes.

    Notes:
      - Prior to upgrading the STAGER database please verify that your nameserver
        database has been upgraded to 2.1.13-0

      Instructions
      ------------

       1. Stop all daemons on the stager headnodes which have direct
          connections to the STAGER database. This includes: rhd, stagerd,
          transfermanagerd, tapegatewayd, rechandlerd and rmmasterd.

          Note: It is not necessary to stop any daemons on the diskservers.

       2. Upgrade the STAGER database using the stager_2.1.12-10_to_2.1.13-0.sql
          upgrade script available from:
          - http://cern.ch/castor/DIST/CERN/savannah/CASTOR.pkg/2.1.13-*/2.1.13-0/dbupgrades

       3. Upgrade the DLF database using the dlf_2.1.12-10_to_2.1.13-0.sql
          upgrade script available from:
          - http://cern.ch/castor/DIST/CERN/savannah/CASTOR.pkg/2.1.13-*/2.1.13-0/dbupgrades

       4. Upgrade the software on the headnodes and diskservers to 2.1.13-0.

       5. Create RecallUser and RecallGroup configurations using enterrecallgroup/enterrecalluser
          if needed. This is replacing the previous recall policies

       6. If you have an independent monitoring system to monitor CASTOR such
          as LEMON. Please make sure to update the monitoring configuration to
          reflect any changes in this release.

       7. Start all the daemons which were stopped in step 2.

          Note: If you have a concept of private and public request handlers
                you should start only the private ones to test/validate the
                installation without user interference.

       8. Wait 60 seconds to give time for the diskservers to send a heartbeat
          message to the rmmaster daemon.

       9. Test the instance by running the test suite available from:
          - http://cern.ch/castor/DIST/CERN/savannah/CASTOR.pkg/2.1.13-*/2.1.13-0/testsuite

      10. Start the public request handlers (if applicable)

      11. Congratulations you have successfully upgraded to the 2.1.13-0 release
          of CASTOR.


    Central services (CUPV, VMGR, VDQM)
    -----------------------------------

      The upgrade of the CUPV, VMGR, and Nameserver databases to 2.1.13-0 can be performed online while
      the system is running.

      Instructions
      ------------

       1. Apply the appropriate database upgrade scripts from:
         - http://cern.ch/castor/DIST/CERN/savannah/CASTOR.pkg/2.1.13-*/2.1.13-0/dbupgrades

       2. Update the software to use the 2.1.13-0 RPMS. Note: All
          daemons involved in the upgrade will be restarted automatically.

       3. Upgrade complete.


    Monitoring
    ----------

      The upgrade of the MONITORING database can be performed online while the
      system is running.

      Instructions
      ------------

       1. Upgrade the MONITORING database using the mon_2.1.12-10_to_2.1.13-0.sql
          upgrade script available from:
          - http://cern.ch/castor/DIST/CERN/savannah/CASTOR.pkg/2.1.13-*/2.1.13-0/dbupgrades

       2. Upgrade complete.


--------------
- 2.1.12-4-5 -
--------------

  Summary
  -------

  This release is a hot fix release on top of 2.1.12-4 for the stager DB.
  It includes all hot fixes deployed so far plus the following ones:
  - #96139: Incorrect cleanup after detecting a file has been dropped from the namespace
  - #96058: Error caught in nsFilesDeleted ("ORA-01422: exact fetch returns...)
  - #96172: RFE: on recalls, change the logic to select a filesystem to be fully random
  - #92296: tg_defaultMigrSelPolicy overlooks some migration jobs

  Upgrade Instructions from 2.1.12-4
  ----------------------------------

    Stager
    ------

    The upgrade of the stager database to 2.1.12-4-5 can be performed online while the system is running.
    Upgrade the STAGER database using the stager_2.1.12-4_to_2.1.12-4-5.sql available from
      http://cern.ch/castor/DIST/CERN/savannah/CASTOR.pkg/2.1.12-*/2.1.12-4/dbupgrades
    Note that the script works from any 2.1.12-4-x release and incorporates the previous ones.

    Other components
    ----------------

    Nothing to be done.


--------------
- 2.1.12-4-4 -
--------------

  This hot fix release has been withdrawn.


--------------
- 2.1.12-4-3 -
--------------

  Summary
  -------

  - This is a hotfix release on top of 2.1.12-4 for the stager DB.
    It fixes bug #92384: Incorrect restarting of replication requests
    when a diskserver comes back online.


--------------
- 2.1.12-4-2 -
--------------

  Summary
  -------

  - This release is a hot fix release on top of 2.1.12-4-1 for the stager DB.
    It fixes bug #92721: bestFileSystemForSegment ignores running tape transfers

  Upgrade Instructions from 2.1.12-4-1
  ------------------------------------

    Stager
    ------

    The upgrade of the stager database to 2.1.12-4-2 can be performed online while the system is running.
    Upgrade the STAGER database using the stager_2.1.12-4-1_to_2.1.12-4-2.sql available from
      http://cern.ch/castor/DIST/CERN/savannah/CASTOR.pkg/2.1.12-*/2.1.12-4/dbupgrades

    Other components
    ----------------

    Nothing to be done.


--------------
- 2.1.12-4-1 -
--------------

  Summary
  -------

  - this release is a hot fix release on top of 2.1.12-4 for the stager DB
    It fixes 2 bugs :
     + bug #92194: Tape gateway marks all files with an error when the migration session fails
     + bug #92211: Too many migrationmounts created

  Upgrade Instructions from 2.1.12-4
  ----------------------------------

    Stager
    ------

    The upgrade of the stager database to 2.1.12-4 can be performed online while the system is running.
    Upgrade the STAGER database using the stager_2.1.12-4_to_2.1.12-4-1.sql available from
      http://cern.ch/castor/DIST/CERN/savannah/CASTOR.pkg/2.1.12-*/2.1.12-4/dbupgrades

    Other components
    ---------------- 

    Nothing to be done.

    
------------
- 2.1.12-4 -
------------

  Summary
  -------

  - this release is a bug fix release on top of 2.1.12-1
    No new major feature has been included. The list of bug fixes and minor improvements is given below.

  Note
  ----

  - similarly to release 2.1.12-1, the test suite some test cases will fail, namely :
       touch_updateFileAccess,
       touch_updateFileModification
       ns_mkdir_invalidModeTooLong
    see details in the release notes of release 2.1.12-1
  - the test noWritePermsParentDir will only pass if the user launching the test suite is
    not an ns admin in the cupv database

  CASTOR Stager
  -------------

  [Bug]
    - #92132 the migration policy allows to migrate files that are not yet fully written to disk
    - #92096 Incorrect handling of pending requests when a diskserver comes back online
    - #91890 deletesvcclass is broken
    - #91823 stager_abort blocked with Oracle 11g

  CASTOR Scheduler
  -------------

  [Bug]
    - #91880 listtransfers -p forgets the last pool when listing protocols
    - #91866 transfers may be lost after a restart of the diskmanagerd

  CASTOR Tape
  -----------

  [Bug]
    - #91586 "Tapecopy not found for castorfile" should be an info level.

  [Features]
    - #91761 RFE: default migration retry policy should not retry when the file is gone from the name server
    - #90313 RFE: tapebridged should request more files to transfer in bulk

  CASTOR Central Daemons
  ----------------------

  [Bug]
    - #91992 VDQM reports Deadlock error
    - #91956 VDQM crashes on shutdown
    - #91084 nsrm incorrectly handles mode=000 directories

  [Features]
    - #91997 RFE: Implement VDQM getRequestToSubmit the same way as the stager

  CASTOR test suite
  -----------------
    - #90288 Add the -f option to the xrdcp command of the xrdcpBadChecksum test of the CASTOR test-suite


  Upgrade Instructions from 2.1.12-1
  ----------------------------------

    Before upgrading to a 2.1.12-4 instance of CASTOR2 please make sure to read
    the upgrade instructions fully before proceeding.

    Stager, DLF and Repack
    ----------------------

    The upgrade of the stager database to 2.1.12-4 can be performed online while the system is running.
    The RPM upgrade can also be performed on a running system, with 2 restrictions:
      - the restart of the RH servers may be noticable by few clients (< 1s downtime);
      - the restart of the transfermanagers and diskmanagers should not be done concurrently.

      Instructions
      ------------

       1. Upgrade the STAGER database using the stager_2.1.12-1_to_2.1.12-4.sql
          upgrade script available from:
          - http://cern.ch/castor/DIST/CERN/savannah/CASTOR.pkg/2.1.12-*/2.1.12-4/dbupgrades

       2. Upgrade the DLF database using the dlf_2.1.12-1_to_2.1.12-4.sql
          upgrade script available from:
          - http://cern.ch/castor/DIST/CERN/savannah/CASTOR.pkg/2.1.12-*/2.1.12-4/dbupgrades
       
       3. Upgrade the software on the headnodes.
          Note: All daemons involved in the upgrade will be restarted automatically.

       5. Upgrade the software on the diskservers.
          Note: All daemons involved in the upgrade will be restarted automatically.

       6. Test the instance by running the test suite available from:
          - http://cern.ch/castor/DIST/CERN/savannah/CASTOR.pkg/2.1.12-*/2.1.12-4/testsuite

       7. Congratulations you have successfully upgraded to the 2.1.12-4 release
          of CASTOR.


    VDQM
    ----

      The upgrade of the VDQM databases to 2.1.12-4 cannot be performed online.

      Instructions 
      ------------

       1. Stop the vdqm daemon.

       2. Apply the appropriate database upgrade script from:
         - http://cern.ch/castor/DIST/CERN/savannah/CASTOR.pkg/2.1.12-*/2.1.12-4/dbupgrades

       3. Update the software to use the 2.1.12-4 RPMS.

       4. Start the vdqm daemon.

       5. Upgrade complete.


    Other Central services (CUPV, VMGR, Nameserver)
    -----------------------------------------------

      The upgrade of the CUPV, VMGR, and Nameserver databases to 2.1.12-4 can be performed online while
      the system is running.

      Instructions 
      ------------

       1. Apply the appropriate database upgrade script from:
         - http://cern.ch/castor/DIST/CERN/savannah/CASTOR.pkg/2.1.12-*/2.1.12-4/dbupgrades

       2. Update the software to use the 2.1.12-4 RPMS. Note: All
          daemons involved in the upgrade will be restarted automatically.

       3. Upgrade complete.


    Monitoring
    ----------

      The upgrade of the MONITORING database can be performed online while the
      system is running.

      Instructions
      ------------

       1. Upgrade the MONITORING database using the mon_2.1.12-1_to_2.1.12-4.sql
          upgrade script available from:
          - http://cern.ch/castor/DIST/CERN/savannah/CASTOR.pkg/2.1.12-*/2.1.12-4/dbupgrades

       2. Upgrade complete.



------------
- 2.1.12-1 -
------------

  Summary
  -------

  - this release is a bug fix release on top of 2.1.12-0
    No new major feature has been included. The list of bug fixes and minor improvements is given below.

  Note
  ----

  - the test suite has been improved in this release, in particular around the nameserver tests
    This revealed ancient bugs that have not yet been fixed :
      + bug #91280: nstouch cannot selectively update access or modification time
      + bug #91080: nsmkdir truncates mode if it's somewhat valid but too long
    As a consequence, it is considered normal that the test cases touch_updateFileAccess,
    touch_updateFileModification and ns_mkdir_invalidModeTooLong are failing.


  CASTOR Central daemons
  ----------------------

  [Features]
    - #89708 limitations on privileges length in Cupv commands


  CASTOR Stager
  -------------

  [Bug]
    - #91317: Allow huge files to be recalled
    - #91316: Fixed migrateNewCopy for 2.1.12 schema
    - #91261: DLF chokes on changed log messages
    - #90938: GC drops disk-only files if they are overwritten
    - #90548: Broken logic when restarting subrequests waiting on recalls
    - #89630: stager leaves failed subrequests behind in status 10
    - #87426: stager_qry may not show STAGEIN when it should


  CASTOR Scheduler
  -------------

  [Bug]
    - #90083: transfermanager wrongly rebuilds its list of running d2dsrc


  CASTOR Tape Gateway
  -------------------

  [Bug]
    - #90425: Lack of logs for files in retry in tapegateway

  [Features]
    - #90343: RFE: Add name-server file-id to mismatch error message
    - #73546: RFE: Tape-gateway worker-thread should handle ENSTOOMANYSEGS and ENSCLASSNOSEGS

  Package changes
  ---------------
  
  - castor-mighunter-server RPM has been dropped as part of the end-of-support for rtcpclientd


  Upgrade Instructions from 2.1.12-0
  ----------------------------------

    Before upgrading to a 2.1.12-1 instance of CASTOR2 please make sure to read
    the upgrade instructions fully before proceeding.

    Stager, DLF and Repack
    ----------------------

    The upgrade of the stager database to 2.1.12-1 can be performed online while the system is running.
    The RPM upgrade can also be performed on a running system, with 2 restrictions:
      - the restart of the RH servers may be noticable by few clients (< 1s downtime);
      - the restart of the transfermanagers and diskmanagers should not be done concurrently.

      Instructions
      ------------

       1. Upgrade the STAGER database using the stager_2.1.12-0_to_2.1.12-1.sql
          upgrade script available from:
          - http://cern.ch/castor/DIST/CERN/savannah/CASTOR.pkg/2.1.12-*/2.1.12-1/dbupgrades

       2. Upgrade the DLF database using the dlf_2.1.12-0_to_2.1.12-1.sql
          upgrade script available from:
          - http://cern.ch/castor/DIST/CERN/savannah/CASTOR.pkg/2.1.12-*/2.1.12-1/dbupgrades
       
       3. Upgrade the software on the headnodes.
          Note: All daemons involved in the upgrade will be restarted automatically.

       5. Upgrade the software on the diskservers.
          Note: All daemons involved in the upgrade will be restarted automatically.

       6. Test the instance by running the test suite available from:
          - http://cern.ch/castor/DIST/CERN/savannah/CASTOR.pkg/2.1.12-*/2.1.12-1/testsuite

       7. Congratulations you have successfully upgraded to the 2.1.12-1 release
          of CASTOR.


    Central services (CUPV, VMGR, VDQM, Nameserver)
    -----------------------------

      The upgrade of the central databases to 2.1.12-1 can be performed online while
      the system is running.

      Instructions 
      ------------

       1. Apply the appropriate database upgrade script from:
         - http://cern.ch/castor/DIST/CERN/savannah/CASTOR.pkg/2.1.12-*/2.1.12-1/dbupgrades

       2. Update the software to use the 2.1.12-1 RPMS. Note: All
          daemons involved in the upgrade will be restarted automatically.

       3. Upgrade complete.


    Monitoring
    ----------

      The upgrade of the MONITORING database can be performed online while the
      system is running.

      Instructions
      ------------

       1. Upgrade the MONITORING database using the mon_2.1.12-0_to_2.1.12-1.sql
          upgrade script available from:
          - http://cern.ch/castor/DIST/CERN/savannah/CASTOR.pkg/2.1.12-*/2.1.12-1/dbupgrades

       2. Upgrade complete.



------------
- 2.1.12-0 -
------------

  Summary of major features
  -------------------------

  - the tape schema of the stager DB has been cleaned up for migrations.
    + tapepools have now a nbDrives, minAmountData, minNbFiles and maxFileAge to
      replace previous stream policy
    + migration policy has been replaced by a migrationRouting table.
      See command print/enter/modifytapepool/migrationrout and their man pages for more details.
    + migration decisions are now taken at the opening of the file (for write mode)
      and file opening is denied if the migration is not setup properly.
    + problems of multiple concurrent migrations going to the same tape have been solved.
  - repack had been fully rewritten
     + now a simple python tool acting on the stager DB (in castor-dbtools package)
     + efficiency has dramatically improved (e.g. ~2h to start repack of 20 tapes of 200K files each)
     + output of repack -s has also greatly improved
  - the request handler has been rewritten with more efficient DB interface
  - Id2Type has been dropped from the stager DB, reducing by almost two the number of
    actions in the DB. Thus 2.1.12 is able to handle 2x more files per second than 2.1.11
    (order of 250 to be compared to 120)
  - new admin tools are provided with more intuitive interface and much better output
    + see print/insert/delete svcclass/tapepool/diskpool/migrationroute/... and their man pages
      for more details
  - a major code cleanup has been realized to remove unsupported componenents (LSF, jobmanager,
    rtcpclients, experts, someC interfaces). This has dropped 75K lines of code, 8% of total code


  CASTOR Nameserver
  -----------------

  [Features]
    - #87915: RFE: allow GRP_ADMIN privilege to execute nssetacl


  CASTOR Core Framework
  ---------------------

  [Bug]
    - #87975: DynamicThreadPool does not correctly handle the case with 0 consumers

  [Code maintenance]
    - #83111: CM: Remove Id2Type and the logic around it from the CASTOR schemata


  CASTOR Stager
  -------------

  [Bug]
    - #28752: Add proper foreign keys into the DB schema
    - #87928: GC should fail potentially remaining requests for deleted files
    - #89390: StagerJob does not react properly to RequestCanceled exceptions

  [Features]
    - #80457: RFE: Bulk Repack request handling
    - #87966: RFE: allow draindiskserver to start draining the "remaining" filesystems


  CASTOR Scheduler
  -------------

  [Bug]
    - #88715: diskmanagerd is not guessing properly the starting time of adopted transfers
    - #89401: listtransfers -q fails with exception when a diskserver has disappeared
    - #89408: Deadlock in the transfermanager's synchronizer thread

  CASTOR Tape
  -----------

  [Bug]
    - #87268: The main loop of taped does not check the return value of the
              netread_timeout of request message bodies 
    - #87946: Lack of complete routing information for migration jobs leads to
              creating holes in the tapes.
    - #88496: Wrong log level for end session errors and Worker: wrong file size
              for recalled file
    - #88560: Correct capitalisation mistake in tapebridged logs - mountTransActionId
    - #89253: tapebridged sends end-of-session before the tapegatewayd has finished
              processing the session
    - #89492: The tapebridged daemon loses migration report messages when it cannot
              connect to the tapegatewayd daemon

  [Features]
    - #82593: RFE: implement unique migration routing and optimize tape-related
              db schema
    - #85949: RFE: Add bulk messages to tapegatewayd/tapebridged protocol
    - #88404: RFE: The connectDuration log parameter of castor::tape::tapebridge::ClientTxRx
              should at least give millisecond accuracy
    - #88518: RFE: Caller context should be given when logging failed calls to
              ClientTxRx::receiveReplyAndClose


  CASTOR Tape Gateway
  -------------------

  [Bug]
    - #89008: Tape gateway fails to update the fseq in vmgr under some error conditions
    - #89020: VID is not visible in the tape gateway logs on the first step of
              migrations and other logging grieves

  [Features]
    - #58462: RFE: tapegateway, single copy file class optimization 


  Package Changes
  ---------------

  - several packages have been dropped due to end of support for rtcpclientd and LSF :
    castor-expert-server
    castor-jobmanager-server
    castor-lsf-plugin
    castor-policies
    castor-rtcopy-clientserver

  - the repack rewrite has dropped the repack packages (repack is now a tool provided in castor-dbtools) :
    castor-repack-server
    castor-repack-client


  Deployment Changes
  ------------------

  - the repack database and deamon have been obsoleted. Thus no mention of these is made
    in the following instructions. You can safely stop the repackd and dismantle the repack DB


  ORACLE Version 11
  -----------------

  - Oracle version 11gR2 (11.2.0.3) is the prefered Oracle version for castor 2.1.12.
    Oracle 10.2.0.5 is still supported for the core of CASTOR but repack will not be functional
    if Oracle 10 is used.
    Note that if you're upgrading from CASTOR 2.1.11 to CASTOR 2.1.12 under Oracle 10, you will
    end up with one invalid procedure after the upgrade : handleRepackRequest. This is not
    an issue as long as you do not use repack on the instance. If you later upgrade to
    Oracle 11, you only have to revalidate this procedure to make repack fully functionnal.


  Upgrade Instructions from 2.1.11-0
  ----------------------------------

    Before upgrading to a 2.1.12-0 instance of CASTOR2 please make sure to read
    the upgrade instructions fully before proceeding.

    Stager, DLF and Repack
    ----------------------

    The upgrade of the STAGER database to 2.1.12-0 cannot be performed online.
    As a result all daemons accessing the STAGER database MUST be stopped!
    The expected downtime for the upgrade is 30 minutes.

    Notes:
      - Prior to upgrading the STAGER database please verify with your DBA that
        you have the right to create database links. The way to add this privilege
        if it is not present is :

        GRANT CREATE DATABASE LINK TO <user>;

      - the use of LSF is not supported anymore in version 2.1.12 of CASTOR. You
        must use the new transfermanager. It is adviced to do the move from LSF
        to transfermanager while running 2.1.11 and to avoid jumping both from
        2.1.11 to 2.1.12 and from LSF to transfermanager. The following
        instructions will suppose that you are already running the transfermanager.
        Instructions for moving to the transfermanager are available in the
        upgrade instructions for version 2.1.11-0

      - the use of rtcpclientd is not supported anymore in version 2.1.12 of
        CASTOR. You must use the new tapegateway. It is adviced to do the move
        from rtcpclientd to tapegateway while running 2.1.11 and to avoid
        jumping both from 2.1.11 to 2.1.12 and from rtcpclientd to tapegateway.
        The following instructions will suppose that you are already running
        the tapegateway.
        Instructions for moving to the transfermanager are available at : 
        http://twiki.cern.ch/twiki/bin/view/DataManagement/RtcpclientdTapeGatewaySwitchover

      - the removal of the mighunter has potential consequences on the migrations
        on files that have been removed from the namespace before they are migrated.
        With the mighunter, a deletion before the mighunter acts on the file would
        not lead to any migration attempt. In 2.1.12-0, the migration will be attempted
        and will fail with ENOENT. In order to avoid looping migrations, one has to
        make sure to have a proper migrationRetry policy.

      Instructions
      ------------

       1. Stop all daemons on the stager headnodes which have direct
          connections to the STAGER database. This includes: rhd, stagerd,
          transfermanagerd, tapegatewayd, rechandlerd and rmmasterd.

          Note: It is not necessary to stop any daemons on the diskservers.

       2. Upgrade the STAGER database using the stager_2.1.11-9_to_2.1.12-0.sql
          upgrade script available from:
          - http://cern.ch/castor/DIST/CERN/savannah/CASTOR.pkg/2.1.12-*/2.1.12-0/dbupgrades
          Note that this script can be used for 2.1.11-8 and 2.1.11-9 databases.

       3. Upgrade the DLF database using the dlf_2.1.11-9_to_2.1.12-0.sql
          upgrade script available from:
          - http://cern.ch/castor/DIST/CERN/savannah/CASTOR.pkg/2.1.12-*/2.1.12-0/dbupgrades
          Note that this script can be used for 2.1.11-8 and 2.1.11-9 databases.

       4. Upgrade the software on the headnodes and diskservers to 2.1.12-0.

       5. Check configuration of the tapepools. A default configuration has been created
          taking into account the previous setup, but some complex configuration may not
          be handled properly
          - printtapepool
          - modifytapepool if needed

       6. Create the migration routes, from the old migration policies
          - entermigrationroute

       7. Run the stager_2.1.12-0_postUpgrade script on the STAGER database. It is available from:
          - http://cern.ch/castor/DIST/CERN/savannah/CASTOR.pkg/2.1.12-*/2.1.12-0/dbupgrades
          Note that this script prints appropriate errors if migrations couldn't be routed.
          In such a case, fix the missing routes and rerun the script.
          Repeat this until the output is clean.

       8. If you have an independent monitoring system to monitor CASTOR such
          as LEMON. Please make sure to update the monitoring configuration to
          reflect any changes in this release.

       9. Start all the daemons which were stopped in step 2.

          Note: If you have a concept of private and public request handlers
                you should start only the private ones to test/validate the
                installation without user interference.

      10. Wait 60 seconds to give time for the diskservers to send a heartbeat
          message to the rmmaster daemon.

      11. Test the instance by running the test suite available from:
          - http://cern.ch/castor/DIST/CERN/savannah/CASTOR.pkg/2.1.11-*/2.1.11-0/testsuite

      12. Start the public request handlers (if applicable)

      13. Congratulations you have successfully upgraded to the 2.1.12-0 release
          of CASTOR.


    Central services (Nameserver)
    -----------------------------

      The upgrade of the CNS databases to 2.1.12-0 can be performed online while
      the system is running.

      Instructions 
      ------------

       1. Apply the appropriate database upgrade script from:
         - http://cern.ch/castor/DIST/CERN/savannah/CASTOR.pkg/2.1.12-*/2.1.12-0/dbupgrades
         Note that this script can be used for 2.1.11-8 and 2.1.11-9 databases.

       2. Update the software to use the 2.1.12-0 RPMS. Note: All
          daemons involved in the upgrade will be restarted automatically.

       3. Upgrade complete.


    Central services (CUPV, VMGR, VDQM)
    -----------------------------------

      The upgrade of the VDQM database needs a down time. We assume that VMGR and
      UPV daemons are collocated with the VDQM one, thus we give upgrade instructions
      for a non transparent upgrade of all of them. Please adapt to your needs

      Instructions
      ------------

       1. Put all the tapeservers down using tpconfig

       2. Stop all vdqm, vmgr and cupv daemons

       3. Apply the appropriate database upgrade scripts from:
         - http://cern.ch/castor/DIST/CERN/savannah/CASTOR.pkg/2.1.12-*/2.1.12-0/dbupgrades
         Note that these scripts can be used for 2.1.11-8 and 2.1.11-9 databases.

       4. Update the software to use the 2.1.12-0 RPMS.

       5. Restart vdqm, vmgr and cupv daemons

       6. Put all the tapeservers up using tpconfig

       7. Upgrade complete.


    Monitoring
    ----------

      The upgrade of the MONITORING database can be performed online while the
      system is running.

      Instructions
      ------------

       1. Upgrade the MONITORING database using the mon_2.1.11-9_to_2.1.12-0.sql
          upgrade script available from:
          - http://cern.ch/castor/DIST/CERN/savannah/CASTOR.pkg/2.1.12-*/2.1.12-0/dbupgrades
          Note that this script can be used for 2.1.11-8 and 2.1.11-9 databases.

       2. Upgrade complete.



------------
- 2.1.11-0 -
------------

  CASTOR Nameserver
  -----------------

  [Bug]
    - #82015: Nsfind returns incorrect unix permissions for symbolic links

  [Features]
    - #63524: RFE: single-line nameserver log format (or unique req identifier)
    - #67763: RFE: provide missing file metadata attributes during file deletion
    - #71565: RFE: provide weighted compression rate in nslisttape --summarize
    - #75644: RFE: provide a nameserver API to atomically stat/create + change
              fileclass for a file
    - #77880: RFE: Add GRP_ADMIN support to Cns_srv_chclass
    - #79122: RFE: Cns_setsegattrs should ignore logically deleted segments when
              checking for too many copies
    - #80000: RFE: Merge the Cns_setfsizecs and Cns_dropsegs calls into
              Cns_closex

  [Code Maintenance]
    - #79320: CM: Remove VIRTUAL ID functionality to improve code
              maintainability

  CASTOR Tape
  -----------

  [Bug]
    - #76832: Buggy error-handling code in vdqmlistpriority
    - #75612: Rtcpclient should take a lock on castor-file when updating a
              migrated file to staged
    - #81291: The castor::tape::mighunter::ora::OraMigHunterSvc::reset() method
              does not reset m_invalidateTapeCopiesStatement
    - #81569: Wrong format in python tuple building in mighunter (at least)
    - #82141: RFE: Support for IBM TS1140 tape drive capacities
    - #82564: Make tape read only when there is a discrepancy between vmgr and
              NS

  [Packaging]
    - #79389: RFE: move smc and tpdump from castor-tape-server to
              castor-tape-tools
    - #80273: Remove low-level tape-tests from CASTOR test-suite

  [Features]
    - #79207: RFE: Rechandler should give the number of running recall requests
              to the rechandler policy
    - #80217: RFE: Add client and drive information to tape-bridge logs

  CASTOR Tape Gateway
  -------------------

  [Bug]
    - #17792: Tapes with unprocessed segments stuck in FAILED or unprocessed
              status
    - #36428: Tape recall candidates stuck in WAITDRIVE
    - #38818: BUSY state of tapes not reset
    - #41574: Migration of file stuck if a tape write error
    - #44315: rtcpclientd does not clean streams on restart
    - #45287: rtcpclientd might create entries in the tape table with status
              'WAITDRIVE' without a request in VDQM.
    - #45288: migrator might leave tapecopies in status 'SELECTED' in case of
              error
    - #46456: streams with no tape in WAITDRIVE
    - #47043: inconsistencies left by the recaller create problems to the
              migrator
    - #47816: RTCPCLD_MSG_INVALSEGM not handled properly by the TapeErrorHandler
    - #51131: File deletions during repack migrations leave subrequests in an
              incorrect state
    - #51472: migrator crashes in Cstager_Stream_id
    - #52469: tape in two streams at once
    - #53823: A recaller should not exit when it receives ENOENT in response to
              querying a segment in the name server
    - #69588: Block ID is not being logged correctly by the tape-gateway
    - #70759: Tape-gateway design fault - Starting a migration should only be
              done by the stager
    - #71871: Locking problem between tape gateway and mighunter
    - #80262: RFE: Too much logging with above-DEBUG level in tapegateway
    - #80894: tape gateway does not log drive information for mount transactions

  [Code Maintenace]
    - #72215: Remove the TAPEGATEWAYREQUEST table from the schema, and drop the
              triggers that populate it.

  CASTOR Miscellaneous
  --------------------

  [Features]
    - #77741: RFE: On demand generation of DLF registration messages
    - #79575: RFE: drop usage of ROWTYPE in bulk selections in the C++ framework
    - #79766: RFE: single-line CUPV and VMGR log format (or unique req
              identifier)
    - #80071: RFE: Increase default logrotation retention period to 200 days

  [Bug]
    - #61952: castor-dbtools: allow short hostnames, fail visibly
    - #78416: SLC6: callback ports in firewall configured differently ("INPUT"
              chain)
    - #82220: Incorrect exit status on rmAdminNode failures

  CASTOR Protocols
  ----------------

  [Bug]
    - #72157: bad checksums with gridFTP in case of interrupted transfers
    - #80821: Memory leaks in rfio TURL processing and HSM interface
    - #29491: Update with 'root' protocol does not update the filesize

  CASTOR Stager
  -------------
  [Bug]
    - #56042: Disable support for preset checksums in PrepareToPut, Put, PutDone
              transfers
    - #75936: In case of error, the stager API returns normalized filenames as
              opposed to the original ones
    - #76002: Stager may not reply to stagerJob in case of job cancellation
    - #76398: Stager Abort functionality does not take into account NS override
              mode
    - #77022: Issues with black and white lists on diskpoolquery
    - #77347: diskServer_qry requires fully qualified names but silently
              swallows any input string
    - #78440: lastknownfilename column should be unique and not null
    - #78826: Race condition between stageRm and disk2DiskCopyDone can result in
              NULL DiskCopy states
    - #80441: Diskcopies left in STAGEOUT after preset checksum mismatch
    - #80643: Incorrect file size and checksum information after update of files
              using the xroot protocol
    - #81247: Communication errors result in file descriptor leaks in the
              rmmaster collector thread

  [Code maintenance]
    - #80011: CM: Make use of the new Cns_openx API in the stager

  CASTOR Monitoring
  -----------------
  [Bug]
    - #77606: StatsProcessingTime does not report statistics for SRM PUT
              requests  

  [Features]
    - #78412: RFE: MON schema should use monthly partitioning as opposed to
              daily.


  Package Changes
  ---------------

  - Increased the default logrotation from 120 to 200 days.

  - Added three new packages to support the new scheduling system:
      castor-transfer-manager
      castor-transfer-manager-client
      castor-diskmanager-server

  - Moved the smc and tpdump commands from the castor-tape-server package to
    castor-tape-tools.


  Upgrade Instructions from 2.1.10-0
  ----------------------------------

    Before upgrading to a 2.1.11-0 instance of CASTOR2 please make sure to read
    the upgrade instructions fully before proceeding.

    Stager, DLF and Repack
    ----------------------

    The upgrade of the STAGER database to 2.1.11-0 cannot be performed online.
    As a result all daemons accessing the STAGER database MUST be stopped!
    The expected downtime for the upgrade is 30 minutes.

    Notes:
      - Prior to upgrading the STAGER database please verify with your DBA that
        the DBMS_ALERT package is installed on the target database and that the
        STAGER database account (e.g. castor_stager) has the rights to use it.

        GRANT EXECUTE ON DBMS_ALERT TO <user>;

      - The CASTOR project no longer distributes SL4 packages for server side
        installation. As a result all diskservers and headnodes must be running
        SL5 or a newer distribution. The recommended operating system and
        architecture is SL5 64bit.

      - Due to bug fixes:
        - #75644: RFE: provide a nameserver API to atomically stat/create +
                  change fileclass for a file
        - #80000: RFE: Merge the Cns_setfsizecs and Cns_dropsegs calls into
                  Cns_closex

        it is not possible to run a 2.1.11 stager instance against an pre
        2.1.11 name server front end. Please make sure to upgrade the name
        server before proceeding with the stager upgrade.

      - Due to changes in how CASTOR and XROOT communicate (#80643) the old
        xrootd-xcastor2fs plugin is no longer compatible with this release
        and needs to be upgraded to version 1.0.9-19 or newer.

      Instructions
      ------------

       1. Suspend all LSF activity using the `badmin qinact all` command.
          Either wait for currently running transfers to end or terminate them
          with:
            `bjobs -r -u all -w | grep RUN | awk '{ print $1 }' | xargs bkill

       2. Stop all daemons on the stager headnodes which have direct
          connections to the STAGER database. This includes: rhd, stagerd,
          jobmanagerd, rtcpclientd, mighunterd, rechandlerd, expertd and
          rmmasterd.

          Note: It is not necessary to stop any daemons on the diskservers.

       3. Upgrade the STAGER database using the stager_2.1.10-0_to_2.1.11-0.sql
          upgrade script available from:
          - http://cern.ch/castor/DIST/CERN/savannah/CASTOR.pkg/2.1.11-*/2.1.11-0/dbupgrades

       4. Upgrade the DLF database using the dlf_2.1.10-0_to_2.1.11-0.sql
          upgrade script available from:
          - http://cern.ch/castor/DIST/CERN/savannah/CASTOR.pkg/2.1.11-*/2.1.11-0/dbupgrades

       5. If applicable, upgrade the REPACK database using the repack_2.1.10-1_to_2.1.11-0.sql
          upgrade script available from:
          - http://cern.ch/castor/DIST/CERN/savannah/CASTOR.pkg/2.1.11-*/2.1.11-0/dbupgrades
       
       6. Upgrade the software on the headnodes and diskservers to 2.1.11-0.

       7. Update the file class entries in the STAGER database using the
          following command:
            for cname  in `nslistclass | grep NAME | awk '{ print $2 }'` ; do modifyFileClass --Name $cname --GetFromCns ; done

          Notes:
            - This step must be done from a machine running a 2.1.11-0 client
              and requires an operational name server front end.

       8. Make sure that the STAGER/NOTIFYHOST option in castor.conf is defined
          correctly for all servers where the request handler daemon runs.

          This option defines the hostname which the request handler should
          notify to pickup new requests for processing. If in doubt, set the
          value to the hostname where the stager daemon is running.

       At this point several options exist:
         A) You can continue to step 9 and bring up the stager instance running
            with LSF and rtcpclientd.
         B) Enable the NEW Transfer Manager daemon,
              see section 'Enabling the Transfer Manager'
         C) Enable the NEW TapeGateway daemon,
              see section 'Enabling the TapeGateway Daemon'
         D) Both B & C

       9. If you have an independent monitoring system to monitor CASTOR such
          as LEMON. Please make sure to update the monitoring configuration to
          reflect any changes in this release.

      10. Start all the daemons which were stopped in step 2. Note: Depending
          on whether you enabled the Transfer Manager or TapeGateway daemons
          some of these daemons may no longer exist!

          Note: If you have a concept of private and public request handlers
                you should start only the private ones to test/validate the
                installation without user interference. This is especially
                important if you have enabled the new Transfer Manager daemon!

      11. Wait 60 seconds to give time for the diskservers to send a heartbeat
          message to the rmmaster daemon.

      12. If still running with LSF, re-enable the LSF queues with:
            `badmin qact all`

      13. Test the instance by running the test suite available from:
          - http://cern.ch/castor/DIST/CERN/savannah/CASTOR.pkg/2.1.11-*/2.1.11-0/testsuite

          Notes:
            - The test suite now performs some tests as an unprivileged user.
              As a result it is necessary to:
               A) Update your CastorTestSuite configuration files using the
                  example provided. (See options unprivUid and unprivGid)
               B) Grant the unprivileged Uid and Gid the rights to issue the
                  following commands:
                    StagePutRequest, StageUpdateRequest and DiskPoolQuery

      14. Start the public request handlers (if applicable)

      15. Congratulations you have successfully upgraded to the 2.1.11-0 release
          of CASTOR.


    Central services (CNS, CUPV, VMGR, VDQM)
    ----------------------------------------

      The upgrade of the CNS, CUPV, VMGR and VDQM databases to 2.1.11-0 can be
      performed online while the system is running.

      Note: The upgrade of VMGR database and software must be performed from
            version 2.1.10-1 which requires downtime. If necessary please
            follow the 2.1.10-1 upgrade instructions.

      Instructions
      ------------

       1. Apply the appropriate database upgrade script from:
         - http://cern.ch/castor/DIST/CERN/savannah/CASTOR.pkg/2.1.10-*/2.1.11-0/dbupgrades

       2. Update the software to use the 2.1.11-0 RPMS. Note: All
          daemons involved in the upgrade will be restarted automatically.

       3. Upgrade complete.


    Monitoring
    ----------

      The upgrade of the MONITORING database can take a substantial amount of
      time depending on the period of data retention. The reason for this is
      related to Bug #78412 (RFE: MON schema should use monthly partitioning as
      opposed to daily) where the table partitioning schema is changed from a
      daily schema to monthly.

      Instructions
      ------------

       1. Upgrade the MONITORING database using the mon_2.1.10-0_to_2.1.11-0.sql
          upgrade script available from:
          - http://cern.ch/castor/DIST/CERN/savannah/CASTOR.pkg/2.1.11-*/2.1.11-0/dbupgrades

       2. If you have any monitoring scripts/sensors which access the
          MONITORING database through a read account you will need to grant
          that account access to the monitoring tables using the
          grant_oracle_user script available from:
           - http://cern.ch/castor/DIST/CERN/savannah/CASTOR.pkg/2.1.11-*/2.1.11-0/dbcreation

          The script will prompt you for the user to grant read access to, type
          in the account name and hit Enter.

       3. Upgrade complete.


    Enabling the Transfer Manager
    -----------------------------

      Instructions
      ------------

      Note: These upgrade instructions assume that the new Transfer Manager
            software will replace LSF on all machines, i.e. LSF is removed 
            completely!

       1. Stop LSF on all headnodes and diskservers.

       2. Uninstall the LSF software. Please Note: The castor-job and
          castor-rmmaster-server packages still have a dependency on the
          following LSF libraries:
            libbat.so()(64bit)
            liblsbstream.so()(64bit)
            liblsf.so()(64bit)

          As a result it is still necessary to have these libraries accessible
          on the system. At CERN this means that the LSF-GLIBC-2.3-lib package
          must remain installed, all other LSF packages can be removed.

       3. On all headnodes (machines that could be elected as LSF masters)
          install the following packages:
            - python-rpyc, python-daemon, python-lockfile
            - castor-transfer-manager
            - castor-transfer-manager-client
            - castor-dbtools

          And remove:
            - castor-lsf-plugin

       4. Uninstall the castor-jobmanager-server package from all headnodes.

       5. On all diskservers install the following packages:
            - python-rpyc, python-daemon, python-lockfile
            - castor-diskserver-manager

       6. Review the configuration options in castor.conf using the example
          found in /etc/castor.

       7. Set the RmMaster/NoLSFMode option in castor.conf to "yes" on all
          headnodes where the rmmaster daemon runs.

       8. Set the DiskManager/ServerHosts option in castor.conf to a list of
          fully qualified hostnames where the transfer manager daemon(s) run on 
          all headnodes and diskservers.

       9. Review the DiskManager/NbSlots and DiskManager/<protocol>Weight
          options in castor.conf. (Refer to section: Configuring Transfer Slots)

      10. Review the TransferManager options in castor.conf. If in doubt set 
          the values of:

            TransferManager/PendingTimeouts         to JobManager/PendingTimeouts
            TransferManager/DiskCopyPendingTimeout  to JobManager/DiskCopyPendingTimeout
            TransferManager/KillRequests            to JobManager/ResReqKill
        
          to simulate the same behaviour as the old jobmanager daemon.

      11. Connect to the STAGER database and execute the following SQL statements:

            UPDATE CastorConfig SET value = 'yes'
             WHERE class = 'RmMaster'
               AND key = 'NoLSFMode';
            UPDATE SubRequest SET status = 7 WHERE status = 14;
            COMMIT;

      12. Start the transfermanager daemon on the headnodes.

      13. Start the diskmanager daemon on all diskservers.

      14. Execute the `listtransfers -s` command on a headnode, this should
          return a list of all diskservers.

          For example:

          DISKSERVER                  NBSLOTS NBTPEND NBSPEND NBTRUN  NBSRUN
          lxc2disk11.cern.ch            60       0       0       0       0
          lxc2disk12.cern.ch            60       0       0       0       0
          lxc2disk14.cern.ch            60       0       0       0       0
          lxc2disk13.cern.ch            60       0       0       0       0

          For an explanation of the commands that can be used to administer and
          monitor the new scheduler see:
            `man killtransfers` and `man listtransfers`

      15. Installation complete. If applicable return to step 9 of the Stager
          upgrade instructions.


    Enabling the TapeGateway Daemon
    -------------------------------

    For instructions on how to enable the new TapeGateway daemon please refer
    to: 
      http://twiki.cern.ch/twiki/bin/view/DataManagement/RtcpclientdTapeGatewaySwitchover


    Configuring Transfer Slots
    --------------------------

    In previous versions of CASTOR where the scheduling was done by LSF the
    management of transfer slots was based on LSF resources. All transfers,
    regardless of the protocol were considered equal and only the number which
    could run concurrently was configurable.

    With the new scheduling subsystem the notion of slots remains unchanged.
    However, the key difference is that every transfer protocol can use a
    variable number of slots. For example, a diskserver could be configured like
    so:

      # The maximum number of slots
      DiskManager     NbSlots       60

      # The number of slots taken by each type of protocol
      DiskManager     xrootWeight   1
      DiskManager     rootWeight    2
      DiskManager     rfioWeight    3
      DiskManager     rfio3Weight   3
      DiskManager     gsiftpWeight  5
      DiskManager     d2dsrcWeight  3
      DiskManager     d2ddestWeight 3
      DiskManager     recallWeight 10
      DiskManager     migrWeight   10

    With the configuration above, the machine could:
      - run 60 xroot transfers before reaching its limit
      - run 20 rfio (v3) transfers before reaching its limit
      - run 10 root, 5 rfio and 5 gridftp transfers before reaching its limit.

    Notes:
     - The configuration of the maximum number of slots and weights per protocol
       is defined at the diskserver level in castor.conf. No central
       configuration is provided.
     - Changes to the slot configuration are automatically reloaded by the
       diskmanager daemons, there is no need perform a manual restart after
       changing castor.conf in this context.


------------
- 2.1.10-1 -
------------

  Please Note: This release is dedicated to tape and as such only includes
               tape related software and client side tools.

  Bug Fixes
  ---------

  CASTOR repack2
  --------------
  - #78347: RepackCleanup procedure returns "ORA-06502: PL/SQL: numeric or
            value error"

  CASTOR tape
  -----------
  - #75722: RFE: The VMGR should support tape capacities greater than 2TB
  - #75868: RFE: VMGR should randomize when choosing a migration tape for a
            specific tape pool and library 
  - #75990: RFE: support for new densities in taped 
  - #76440: Typos in repack man pages


  Upgrade Instructions from 2.1.10-1
  ----------------------------------

    Before upgrading to a 2.1.10-1 instance of CASTOR2 please make sure to read
    the upgrade instructions fully before proceeding.

    VMGR & VDQM plus notice for tape-servers and adminstration machines
    -------------------------------------------------------------------

    Please note the VMGR daemon must be upgraded before any of its clients are
    upgraded. The new VMGR clients of this release cannot talk to the old VMGR
    daemon. The VMGR clients include the new VMGR command-line clients, the
    rtcpd daemon and the mounttape helper process of the taped daemon. This
    means tape-servers and administration machines must not be upgraded to
    version 2.1.10-0 of CASTOR until the VMGR has been upgraded.

    Please note the new VMGR daemon is compatible with old clients.
    
    The upgrade of the VMGR database to 2.1.10-1 cannot be performed online
    while the system is running. As a result the tape subsystem must be stopped.
    The expected downtime is less than 10 minutes.

      Instructions
      ------------

       1. Move the status of all tape drives to DOWN.

       2. Stop *all* vmgr and vdqm daemons.

       3. Upgrade the VMGR database using the vmgr_2.1.10-0_to_2.1.10-01.sql
          upgrade script available from:
          - http://cern.ch/castor/DIST/CERN/savannah/CASTOR.pkg/2.1.10-*/2.1.10-1/dbupgrades

       4. Upgrade the vmgr and vdqm software to use the 2.1.10-1 RPMS.

       5. Start the vmgr and vdqm daemons stopped in step 2.

       6. Bring all the tape drives back up.

    Repack
    ------

    The upgrade of the REPACK databases to 2.1.10-1 can be performed online
    while the system is running.

      Instructions
      ------------

       1. Apply the appropriate database upgrade script from:
         - http://cern.ch/castor/DIST/CERN/savannah/CASTOR.pkg/2.1.10-*/2.1.10-1/dbupgrades

       2. Update the appropriate software to use the 2.1.10-1 RPMS. Note: All
          daemons involved in the upgrade will be restarted automatically.

       3. Upgrade complete.


------------
- 2.1.10-0 -
------------

  Bug Fixes
  ---------

  CASTOR miscellaneous
  --------------------
  - #65462: RFE: Add PL/SQL constants for CASTOR magic (tragic) numbers
  - #66367: CASTOR UUID generation is not unique enough
  - #69659: CM : replacement of Kernighan and Ritchie declarations by ansi ones
  - #69665: CM : Improve Makefiles and packaging
  - #69667: CM : enable maximum level of warnings at compile time
  - #69671: CM : Port code to gcc 4.4
  - #69673: Remove non client code from libshift
  - #69677: CM : Generic cleanup of the code base
  - #69745: stripped executables and proper use of debug info in RPMs
  - #73748: CM : cleanups triggered by coverity reports
 
  CASTOR nameserver
  -----------------
  - #68212: Cns_setsegattrs should prevent the creation of too many copies
  - #74024: In the Cns_tapesum API, remove support for counting 'disabled'
            segments

  CASTOR protocols
  ----------------
  - #69661: Bad call to writerror64_v3 in the handling of first byte written in
            RFIO

  CASTOR stager
  -------------
  - #27304: RFE stager_qry -s output (or new qry option)
  - #47634: Draining diskservers remain in a DISABLED state after
            rmMasterDaemon restart
  - #62269: RFE: possible enhancements for stager_qry -M 'all:/castorpath'
  - #65238: Missing unique constraint in TYPE2OBJ
  - #67591: Cgetpwu/grgid not setting serrno properly
  - #68216: RFE: enforce a stricter check for the ability to migrate to tape
            before scheduling a write
  - #68597: ADMIN_RELEASE states in rmGetNodes
  - #68799: Error loading security modules for the rhd results in segfault
  - #69674: RFE: implement stageAbortRequest request processing
  - #69865: RFE: Implement file size consistency checks for replicated files
  - #71841: Unable to read file in case of failing replication within a diskpool
  - #72213: fixFileSize.py tool is resetting checksum of segments
  - #73677: enterPriority should verify arguments
  - #73750: Fixed deletion of services when a thread gets destroyed
  - #74392: RFE: draindiskserver - add comment
  - #74785: rmmasterd blocks boot sequence if LSF is (un-|mis-)configured

  CASTOR tape
  -----------
  - #45793: missing /etc/sysconfig/rtcpclientd.example file
  - #54597: RFE: ONHOLD explanation option
  - #67558: dumptp, readtp and writetp should have the same file permissions as
            tpdump, tpread and tpwrite
  - #67740: The SQL view used by showqueues returns duplicate rows for
            multi-dedications
  - #74087: RFE:Bad checksum errors in migrator log should include full
            disk-path

  CASTOR test suite
  -----------------
  - #66522: xroot test suite: authentication methods
  - #72092: test-suite: review tests needing two tape-backed service classes
  - #72178: testsuite: "full" service class gives confusing assertion, real
            error not shown
  - #72448: CM : made test suite reusable outside CASTOR


  Package Changes
  ---------------
  - Added an example rtcpclientd sysconfig file (/etc/sysconfig/rtcpclientd.example)
    to the castor-rtcopy-clientserver package.

  - Added a new tool, dumpSharedMemory to the castor-hsmtools package to dump
    the contents of the rmmaster's shared memory to aid in debug investigations.

  - Added a new stager_abort command line along with its associated man page to
    the castor-hsmtools package. This new command line is required to pass the
    new stager_abort test cases found in the test suite. It is not intended for
    end user deployment.

  - Removed the Csched_api.h and Csched_flags.h header files from the
    castor-devel package.

  - All manpages now have '.gz' file extensions to follow standard manpage
    distribution guidelines.

  - Removed the castor-tape-client package from the client only distribution.

  - Renamed the castor-tape-client package to castor-tape-tools to reflect that
    its contents are not for client-side distribution.

  - The castor-gridftp-dsi-xroot package is now dependent on the xrootd-server
    release (v3.0.0+).


  Upgrade Instructions from 2.1.9-10
  ----------------------------------

    Before upgrading to a 2.1.10-0 instance of CASTOR2 please make sure to read
    the upgrade instructions fully before proceeding.

    Notes:
      - Prior to running the STAGER, DLF, REPACK, MON and VDQM database
        upgrades, a DBA must first grant these accounts the privileges to
        manage scheduler jobs:

        GRANT MANAGE SCHEDULER TO <user>;


    Stager
    ------

    The upgrade of the STAGER database to 2.1.10-0 cannot be performed online
    while the system is running. All daemons accessing the database MUST be
    stopped! The expected downtime is less than 10 minutes.

      Instructions
      ------------

       1. Stop all daemons on stager headnodes which have direct connections to
          the stager database. This includes: rhd, stagerd, jobmanagerd,
          rtcpclientd, mighunterd, rechandlerd, expertd and rmmasterd.

          Note: It is not necessary to stop any services/daemons on the
                diskservers themselves.

       2. Upgrade the Stager database using the stager_2.1.9-10_to_2.1.10-0.sql
          upgrade script available from:
          - http://cern.ch/castor/DIST/CERN/savannah/CASTOR.pkg/2.1.9-*/2.1.10-0/dbupgrades

       3. Upgrade the software on the headnodes and diskservers to 2.1.10-0.
          Notes: All daemons involved in the upgrade will be restarted 
          automatically.

       4. Start all the daemons which were stopped in step 1.

       5. Wait 60 seconds to give time for the diskservers to send a heartbeat
          message to the rmmaster daemon.

       6. Test the instance by running the test suite available from:
          - http://cern.ch/castor/DIST/CERN/savannah/CASTOR.pkg/2.1.9-*/2.1.10-0/testsuite

       7. Upgrade complete.


    DLF, Monitoring & Repack
    ------------------------

    The upgrade of the DLF, MONITORING and REPACK databases to 2.1.10-0 can be
    performed online while the system is running.

      Instructions
      ------------

       1. Apply the appropriate database upgrade script from:
         - http://cern.ch/castor/DIST/CERN/savannah/CASTOR.pkg/2.1.9-*/2.1.10-0/dbupgrades

       2. Update the appropriate software to use the 2.1.10-0 RPMS. Note: All
          daemons involved in the upgrade will be restarted automatically.

       3. Upgrade complete.


    Central services (CNS, CUPV, VMGR, VDQM)
    ----------------------------------------

    The upgrade of the CNS, CUPV, VMGR and VDQM databases to 2.1.10-0 can be
    performed online while the system is running.

      Instructions
      ------------

       1. Apply the appropriate database upgrade script from:
         - http://cern.ch/castor/DIST/CERN/savannah/CASTOR.pkg/2.1.9-*/2.1.10-0/dbupgrades

       2. Update the appropriate software to use the 2.1.10-0 RPMS. Note: All
          daemons involved in the upgrade will be restarted automatically.

       3. Upgrade complete.


------------
- 2.1.9-10 -
------------

  Bug Fixes
  ---------

  CASTOR nameserver
  -----------------
  - #74163: nslisttape erroneously reports empty tapes

  CASTOR protocols
  ----------------
  - #73921: gridFTP checksums wrong on 32 bits platforms
  - #74252: RFE: GridFTP internal should support multiple service class
            attached to the same diskpool

  CASTOR stager
  -------------
  - #74382: Increase the default number of collector threads in the rmmaster
            daemon
  - #74397: BulkCheckFSBackInProd causes row lock contention
  - #73911: RFE: improve selection logic when multiple replicas are available


  Upgrade Instructions from 2.1.9-9
  ---------------------------------

    Before upgrading to a 2.1.9-10 instance of CASTOR2 please make sure to read
    the upgrade instructions fully before proceeding.

    Stager, DLF, Monitoring & Repack
    --------------------------------

    The upgrade of the Stager, DLF, Monitoring and Repack databases to 2.1.9-10
    can be performed online while the service is running. The expected upgrade
    time is less than 10 minutes.

      Instructions
      ------------

       1. Due to a bug in the rmmaster which loses the state of DRAINING
          diskservers after a restart you will need to take a note of those
          diskservers which are in a DRAINING state before the upgrade using the
          following command: (#47634)

            rmGetNodes | grep -B4 DISKSERVER_DRAINING | grep name | cut -d ':' -f 2 | awk '{ print "rmAdminNode -n "$1" -f Draining" }'

       2. Upgrade the Stager database using the stager_2.1.9-9_to_2.1.9-10.sql
          upgrade script available from:
          - http://cern.ch/castor/DIST/CERN/savannah/CASTOR.pkg/2.1.9-*/2.1.9-10/dbupgrades

       3. Upgrade the DLF database using the dlf_2.1.9-9_to_2.1.9-10.sql
          upgrade script available from:
          - http://cern.ch/castor/DIST/CERN/savannah/CASTOR.pkg/2.1.9-*/2.1.9-10/dbupgrades

       4. If applicable, upgrade the Monitoring database using the mon_2.1.9-9_to_2.1.9-10.sql
          upgrade script available from:
          - http://cern.ch/castor/DIST/CERN/savannah/CASTOR.pkg/2.1.9-*/2.1.9-10/dbupgrades

       5. If applicable, upgrade the Repack database using the repack_2.1.9-9_to_2.1.9-10.sql
          upgrade script available from:
          - http://cern.ch/castor/DIST/CERN/savannah/CASTOR.pkg/2.1.9-*/2.1.9-10/dbupgrades
       
       6. Upgrade the software on the headnodes and diskservers to 2.1.9-10.
          Note: All daemons involved in the upgrade will be restarted
          automatically.

       7. Wait 60 seconds to give time for the diskservers to send a heartbeat
          message to the rmmaster daemon.

       8. Apply the commands returned in step 1.

       9. Test the instance by running the test suite available from:
          - http://cern.ch/castor/DIST/CERN/savannah/CASTOR.pkg/2.1.9-*/2.1.9-10/testsuite

      10. Upgrade complete.


    Central services (CNS, CUPV, VMGR, VDQM)
    ----------------------------------------

    The upgrade of the CNS, CUPV, VMGR and VDQM databases to 2.1.9-9 can be
    performed online while the system is running.

      Instructions
      ------------

       1. Apply the appropriate database upgrade script from:
         - http://cern.ch/castor/DIST/CERN/savannah/CASTOR.pkg/2.1.9-*/2.1.9-10/dbupgrades

       2. Update the appropriate software to use the 2.1.9-10 RPMS. Note: All
          daemons involved in the upgrade will be restarted automatically.

       3. Upgrade complete.<|MERGE_RESOLUTION|>--- conflicted
+++ resolved
@@ -1,4 +1,3 @@
-<<<<<<< HEAD
 ------------
 - 2.1.15-0 -
 ------------
@@ -26,7 +25,8 @@
   Change of key location and names (not -int anymore):
   + /etc/grid-security/castor-gridftp-dsi/castor-gridftp-dsi-cert.pem
   + /etc/grid-security/castor-gridftp-dsi/castor-gridftp-dsi-key.pem
-=======
+
+
 ---------------
 - 2.1.14-14-1 -
 ---------------
@@ -51,7 +51,6 @@
     The upgrade of the stager database to 2.1.14-14-1 can be performed online while the system is running.
     Upgrade the STAGER database using the stager_2.1.14-14_to_2.1.14-14-1.sql script available from:
       http://cern.ch/castor/DIST/CERN/savannah/CASTOR.pkg/2.1.14-*/2.1.14-14/dbupgrades.
->>>>>>> b1cf610a
 
 
 -------------
