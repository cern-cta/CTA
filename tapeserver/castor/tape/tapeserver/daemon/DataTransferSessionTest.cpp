/*
 * @project        The CERN Tape Archive (CTA)
 * @copyright      Copyright(C) 2003-2021 CERN
 * @license        This program is free software: you can redistribute it and/or modify
 *                 it under the terms of the GNU General Public License as published by
 *                 the Free Software Foundation, either version 3 of the License, or
 *                 (at your option) any later version.
 *
 *                 This program is distributed in the hope that it will be useful,
 *                 but WITHOUT ANY WARRANTY; without even the implied warranty of
 *                 MERCHANTABILITY or FITNESS FOR A PARTICULAR PURPOSE.  See the
 *                 GNU General Public License for more details.
 *
 *                 You should have received a copy of the GNU General Public License
 *                 along with this program.  If not, see <http://www.gnu.org/licenses/>.
 */

#define __STDC_CONSTANT_MACROS // For using stdint macros (stdint is included
// by inttypes.h, so we shoot first)
#include <stdint.h>
#include <inttypes.h>
#include <gtest/gtest.h>

#include "castor/messages/TapeserverProxyDummy.hpp"
#include "castor/tape/tapeserver/daemon/DataTransferSession.hpp"
#include "castor/tape/tapeserver/daemon/VolumeInfo.hpp"
#include "castor/tape/tapeserver/system/Wrapper.hpp"
#include "castor/tape/tapeserver/file/File.hpp"
#include "castor/tape/tapeserver/drive/FakeDrive.hpp"
#include "catalogue/InMemoryCatalogue.hpp"
#include "catalogue/OracleCatalogue.hpp"
#include "catalogue/OracleCatalogueSchema.hpp"
#include "common/exception/Exception.hpp"
#include "common/log/DummyLogger.hpp"
#include "common/log/StringLogger.hpp"
#include "common/log/StdoutLogger.hpp"
#include "common/make_unique.hpp"
#include "common/processCap/ProcessCapDummy.hpp"
#include "common/threading/Thread.hpp"
#include "common/utils/utils.hpp"
#include "mediachanger/MediaChangerFacade.hpp"
//#include "smc_struct.h"
//#include "scheduler/DummyScheduler.hpp"
#include "scheduler/OStoreDB/OStoreDBFactory.hpp"
#include "scheduler/MountType.hpp"
//#include "nameserver/NameServer.hpp"
#include "scheduler/Scheduler.hpp"
#include "scheduler/testingMocks/MockRetrieveMount.hpp"
#include "scheduler/testingMocks/MockArchiveJob.hpp"
#include "scheduler/testingMocks/MockArchiveMount.hpp"
#include "tests/TempFile.hpp"
#include "objectstore/BackendRadosTestSwitch.hpp"
#include "CleanerSession.hpp"

#ifdef STDOUT_LOGGING
#include "common/log/StdoutLogger.hpp"
#else
#include "common/log/DummyLogger.hpp"
#endif

#include <dirent.h>
#include <fcntl.h>
#include <stdexcept>
#include <sys/mman.h>
#include <sys/types.h>
#include <sys/stat.h>
#include <unistd.h>
#include <zlib.h>

using namespace castor::tape::tapeserver;
using namespace castor::tape::tapeserver::daemon;

namespace unitTests {

const uint32_t DISK_FILE_OWNER_UID = 9751;
const uint32_t DISK_FILE_GID = 9752;
const uint32_t DISK_FILE_SOME_USER = 9753;
const uint32_t DISK_FILE_SOME_GROUP = 9754;

namespace {

/**
 * This structure is used to parameterize scheduler tests.
 */
struct DataTransferSessionTestParam {
  cta::SchedulerDatabaseFactory &dbFactory;

  DataTransferSessionTestParam(
    cta::SchedulerDatabaseFactory &dbFactory):
    dbFactory(dbFactory) {
 }
}; // struct DataTransferSessionTest

}

/**
 * The data transfer test is a parameterized test.  It takes a pair of name server
 * and scheduler database factories as a parameter.
 */
class DataTransferSessionTest: public ::testing::TestWithParam<DataTransferSessionTestParam> {
public:

  DataTransferSessionTest():
    m_dummyLog("dummy", "dummy"){
  }


  class FailedToGetCatalogue: public std::exception {
  public:
    const char *what() const throw() {
      return "Failed to get catalogue";
    }
  };

  class FailedToGetScheduler: public std::exception {
  public:
    const char *what() const throw() {
      return "Failed to get scheduler";
    }
  };

#undef USE_ORACLE_CATALOGUE
#ifdef USE_ORACLE_CATALOGUE
  class OracleCatalogueExposingConnection: public cta::catalogue::OracleCatalogue {
  public:
    template <typename...Ts> OracleCatalogueExposingConnection(Ts&...args): cta::catalogue::OracleCatalogue(args...) {}
    cta::rdbms::Conn getConn() { return m_connPool.getConn(); }
  };
#endif

    virtual void SetUp() {
    using namespace cta;

    const DataTransferSessionTestParam &param = GetParam();
    const uint64_t nbConns = 1;
    const uint64_t nbArchiveFileListingConns = 1;
#ifdef USE_ORACLE_CATALOGUE
    cta::rdbms::Login login=cta::rdbms::Login::parseFile("/etc/cta/cta-catalogue.conf");

    m_catalogue = cta::make_unique<OracleCatalogueExposingConnection>(m_dummyLog, login.username, login.password, login.database,
        nbConns, nbArchiveFileListingConns, maxTriesToConnect);
    try {
      // If we decide to create an oracle catalogue, we have to prepare it.
      // This is a striped down version of CreateSchemaCmd.
      OracleCatalogueExposingConnection & oracleCatalogue = dynamic_cast<OracleCatalogueExposingConnection &>(*m_catalogue);
      auto conn=oracleCatalogue.getConn();
      for (auto &name: conn.getTableNames())
        if (name=="CTA_CATALOGUE") throw cta::exception::Exception("In SetUp(): schema is already populated.");
      cta::catalogue::OracleCatalogueSchema schema;
      conn.executeNonQueries(schema.sql);
    } catch (std::bad_cast &) {}
#else
    //m_catalogue = cta::make_unique<catalogue::SchemaCreatingSqliteCatalogue>(m_tempSqliteFile.path(), nbConns);
    m_catalogue = cta::make_unique<catalogue::InMemoryCatalogue>(m_dummyLog, nbConns, nbArchiveFileListingConns);
#endif
    m_db = param.dbFactory.create(m_catalogue);
    m_scheduler = cta::make_unique<Scheduler>(*m_catalogue, *m_db, 5, 2*1000*1000);

    strncpy(m_tmpDir, "/tmp/DataTransferSessionTestXXXXXX", sizeof(m_tmpDir));
    if(!mkdtemp(m_tmpDir)) {
      const std::string errMsg = cta::utils::errnoToString(errno);
      std::ostringstream msg;
      msg << "Failed to create directory with template"
        " /tmp/DataTransferSessionTestXXXXXX: " << errMsg;
      bzero(m_tmpDir, sizeof(m_tmpDir));
      throw cta::exception::Exception(msg.str());
    }

    struct stat statBuf;
    bzero(&statBuf, sizeof(statBuf));
    if(stat(m_tmpDir, &statBuf)) {
      const std::string errMsg = cta::utils::errnoToString(errno);
      std::ostringstream msg;
      msg << "Failed to stat directory " << m_tmpDir << ": " << errMsg;
      throw cta::exception::Exception(msg.str());
    }

    std::ostringstream cmd;
    cmd << "touch " << m_tmpDir << "/hello";
    system(cmd.str().c_str());
  }

  virtual void TearDown() {
    m_scheduler.reset();
    m_catalogue.reset();
    m_db.reset();

    // If Setup() created a temporary directory
    if(m_tmpDir) {

      // Openn the directory
      std::unique_ptr<DIR, std::function<int(DIR*)>>
        dir(opendir(m_tmpDir), closedir);
      if(NULL == dir.get()) {
        const std::string errMsg = cta::utils::errnoToString(errno);
        std::ostringstream msg;
        msg << "Failed to open directory " << m_tmpDir << ": " << errMsg;
        throw cta::exception::Exception(msg.str());
      }

      // Delete each of the files within the directory
      struct dirent *entry = NULL;
      while((entry = readdir(dir.get()))) {
        const std::string entryName(entry->d_name);
        if(entryName != "." && entryName != "..") {
          const std::string entryPath = std::string(m_tmpDir) + "/" + entryName;
          if(unlink(entryPath.c_str())) {
            const std::string errMsg = cta::utils::errnoToString(errno);
            std::ostringstream msg;
            msg << "Failed to unlink " << entryPath;
            throw cta::exception::Exception(msg.str());
          }
        }
      }

      // Delete the now empty directory
      if(rmdir(m_tmpDir)) {
        const std::string errMsg = cta::utils::errnoToString(errno);
        std::ostringstream msg;
        msg << "Failed to delete directory " << m_tmpDir << ": " << errMsg;
        throw cta::exception::Exception(msg.str());
      }
    }
  }

  cta::catalogue::Catalogue &getCatalogue() {
    cta::catalogue::Catalogue *const ptr = m_catalogue.get();
    if(NULL == ptr) {
      throw FailedToGetCatalogue();
    }
    return *ptr;
  }

  cta::Scheduler &getScheduler() {
    cta::Scheduler *const ptr = m_scheduler.get();
    if(NULL == ptr) {
      throw FailedToGetScheduler();
    }
    return *ptr;
  }

  cta::catalogue::CreateTapeAttributes getDefaultTape(){
    cta::catalogue::CreateTapeAttributes tape;
    tape.vid = s_vid;
    tape.mediaType = s_mediaType;
    tape.vendor = s_vendor;
    tape.logicalLibraryName = s_libraryName;
    tape.tapePoolName = s_tapePoolName;
    tape.full = false;
    tape.state = cta::common::dataStructures::Tape::ACTIVE;
    tape.comment = "Comment";
    return tape;
  }

  cta::catalogue::CreateMountPolicyAttributes getDefaultMountPolicy() {
    cta::catalogue::CreateMountPolicyAttributes mountPolicy;
    mountPolicy.name = "mount_group";
    mountPolicy.archivePriority = 1;
    mountPolicy.minArchiveRequestAge = 2;
    mountPolicy.retrievePriority = 3;
    mountPolicy.minRetrieveRequestAge = 4;
    mountPolicy.comment = "create mount group";
    return mountPolicy;
  }

  cta::catalogue::CreateMountPolicyAttributes getImmediateMountMountPolicy() {
    cta::catalogue::CreateMountPolicyAttributes mountPolicy;
    mountPolicy.name = "immediateMount";
    mountPolicy.archivePriority = 1000;
    mountPolicy.minArchiveRequestAge = 0;
    mountPolicy.retrievePriority = 1000;
    mountPolicy.minRetrieveRequestAge = 0;
    mountPolicy.comment = "Immediate mount";
    return mountPolicy;
  }

  cta::common::dataStructures::VirtualOrganization getDefaultVirtualOrganization() {
    cta::common::dataStructures::VirtualOrganization vo;
    vo.name = "vo";
    vo.readMaxDrives = 1;
    vo.writeMaxDrives = 1;
    vo.maxFileSize = 0;
    vo.comment = "comment";
    return vo;
  }

<<<<<<< HEAD
  cta::common::dataStructures::TapeDrive getDefaultTapeDrive(const std::string &driveName) {
    cta::common::dataStructures::TapeDrive tapeDrive;
    tapeDrive.driveName = driveName;
    tapeDrive.host = "admin_host";
    tapeDrive.logicalLibrary = "VLSTK10";
    tapeDrive.mountType = cta::common::dataStructures::MountType::NoMount;
    tapeDrive.driveStatus = cta::common::dataStructures::DriveStatus::Up;
    tapeDrive.desiredUp = false;
    tapeDrive.desiredForceDown = false;
    tapeDrive.diskSystemName = "dummyDiskSystemName";
    tapeDrive.reservedBytes = 694498291384;
    return tapeDrive;
  }

=======
>>>>>>> 4cdf196e
  void setupDefaultCatalogue() {
    using namespace cta;
    auto & catalogue=getCatalogue();

    auto mountPolicy = getDefaultMountPolicy();

    const std::string mountPolicyName = mountPolicy.name;
    const uint64_t archivePriority = mountPolicy.archivePriority;
    const uint64_t minArchiveRequestAge = mountPolicy.minArchiveRequestAge;
    const uint64_t retrievePriority = mountPolicy.retrievePriority;
    const uint64_t minRetrieveRequestAge = mountPolicy.minRetrieveRequestAge;
    const std::string mountPolicyComment = "create mount group";

    ASSERT_TRUE(catalogue.getMountPolicies().empty());

    catalogue.createMountPolicy(
      s_adminOnAdminHost,
      mountPolicy);

    const std::list<common::dataStructures::MountPolicy> groups = catalogue.getMountPolicies();
    ASSERT_EQ(1, groups.size());
    const common::dataStructures::MountPolicy group = groups.front();
    ASSERT_EQ(mountPolicyName, group.name);
    ASSERT_EQ(archivePriority, group.archivePriority);
    ASSERT_EQ(minArchiveRequestAge, group.archiveMinRequestAge);
    ASSERT_EQ(retrievePriority, group.retrievePriority);
    ASSERT_EQ(minRetrieveRequestAge, group.retrieveMinRequestAge);
    ASSERT_EQ(mountPolicyComment, group.comment);

    const std::string ruleComment = "create requester mount-rule";
    catalogue.createRequesterMountRule(s_adminOnAdminHost, mountPolicyName, s_diskInstance, s_userName, ruleComment);

    const std::list<common::dataStructures::RequesterMountRule> rules = catalogue.getRequesterMountRules();
    ASSERT_EQ(1, rules.size());

    const common::dataStructures::RequesterMountRule rule = rules.front();

    ASSERT_EQ(s_userName, rule.name);
    ASSERT_EQ(mountPolicyName, rule.mountPolicy);
    ASSERT_EQ(ruleComment, rule.comment);
    ASSERT_EQ(s_adminOnAdminHost.username, rule.creationLog.username);
    ASSERT_EQ(s_adminOnAdminHost.host, rule.creationLog.host);
    ASSERT_EQ(rule.creationLog, rule.lastModificationLog);

    cta::common::dataStructures::VirtualOrganization vo = getDefaultVirtualOrganization();
    catalogue.createVirtualOrganization(s_adminOnAdminHost,vo);

    common::dataStructures::StorageClass storageClass;
    storageClass.name = s_storageClassName;
    storageClass.nbCopies = 1;
    storageClass.vo.name = vo.name;
    storageClass.comment = "create storage class";
    m_catalogue->createStorageClass(s_adminOnAdminHost, storageClass);

    const uint16_t nbPartialTapes = 1;
    const std::string tapePoolComment = "Tape-pool comment";
    const bool tapePoolEncryption = false;
    const cta::optional<std::string> tapePoolSupply("value for the supply pool mechanism");

    ASSERT_NO_THROW(catalogue.createTapePool(s_adminOnAdminHost, s_tapePoolName, vo.name, nbPartialTapes, tapePoolEncryption,
      tapePoolSupply, tapePoolComment));
    const uint32_t copyNb = 1;
    const std::string archiveRouteComment = "Archive-route comment";
    catalogue.createArchiveRoute(s_adminOnAdminHost, s_storageClassName, copyNb, s_tapePoolName,
      archiveRouteComment);

    cta::catalogue::MediaType mediaType;
    mediaType.name = s_mediaType;
    mediaType.capacityInBytes = 12345678;
    mediaType.cartridge = "cartridge";
    mediaType.minLPos = 2696;
    mediaType.maxLPos = 171097;
    mediaType.nbWraps = 112;
    mediaType.comment = "comment";
    catalogue.createMediaType(s_adminOnAdminHost,mediaType);

    const std::string driveName = "T10D6116";
    const auto tapeDrive = getDefaultTapeDrive(driveName);
    catalogue.createTapeDrive(tapeDrive);
  }

  /**
   * Returns the map of Fseqs given by RAO from a string containing CTA logs
   * @param log the string containing the CTA logs
   * @return the map that gives for each RAO call, the associated ordered Fseqs according to the RAO algorithm result
   */
  std::map<size_t, std::vector<std::string>> getRAOFseqs(const std::string & log){
    std::map<size_t,std::vector<std::string>> ret;
    std::string logCopy = log;
    std::string recallRAOOrderMsg = "Recall order of FSEQs using RAO: ";
    size_t recallRAOOrderMsgSize = recallRAOOrderMsg.size();
    size_t posRAOMsg = logCopy.find(recallRAOOrderMsg);
    size_t i = 0;
    while(posRAOMsg != std::string::npos){
      size_t posFirstFseq = posRAOMsg + recallRAOOrderMsgSize;
      size_t posLastFseq = logCopy.find("\"",posFirstFseq);
      std::string stringFseq = logCopy.substr(posFirstFseq,posLastFseq - posFirstFseq);
      cta::utils::splitString(stringFseq,' ',ret[i]);
      logCopy = logCopy.substr(posLastFseq);
      posRAOMsg = logCopy.find(recallRAOOrderMsg);
      i++;
    }
    return ret;
  }

private:

  // Prevent copying
  DataTransferSessionTest(const DataTransferSessionTest &) = delete;

  // Prevent assignment
  DataTransferSessionTest & operator= (const DataTransferSessionTest &) = delete;

  std::unique_ptr<cta::SchedulerDatabase> m_db;
  std::unique_ptr<cta::catalogue::Catalogue> m_catalogue;
  std::unique_ptr<cta::Scheduler> m_scheduler;

protected:
  #ifdef STDOUT_LOGGING
  cta::log::StdoutLogger m_dummyLog;
  #else
  cta::log::DummyLogger m_dummyLog;
  #endif

  // Default parameters for storage classes, etc...
  const std::string s_userName = "user_name";
  const std::string s_diskInstance = "disk_instance";
  const std::string s_storageClassName = "TestStorageClass";
  const cta::common::dataStructures::SecurityIdentity s_adminOnAdminHost = { "admin1", "host1" };
  const std::string s_tapePoolName = "TestTapePool";
  const std::string s_libraryName = "TestLogicalLibrary";
  const std::string s_vid = "TstVid"; // We really need size <= 6 characters due to tape label format.
  const std::string s_mediaType = "LTO7M";
  const std::string s_vendor = "TestVendor";
  //TempFile m_tempSqliteFile;
  /**
   * Temporary directory created with mkdtemp that will be used to contain the
   * destination remote files of the tests that need to create them.
   *
   * Please note that a new temporary directory is created and deleted for each
   * test by the Setup() and TearDown() methods.
   */
  char m_tmpDir[100];

}; // class DataTransferSessionTest

TEST_P(DataTransferSessionTest, DataTransferSessionGooddayRecall) {
  // 0) Prepare the logger for everyone
  cta::log::StringLogger logger("dummy", "tapeServerUnitTest",cta::log::DEBUG);
  cta::log::LogContext logContext(logger);

  setupDefaultCatalogue();
  // 1) prepare the fake scheduler
  std::string vid = s_vid;
  // cta::MountType::Enum mountType = cta::MountType::RETRIEVE;

  // 3) Prepare the necessary environment (logger, plus system wrapper),
  castor::tape::System::mockWrapper mockSys;
  mockSys.delegateToFake();
  mockSys.disableGMockCallsCounting();
  mockSys.fake.setupForVirtualDriveSLC6();
  //delete is unnecessary
  //pointer with ownership will be passed to the application,
  //which will do the delete
  mockSys.fake.m_pathToDrive["/dev/nst0"] = new castor::tape::tapeserver::drive::FakeDrive;

  // 4) Create the scheduler
  auto & catalogue = getCatalogue();
  auto & scheduler = getScheduler();

  // Always use the same requester
  const cta::common::dataStructures::SecurityIdentity requester;

  // List to remember the path of each remote file so that the existance of the
  // files can be tested for at the end of the test
  std::list<std::string> remoteFilePaths;

  // 5) Create the environment for the migration to happen (library + tape)
    const std::string libraryComment = "Library comment";
  const bool libraryIsDisabled = false;
  catalogue.createLogicalLibrary(s_adminOnAdminHost, s_libraryName,
    libraryIsDisabled, libraryComment);
  {
    auto libraries = catalogue.getLogicalLibraries();
    ASSERT_EQ(1, libraries.size());
    ASSERT_EQ(s_libraryName, libraries.front().name);
    ASSERT_EQ(libraryComment, libraries.front().comment);
  }

  {
    auto tape = getDefaultTape();
    catalogue.createTape(s_adminOnAdminHost, tape);
  }

  // 6) Prepare files for reading by writing them to the mock system
  {
    // Label the tape
    castor::tape::tapeFile::LabelSession ls(*mockSys.fake.m_pathToDrive["/dev/nst0"],
        s_vid, false);
    mockSys.fake.m_pathToDrive["/dev/nst0"]->rewind();
    // And write to it
    castor::tape::tapeserver::daemon::VolumeInfo volInfo;
    volInfo.vid=s_vid;
    castor::tape::tapeFile::WriteSession ws(*mockSys.fake.m_pathToDrive["/dev/nst0"],
       volInfo , 0, true, false);

    // Write a few files on the virtual tape and modify the archive name space
    // so that it is in sync
    uint8_t data[1000];
    size_t archiveFileSize=sizeof(data);
    castor::tape::SCSI::Structures::zeroStruct(&data);
    for (int fseq=1; fseq <= 10 ; fseq ++) {
      // Create a path to a remote destination file
      std::ostringstream remoteFilePath;
      remoteFilePath << "file://" << m_tmpDir << "/test" << fseq;
      remoteFilePaths.push_back(remoteFilePath.str());

      // Create an archive file entry in the archive namespace
      auto tapeFileWrittenUP = cta::make_unique<cta::catalogue::TapeFileWritten>();
      auto &tapeFileWritten=*tapeFileWrittenUP;
      std::set<cta::catalogue::TapeItemWrittenPointer> tapeFileWrittenSet;
      tapeFileWrittenSet.insert(tapeFileWrittenUP.release());

      // Write the file to tape
      cta::MockArchiveMount mam(catalogue);
      std::unique_ptr<cta::ArchiveJob> aj(new cta::MockArchiveJob(&mam, catalogue));
      aj->tapeFile.fSeq = fseq;
      aj->archiveFile.archiveFileID = fseq;
      castor::tape::tapeFile::WriteFile wf(&ws, *aj, archiveFileSize);
      tapeFileWritten.blockId = wf.getBlockId();
      // Write the data (one block)
      wf.write(data, archiveFileSize);
      // Close the file
      wf.close();

      // Create file entry in the archive namespace
      tapeFileWritten.archiveFileId=fseq;
      tapeFileWritten.checksumBlob.insert(cta::checksum::ADLER32, cta::utils::getAdler32(data, archiveFileSize));
      tapeFileWritten.vid=volInfo.vid;
      tapeFileWritten.size=archiveFileSize;
      tapeFileWritten.fSeq=fseq;
      tapeFileWritten.copyNb=1;
      tapeFileWritten.diskInstance = s_diskInstance;
      tapeFileWritten.diskFileId = fseq;

      tapeFileWritten.diskFileOwnerUid = DISK_FILE_SOME_USER;
      tapeFileWritten.diskFileGid = DISK_FILE_SOME_GROUP;
      tapeFileWritten.storageClassName = s_storageClassName;
      tapeFileWritten.tapeDrive = "drive0";
      catalogue.filesWrittenToTape(tapeFileWrittenSet);

      // Schedule the retrieval of the file
      std::string diskInstance="disk_instance";
      cta::common::dataStructures::RetrieveRequest rReq;
      rReq.archiveFileID=fseq;
      rReq.requester.name = s_userName;
      rReq.requester.group = "someGroup";
      rReq.dstURL = remoteFilePaths.back();
      rReq.diskFileInfo.path = "path/to/file";
      rReq.isVerifyOnly = false;
      std::list<std::string> archiveFilePaths;
      scheduler.queueRetrieve(diskInstance, rReq, logContext);
    }
  }
  scheduler.waitSchedulerDbSubthreadsComplete();

  // 6) Report the drive's existence and put it up in the drive register.
  cta::tape::daemon::TpconfigLine driveConfig("T10D6116", "TestLogicalLibrary", "/dev/tape_T10D6116", "manual");
  cta::common::dataStructures::DriveInfo driveInfo;
  driveInfo.driveName=driveConfig.unitName;
  driveInfo.logicalLibrary=driveConfig.logicalLibrary;
  driveInfo.host="host";
  // We need to create the drive in the registry before being able to put it up.
  scheduler.reportDriveStatus(driveInfo, cta::common::dataStructures::MountType::NoMount, cta::common::dataStructures::DriveStatus::Down, logContext);
  cta::common::dataStructures::DesiredDriveState driveState;
  driveState.up = true;
  driveState.forceDown = false;
  scheduler.setDesiredDriveState(s_adminOnAdminHost, driveConfig.unitName, driveState, logContext);

  // 7) Create the data transfer session
  DataTransferConfig castorConf;
  castorConf.bufsz = 1024*1024; // 1 MB memory buffers
  castorConf.nbBufs = 10;
  castorConf.bulkRequestRecallMaxBytes = UINT64_C(100)*1000*1000*1000;
  castorConf.bulkRequestRecallMaxFiles = 1000;
  castorConf.nbDiskThreads = 1;
  castorConf.tapeLoadTimeout = 300;
  cta::log::DummyLogger dummyLog("dummy", "dummy");
  cta::mediachanger::MediaChangerFacade mc(dummyLog);
  cta::server::ProcessCap capUtils;
  castor::messages::TapeserverProxyDummy initialProcess;
  castor::tape::tapeserver::daemon::DataTransferSession sess("tapeHost", logger, mockSys,
    driveConfig, mc, initialProcess, capUtils, castorConf, scheduler);
  std::cout << "Before Exectution" << std::endl;
  std::cout << logger.getLog() << std::endl;
  // 8) Run the data transfer session
  sess.execute();
  std::cout << "After Exectution" << std::endl;

  // 9) Check the session git the correct VID
  ASSERT_EQ(s_vid, sess.getVid());

  // 10) Check the remote files exist and have the correct size
  for(auto & path: remoteFilePaths) {
    struct stat statBuf;
    bzero(&statBuf, sizeof(statBuf));
    const int statRc = stat(path.substr(7).c_str(), &statBuf); //remove the "file://" for stat-ing
    ASSERT_EQ(0, statRc);
    ASSERT_EQ(1000, statBuf.st_size); //same size of data
  }

  // 10) Check logs
  std::string logToCheck = logger.getLog();
  logToCheck += "";
  ASSERT_NE(std::string::npos,logToCheck.find("MSG=\"Tape session started\" thread=\"TapeRead\" tapeDrive=\"T10D6116\" tapeVid=\"TstVid\" "
                                              "mountId=\"1\" vo=\"vo\" mediaType=\"LTO7M\" tapePool=\"TestTapePool\" "
                                              "logicalLibrary=\"TestLogicalLibrary\" mountType=\"Retrieve\" vendor=\"TestVendor\" "
                                              "capacityInBytes=\"12345678\""));
  ASSERT_NE(std::string::npos, logToCheck.find("firmwareVersion=\"123A\" serialNumber=\"123456\" "
                                               "mountTotalCorrectedReadErrors=\"5\" mountTotalReadBytesProcessed=\"4096\" "
                                               "mountTotalUncorrectedReadErrors=\"1\" mountTotalNonMediumErrorCounts=\"2\""));
  ASSERT_NE(std::string::npos, logToCheck.find("firmwareVersion=\"123A\" serialNumber=\"123456\" lifetimeMediumEfficiencyPrct=\"100\" "
                                               "mountReadEfficiencyPrct=\"100\" mountWriteEfficiencyPrct=\"100\" "
                                               "mountReadTransients=\"10\" "
                                               "mountServoTemps=\"10\" mountServoTransients=\"5\" mountTemps=\"100\" "
                                               "mountTotalReadRetries=\"25\" mountTotalWriteRetries=\"25\" mountWriteTransients=\"10\""));
}

TEST_P(DataTransferSessionTest, DataTransferSessionWrongRecall) {
  // This test is the same as the previous one, with
  // wrong parameters set for the recall, so that we fail
  // to recall the first file and cancel the second.

  // 0) Prepare the logger for everyone
  cta::log::StringLogger logger("dummy","tapeServerUnitTest",cta::log::DEBUG);
  cta::log::LogContext logContext(logger);

  setupDefaultCatalogue();
  // 1) prepare the fake scheduler
  std::string vid = s_vid;
  // cta::MountType::Enum mountType = cta::MountType::RETRIEVE;

  // 3) Prepare the necessary environment (logger, plus system wrapper),
  castor::tape::System::mockWrapper mockSys;
  mockSys.delegateToFake();
  mockSys.disableGMockCallsCounting();
  mockSys.fake.setupForVirtualDriveSLC6();
  //delete is unnecessary
  //pointer with ownership will be passed to the application,
  //which will do the delete
  mockSys.fake.m_pathToDrive["/dev/nst0"] = new castor::tape::tapeserver::drive::FakeDrive;

  // 4) Create the scheduler
  auto & catalogue = getCatalogue();
  auto & scheduler = getScheduler();

  // Always use the same requester
  const cta::common::dataStructures::SecurityIdentity requester;

  // List to remember the path of each remote file so that the existance of the
  // files can be tested for at the end of the test
  std::list<std::string> remoteFilePaths;

  // 5) Create the environment for the migration to happen (library + tape)
    const std::string libraryComment = "Library comment";
  const bool libraryIsDisabled = false;
  catalogue.createLogicalLibrary(s_adminOnAdminHost, s_libraryName,
    libraryIsDisabled, libraryComment);
  {
    auto libraries = catalogue.getLogicalLibraries();
    ASSERT_EQ(1, libraries.size());
    ASSERT_EQ(s_libraryName, libraries.front().name);
    ASSERT_EQ(libraryComment, libraries.front().comment);
  }

  {
    auto tape = getDefaultTape();
    catalogue.createTape(s_adminOnAdminHost, tape);
  }

  // 6) Prepare files for reading by writing them to the mock system
  {
    // Label the tape
    castor::tape::tapeFile::LabelSession ls(*mockSys.fake.m_pathToDrive["/dev/nst0"],
        s_vid, false);
    mockSys.fake.m_pathToDrive["/dev/nst0"]->rewind();
    // And write to it
    castor::tape::tapeserver::daemon::VolumeInfo volInfo;
    volInfo.vid=s_vid;
    castor::tape::tapeFile::WriteSession ws(*mockSys.fake.m_pathToDrive["/dev/nst0"],
       volInfo , 0, true, false);

    // Write a few files on the virtual tape and modify the archive name space
    // so that it is in sync
    uint8_t data[1000];
    castor::tape::SCSI::Structures::zeroStruct(&data);
    int fseq=1;
    {
      // Create a path to a remote destination file
      std::ostringstream remoteFilePath;
      remoteFilePath << "file://" << m_tmpDir << "/test" << fseq;
      remoteFilePaths.push_back(remoteFilePath.str());

      // Write the file to tape
      const uint64_t archiveFileSize = 1000;
      cta::MockArchiveMount mam(catalogue);
      cta::MockRetrieveMount mrm(catalogue);
      std::unique_ptr<cta::ArchiveJob> aj(new cta::MockArchiveJob(&mam, catalogue));
      aj->tapeFile.fSeq = fseq;
      aj->archiveFile.archiveFileID = 1000 + fseq;
      castor::tape::tapeFile::WriteFile wf(&ws, *aj, archiveFileSize);
      // Write the data (one block)
      wf.write(data, sizeof(data));
      // Close the file
      wf.close();

      {
        // Create a fictious file record on the tape to allow adding one to fseq=2 afterwards.
        auto tapeFileWrittenUP = cta::make_unique<cta::catalogue::TapeFileWritten>();
        auto &tapeFileWritten=*tapeFileWrittenUP;
        std::set<cta::catalogue::TapeItemWrittenPointer> tapeFileWrittenSet;
        tapeFileWrittenSet.insert(tapeFileWrittenUP.release());
        tapeFileWritten.archiveFileId=666;
        tapeFileWritten.checksumBlob.insert(cta::checksum::ADLER32, cta::checksum::ChecksumBlob::HexToByteArray("0xDEADBEEF"));
        tapeFileWritten.vid=volInfo.vid;
        tapeFileWritten.size=archiveFileSize;
        tapeFileWritten.fSeq=fseq;
        tapeFileWritten.blockId=0;
        tapeFileWritten.copyNb=1;
        tapeFileWritten.diskInstance = s_diskInstance;
        tapeFileWritten.diskFileId = std::to_string(fseq);
        tapeFileWritten.diskFileOwnerUid = DISK_FILE_SOME_USER;
        tapeFileWritten.diskFileGid = DISK_FILE_SOME_GROUP;
        tapeFileWritten.storageClassName = s_storageClassName;
        tapeFileWritten.tapeDrive = "drive0";
        catalogue.filesWrittenToTape(tapeFileWrittenSet);
      }

      {
        // Create an archive file entry in the archive catalogue
        auto tapeFileWrittenUP = cta::make_unique<cta::catalogue::TapeFileWritten>();
        auto &tapeFileWritten=*tapeFileWrittenUP;
        std::set<cta::catalogue::TapeItemWrittenPointer> tapeFileWrittenSet;
        tapeFileWrittenSet.insert(tapeFileWrittenUP.release());
        tapeFileWritten.archiveFileId=1000 + fseq;
        tapeFileWritten.checksumBlob.insert(cta::checksum::ADLER32, cta::utils::getAdler32(data, archiveFileSize));
        tapeFileWritten.vid=volInfo.vid;
        tapeFileWritten.size=archiveFileSize;
        tapeFileWritten.fSeq=fseq + 1;
        tapeFileWritten.blockId=wf.getBlockId() + 10000;
        tapeFileWritten.copyNb=1;
        tapeFileWritten.diskInstance = s_diskInstance;
        tapeFileWritten.diskFileId = std::to_string(fseq + 1);

        tapeFileWritten.diskFileOwnerUid = DISK_FILE_SOME_USER;
        tapeFileWritten.diskFileGid = DISK_FILE_SOME_GROUP;
        tapeFileWritten.storageClassName = s_storageClassName;
        tapeFileWritten.tapeDrive = "drive0";
        catalogue.filesWrittenToTape(tapeFileWrittenSet);
      }

      // Schedule the retrieval of the file
      std::string diskInstance="disk_instance";
      cta::common::dataStructures::RetrieveRequest rReq;
      rReq.archiveFileID=1000 + fseq;
      rReq.requester.name = s_userName;
      rReq.requester.group = "someGroup";
      rReq.dstURL = remoteFilePaths.back();
      std::list<std::string> archiveFilePaths;
      scheduler.queueRetrieve(diskInstance, rReq, logContext);
    }
  }
  scheduler.waitSchedulerDbSubthreadsComplete();

  // 6) Report the drive's existence and put it up in the drive register.
  cta::tape::daemon::TpconfigLine driveConfig("T10D6116", "TestLogicalLibrary", "/dev/tape_T10D6116", "manual");
  cta::common::dataStructures::DriveInfo driveInfo;
  driveInfo.driveName=driveConfig.unitName;
  driveInfo.logicalLibrary=driveConfig.logicalLibrary;
  driveInfo.host="host";
  // We need to create the drive in the registry before being able to put it up.
  scheduler.reportDriveStatus(driveInfo, cta::common::dataStructures::MountType::NoMount, cta::common::dataStructures::DriveStatus::Down, logContext);
  cta::common::dataStructures::DesiredDriveState driveState;
  driveState.up = true;
  driveState.forceDown = false;
  scheduler.setDesiredDriveState(s_adminOnAdminHost, driveConfig.unitName, driveState, logContext);

  // 7) Create the data transfer session
  DataTransferConfig castorConf;
  castorConf.bufsz = 1024*1024; // 1 MB memory buffers
  castorConf.nbBufs = 10;
  castorConf.bulkRequestRecallMaxBytes = UINT64_C(100)*1000*1000*1000;
  castorConf.bulkRequestRecallMaxFiles = 1000;
  castorConf.nbDiskThreads = 1;
  castorConf.tapeLoadTimeout = 300;
  cta::log::DummyLogger dummyLog("dummy", "dummy");
  cta::mediachanger::MediaChangerFacade mc(dummyLog);
  cta::server::ProcessCap capUtils;
  castor::messages::TapeserverProxyDummy initialProcess;
  DataTransferSession sess("tapeHost", logger, mockSys,
    driveConfig, mc, initialProcess, capUtils, castorConf, scheduler);

  // 8) Run the data transfer session
  sess.execute();

  // 9) Check the session git the correct VID
  ASSERT_EQ(s_vid, sess.getVid());

  // 10) Check the remote files exist and have the correct size
  std::string temp = logger.getLog();
  ASSERT_NE(std::string::npos, logger.getLog().find("trying to position beyond the end of data"));

  // 11) Check logs for drive statistics
  std::string logToCheck = logger.getLog();
  logToCheck += "";
  ASSERT_NE(std::string::npos, logToCheck.find("firmwareVersion=\"123A\" serialNumber=\"123456\" "
                                               "mountTotalCorrectedReadErrors=\"5\" mountTotalReadBytesProcessed=\"4096\" "
                                               "mountTotalUncorrectedReadErrors=\"1\" mountTotalNonMediumErrorCounts=\"2\""));
  ASSERT_NE(std::string::npos, logToCheck.find("firmwareVersion=\"123A\" serialNumber=\"123456\" lifetimeMediumEfficiencyPrct=\"100\" "
                                               "mountReadEfficiencyPrct=\"100\" mountWriteEfficiencyPrct=\"100\" "
                                               "mountReadTransients=\"10\" "
                                               "mountServoTemps=\"10\" mountServoTransients=\"5\" mountTemps=\"100\" "
                                               "mountTotalReadRetries=\"25\" mountTotalWriteRetries=\"25\" mountWriteTransients=\"10\""));
}

TEST_P(DataTransferSessionTest, DataTransferSessionRAORecall) {
  // 0) Prepare the logger for everyone
  cta::log::StringLogger logger("dummy","tapeServerUnitTest",cta::log::DEBUG);
  cta::log::LogContext logContext(logger);

  setupDefaultCatalogue();
  // 1) prepare the fake scheduler
  std::string vid = s_vid;
  // cta::MountType::Enum mountType = cta::MountType::RETRIEVE;

  // 3) Prepare the necessary environment (logger, plus system wrapper),
  castor::tape::System::mockWrapper mockSys;
  mockSys.delegateToFake();
  mockSys.disableGMockCallsCounting();
  mockSys.fake.setupForVirtualDriveSLC6();
  //delete is unnecessary
  //pointer with ownership will be passed to the application,
  //which will do the delete
  mockSys.fake.m_pathToDrive["/dev/nst0"] = new castor::tape::tapeserver::drive::FakeDrive;

  // 4) Create the scheduler
  auto & catalogue = getCatalogue();
  auto & scheduler = getScheduler();

  // Always use the same requester
  const cta::common::dataStructures::SecurityIdentity requester;

  // List to remember the path of each remote file so that the existance of the
  // files can be tested for at the end of the test
  std::list<std::string> remoteFilePaths;

  // 5) Create the environment for the migration to happen (library + tape)
    const std::string libraryComment = "Library comment";
  const bool libraryIsDisabled = false;
  catalogue.createLogicalLibrary(s_adminOnAdminHost, s_libraryName,
    libraryIsDisabled, libraryComment);
  {
    auto libraries = catalogue.getLogicalLibraries();
    ASSERT_EQ(1, libraries.size());
    ASSERT_EQ(s_libraryName, libraries.front().name);
    ASSERT_EQ(libraryComment, libraries.front().comment);
  }

  {
    auto tape = getDefaultTape();
    catalogue.createTape(s_adminOnAdminHost, tape);
  }

  int MAX_RECALLS = 50;
  int MAX_BULK_RECALLS = 31;
  std::map<size_t,std::vector<std::string>> expectedRAOFseqOrder;
  //RAO for the fake drive is a std::reverse
  // 6) Prepare files for reading by writing them to the mock system
  {
    // Label the tape
    castor::tape::tapeFile::LabelSession ls(*mockSys.fake.m_pathToDrive["/dev/nst0"],
        s_vid, false);
    mockSys.fake.m_pathToDrive["/dev/nst0"]->rewind();
    // And write to it
    castor::tape::tapeserver::daemon::VolumeInfo volInfo;
    volInfo.vid=s_vid;
    castor::tape::tapeFile::WriteSession ws(*mockSys.fake.m_pathToDrive["/dev/nst0"],
       volInfo , 0, true, false);

    // Write a few files on the virtual tape and modify the archive name space
    // so that it is in sync
    uint8_t data[1000];
    size_t archiveFileSize=sizeof(data);
    castor::tape::SCSI::Structures::zeroStruct(&data);
    int fseq;
    for (fseq=1; fseq <= MAX_RECALLS ; fseq ++) {
      expectedRAOFseqOrder[fseq / MAX_BULK_RECALLS].push_back(std::to_string(fseq));
      // Create a path to a remote destination file
      std::ostringstream remoteFilePath;
      remoteFilePath << "file://" << m_tmpDir << "/test" << fseq;
      remoteFilePaths.push_back(remoteFilePath.str());

      // Create an archive file entry in the archive namespace
      auto tapeFileWrittenUP = cta::make_unique<cta::catalogue::TapeFileWritten>();
      auto &tapeFileWritten=*tapeFileWrittenUP;
      std::set<cta::catalogue::TapeItemWrittenPointer> tapeFileWrittenSet;
      tapeFileWrittenSet.insert(tapeFileWrittenUP.release());

      // Write the file to tape
      cta::MockArchiveMount mam(catalogue);
      std::unique_ptr<cta::ArchiveJob> aj(new cta::MockArchiveJob(&mam, catalogue));
      aj->tapeFile.fSeq = fseq;
      aj->archiveFile.archiveFileID = fseq;
      castor::tape::tapeFile::WriteFile wf(&ws, *aj, archiveFileSize);
      tapeFileWritten.blockId = wf.getBlockId();
      // Write the data (one block)
      wf.write(data, archiveFileSize);
      // Close the file
      wf.close();

      // Create file entry in the archive namespace
      tapeFileWritten.archiveFileId=fseq;
      tapeFileWritten.checksumBlob.insert(cta::checksum::ADLER32, cta::utils::getAdler32(data, archiveFileSize));
      tapeFileWritten.vid=volInfo.vid;
      tapeFileWritten.size=archiveFileSize;
      tapeFileWritten.fSeq=fseq;
      tapeFileWritten.copyNb=1;
      tapeFileWritten.diskInstance = s_diskInstance;
      tapeFileWritten.diskFileId = fseq;

      tapeFileWritten.diskFileOwnerUid = DISK_FILE_SOME_USER;
      tapeFileWritten.diskFileGid = DISK_FILE_SOME_GROUP;
      tapeFileWritten.storageClassName = s_storageClassName;
      tapeFileWritten.tapeDrive = "drive0";
      catalogue.filesWrittenToTape(tapeFileWrittenSet);

      // Schedule the retrieval of the file
      std::string diskInstance="disk_instance";
      cta::common::dataStructures::RetrieveRequest rReq;
      rReq.archiveFileID=fseq;
      rReq.requester.name = s_userName;
      rReq.requester.group = "someGroup";
      rReq.dstURL = remoteFilePaths.back();
      rReq.isVerifyOnly = false;
      std::list<std::string> archiveFilePaths;
      scheduler.queueRetrieve(diskInstance, rReq, logContext);

    }
  }
  //As RAO with the fakedrive is a std::reverse of the vector of the files given in parameter,
  //we reverse all expected fseqs vectors
  std::reverse(expectedRAOFseqOrder[0].begin(),expectedRAOFseqOrder[0].end());
  std::reverse(expectedRAOFseqOrder[1].begin(),expectedRAOFseqOrder[1].end());
  scheduler.waitSchedulerDbSubthreadsComplete();

  // 6) Report the drive's existence and put it up in the drive register.
  cta::tape::daemon::TpconfigLine driveConfig("T10D6116", "TestLogicalLibrary", "/dev/tape_T10D6116", "manual");
  cta::common::dataStructures::DriveInfo driveInfo;
  driveInfo.driveName=driveConfig.unitName;
  driveInfo.logicalLibrary=driveConfig.rawLibrarySlot;
  driveInfo.host="host";
  // We need to create the drive in the registry before being able to put it up.
  scheduler.reportDriveStatus(driveInfo, cta::common::dataStructures::MountType::NoMount, cta::common::dataStructures::DriveStatus::Down, logContext);
  cta::common::dataStructures::DesiredDriveState driveState;
  driveState.up = true;
  driveState.forceDown = false;
  scheduler.setDesiredDriveState(s_adminOnAdminHost, driveConfig.unitName, driveState, logContext);

  // 7) Create the data transfer session
  DataTransferConfig castorConf;
  castorConf.bufsz = 1024*1024; // 1 MB memory buffers
  castorConf.nbBufs = 10;
  castorConf.bulkRequestRecallMaxBytes = UINT64_C(100)*1000*1000*1000;
  castorConf.bulkRequestRecallMaxFiles = MAX_BULK_RECALLS - 1;
  castorConf.nbDiskThreads = 1;
  castorConf.useRAO = true;
  castorConf.tapeLoadTimeout = 300;
  cta::log::DummyLogger dummyLog("dummy", "dummy");
  cta::mediachanger::MediaChangerFacade mc(dummyLog);
  cta::server::ProcessCap capUtils;
  castor::messages::TapeserverProxyDummy initialProcess;
  castor::tape::tapeserver::daemon::DataTransferSession sess("tapeHost", logger, mockSys,
    driveConfig, mc, initialProcess, capUtils, castorConf, scheduler);

  // 8) Run the data transfer session
  sess.execute();

  // 9) Check the session git the correct VID
  ASSERT_EQ(s_vid, sess.getVid());

  // 10) Check the remote files exist and have the correct size
  for(auto & path: remoteFilePaths) {
    struct stat statBuf;
    bzero(&statBuf, sizeof(statBuf));
    const int statRc = stat(path.substr(7).c_str(), &statBuf); //remove the "file://" for stat-ing
    ASSERT_EQ(0, statRc);
    ASSERT_EQ(1000, statBuf.st_size); //same size of data
  }

  // 10) Check logs
  std::string logToCheck = logger.getLog();
  logToCheck += "";
  ASSERT_NE(std::string::npos, logToCheck.find("firmwareVersion=\"123A\" serialNumber=\"123456\" "
                                               "mountTotalCorrectedReadErrors=\"5\" mountTotalReadBytesProcessed=\"4096\" "
                                               "mountTotalUncorrectedReadErrors=\"1\" mountTotalNonMediumErrorCounts=\"2\""));
  ASSERT_NE(std::string::npos, logToCheck.find("firmwareVersion=\"123A\" serialNumber=\"123456\" lifetimeMediumEfficiencyPrct=\"100\" "
                                               "mountReadEfficiencyPrct=\"100\" mountWriteEfficiencyPrct=\"100\" "
                                               "mountReadTransients=\"10\" "
                                               "mountServoTemps=\"10\" mountServoTransients=\"5\" mountTemps=\"100\" "
                                               "mountTotalReadRetries=\"25\" mountTotalWriteRetries=\"25\" mountWriteTransients=\"10\""));

  ASSERT_EQ(expectedRAOFseqOrder,getRAOFseqs(logToCheck));
}

TEST_P(DataTransferSessionTest, DataTransferSessionRAORecallLinearAlgorithm) {
  // 0) Prepare the logger for everyone
  cta::log::StringLogger logger("dummy","tapeServerUnitTest",cta::log::DEBUG);
  cta::log::LogContext logContext(logger);

  setupDefaultCatalogue();
  // 1) prepare the fake scheduler
  std::string vid = s_vid;
  // cta::MountType::Enum mountType = cta::MountType::RETRIEVE;

  // 3) Prepare the necessary environment (logger, plus system wrapper),
  castor::tape::System::mockWrapper mockSys;
  mockSys.delegateToFake();
  mockSys.disableGMockCallsCounting();
  mockSys.fake.setupForVirtualDriveSLC6();
  //delete is unnecessary
  //pointer with ownership will be passed to the application,
  //which will do the delete
  mockSys.fake.m_pathToDrive["/dev/nst0"] = new castor::tape::tapeserver::drive::FakeNonRAODrive;

  // 4) Create the scheduler
  auto & catalogue = getCatalogue();
  auto & scheduler = getScheduler();

  // Always use the same requester
  const cta::common::dataStructures::SecurityIdentity requester;

  // List to remember the path of each remote file so that the existance of the
  // files can be tested for at the end of the test
  std::list<std::string> remoteFilePaths;

  // 5) Create the environment for the migration to happen (library + tape)
    const std::string libraryComment = "Library comment";
  const bool libraryIsDisabled = false;
  catalogue.createLogicalLibrary(s_adminOnAdminHost, s_libraryName,
    libraryIsDisabled, libraryComment);
  {
    auto libraries = catalogue.getLogicalLibraries();
    ASSERT_EQ(1, libraries.size());
    ASSERT_EQ(s_libraryName, libraries.front().name);
    ASSERT_EQ(libraryComment, libraries.front().comment);
  }

  {
    auto tape = getDefaultTape();
    catalogue.createTape(s_adminOnAdminHost, tape);
  }

  int MAX_RECALLS = 50;
  int MAX_BULK_RECALLS = 31;
  std::map<size_t,std::vector<std::string>> expectedRAOOrder;
  // 6) Prepare files for reading by writing them to the mock system
  {
    // Label the tape
    castor::tape::tapeFile::LabelSession ls(*mockSys.fake.m_pathToDrive["/dev/nst0"],
        s_vid, false);
    mockSys.fake.m_pathToDrive["/dev/nst0"]->rewind();
    // And write to it
    castor::tape::tapeserver::daemon::VolumeInfo volInfo;
    volInfo.vid=s_vid;
    castor::tape::tapeFile::WriteSession ws(*mockSys.fake.m_pathToDrive["/dev/nst0"],
       volInfo , 0, true, false);

    // Write a few files on the virtual tape and modify the archive name space
    // so that it is in sync
    uint8_t data[1000];
    size_t archiveFileSize=sizeof(data);
    castor::tape::SCSI::Structures::zeroStruct(&data);
    int fseq;
    //For the RAO orders we will have two rao calls : first with 30 files,
    //the second with 20 files
    for (fseq=1; fseq <= MAX_RECALLS ; fseq ++) {
      expectedRAOOrder[fseq / MAX_BULK_RECALLS].push_back(std::to_string(fseq));
      // Create a path to a remote destination file
      std::ostringstream remoteFilePath;
      remoteFilePath << "file://" << m_tmpDir << "/test" << fseq;
      remoteFilePaths.push_back(remoteFilePath.str());

      // Create an archive file entry in the archive namespace
      auto tapeFileWrittenUP = cta::make_unique<cta::catalogue::TapeFileWritten>();
      auto &tapeFileWritten=*tapeFileWrittenUP;
      std::set<cta::catalogue::TapeItemWrittenPointer> tapeFileWrittenSet;
      tapeFileWrittenSet.insert(tapeFileWrittenUP.release());

      // Write the file to tape
      cta::MockArchiveMount mam(catalogue);
      std::unique_ptr<cta::ArchiveJob> aj(new cta::MockArchiveJob(&mam, catalogue));
      aj->tapeFile.fSeq = fseq;
      aj->archiveFile.archiveFileID = fseq;
      castor::tape::tapeFile::WriteFile wf(&ws, *aj, archiveFileSize);
      tapeFileWritten.blockId = wf.getBlockId();
      // Write the data (one block)
      wf.write(data, archiveFileSize);
      // Close the file
      wf.close();

      // Create file entry in the archive namespace
      tapeFileWritten.archiveFileId=fseq;
      tapeFileWritten.checksumBlob.insert(cta::checksum::ADLER32, cta::utils::getAdler32(data, archiveFileSize));
      tapeFileWritten.vid=volInfo.vid;
      tapeFileWritten.size=archiveFileSize;
      tapeFileWritten.fSeq=fseq;
      tapeFileWritten.copyNb=1;
      tapeFileWritten.diskInstance = s_diskInstance;
      tapeFileWritten.diskFileId = fseq;

      tapeFileWritten.diskFileOwnerUid = DISK_FILE_SOME_USER;
      tapeFileWritten.diskFileGid = DISK_FILE_SOME_GROUP;
      tapeFileWritten.storageClassName = s_storageClassName;
      tapeFileWritten.tapeDrive = "drive0";
      catalogue.filesWrittenToTape(tapeFileWrittenSet);

      // Schedule the retrieval of the file
      std::string diskInstance="disk_instance";
      cta::common::dataStructures::RetrieveRequest rReq;
      rReq.archiveFileID=fseq;
      rReq.requester.name = s_userName;
      rReq.requester.group = "someGroup";
      rReq.dstURL = remoteFilePaths.back();
      rReq.isVerifyOnly = false;
      std::list<std::string> archiveFilePaths;
      scheduler.queueRetrieve(diskInstance, rReq, logContext);
    }
  }
  scheduler.waitSchedulerDbSubthreadsComplete();

  // 6) Report the drive's existence and put it up in the drive register.
  cta::tape::daemon::TpconfigLine driveConfig("T10D6116", "TestLogicalLibrary", "/dev/tape_T10D6116", "manual");
  cta::common::dataStructures::DriveInfo driveInfo;
  driveInfo.driveName=driveConfig.unitName;
  driveInfo.logicalLibrary=driveConfig.rawLibrarySlot;
  driveInfo.host="host";
  // We need to create the drive in the registry before being able to put it up.
  scheduler.reportDriveStatus(driveInfo, cta::common::dataStructures::MountType::NoMount, cta::common::dataStructures::DriveStatus::Down, logContext);
  cta::common::dataStructures::DesiredDriveState driveState;
  driveState.up = true;
  driveState.forceDown = false;
  scheduler.setDesiredDriveState(s_adminOnAdminHost, driveConfig.unitName, driveState, logContext);

  // 7) Create the data transfer session
  DataTransferConfig castorConf;
  castorConf.bufsz = 1024*1024; // 1 MB memory buffers
  castorConf.nbBufs = 10;
  castorConf.bulkRequestRecallMaxBytes = UINT64_C(100)*1000*1000*1000;
  castorConf.bulkRequestRecallMaxFiles = MAX_BULK_RECALLS - 1;
  castorConf.nbDiskThreads = 1;
  castorConf.useRAO = true;
  castorConf.raoLtoAlgorithm = "linear";
  castorConf.tapeLoadTimeout = 300;
  cta::log::DummyLogger dummyLog("dummy", "dummy");
  cta::mediachanger::MediaChangerFacade mc(dummyLog);
  cta::server::ProcessCap capUtils;
  castor::messages::TapeserverProxyDummy initialProcess;
  castor::tape::tapeserver::daemon::DataTransferSession sess("tapeHost", logger, mockSys,
    driveConfig, mc, initialProcess, capUtils, castorConf, scheduler);

  // 8) Run the data transfer session
  sess.execute();

  // 9) Check the session git the correct VID
  ASSERT_EQ(s_vid, sess.getVid());

  // 10) Check the remote files exist and have the correct size
  for(auto & path: remoteFilePaths) {
    struct stat statBuf;
    bzero(&statBuf, sizeof(statBuf));
    const int statRc = stat(path.substr(7).c_str(), &statBuf); //remove the "file://" for stat-ing
    ASSERT_EQ(0, statRc);
    ASSERT_EQ(1000, statBuf.st_size); //same size of data
  }

  // 10) Check logs
  std::string logToCheck = logger.getLog();
  logToCheck += "";
  ASSERT_NE(std::string::npos, logToCheck.find("firmwareVersion=\"123A\" serialNumber=\"123456\" "
                                               "mountTotalCorrectedReadErrors=\"5\" mountTotalReadBytesProcessed=\"4096\" "
                                               "mountTotalUncorrectedReadErrors=\"1\" mountTotalNonMediumErrorCounts=\"2\""));
  ASSERT_NE(std::string::npos, logToCheck.find("firmwareVersion=\"123A\" serialNumber=\"123456\" lifetimeMediumEfficiencyPrct=\"100\" "
                                               "mountReadEfficiencyPrct=\"100\" mountWriteEfficiencyPrct=\"100\" "
                                               "mountReadTransients=\"10\" "
                                               "mountServoTemps=\"10\" mountServoTransients=\"5\" mountTemps=\"100\" "
                                               "mountTotalReadRetries=\"25\" mountTotalWriteRetries=\"25\" mountWriteTransients=\"10\""));

  ASSERT_EQ(expectedRAOOrder,getRAOFseqs(logToCheck));
}

TEST_P(DataTransferSessionTest, DataTransferSessionRAORecallRAOAlgoDoesNotExistShouldApplyLinear) {
  // 0) Prepare the logger for everyone
  cta::log::StringLogger logger("dummy","tapeServerUnitTest",cta::log::DEBUG);
  cta::log::LogContext logContext(logger);

  setupDefaultCatalogue();
  // 1) prepare the fake scheduler
  std::string vid = s_vid;
  // cta::MountType::Enum mountType = cta::MountType::RETRIEVE;

  // 3) Prepare the necessary environment (logger, plus system wrapper),
  castor::tape::System::mockWrapper mockSys;
  mockSys.delegateToFake();
  mockSys.disableGMockCallsCounting();
  mockSys.fake.setupForVirtualDriveSLC6();
  //delete is unnecessary
  //pointer with ownership will be passed to the application,
  //which will do the delete
  mockSys.fake.m_pathToDrive["/dev/nst0"] = new castor::tape::tapeserver::drive::FakeNonRAODrive;

  // 4) Create the scheduler
  auto & catalogue = getCatalogue();
  auto & scheduler = getScheduler();

  // Always use the same requester
  const cta::common::dataStructures::SecurityIdentity requester;

  // List to remember the path of each remote file so that the existance of the
  // files can be tested for at the end of the test
  std::list<std::string> remoteFilePaths;

  // 5) Create the environment for the migration to happen (library + tape)
    const std::string libraryComment = "Library comment";
  const bool libraryIsDisabled = false;
  catalogue.createLogicalLibrary(s_adminOnAdminHost, s_libraryName,
    libraryIsDisabled, libraryComment);
  {
    auto libraries = catalogue.getLogicalLibraries();
    ASSERT_EQ(1, libraries.size());
    ASSERT_EQ(s_libraryName, libraries.front().name);
    ASSERT_EQ(libraryComment, libraries.front().comment);
  }

  {
    auto tape = getDefaultTape();
    catalogue.createTape(s_adminOnAdminHost, tape);
  }

  int MAX_RECALLS = 50;
  int MAX_BULK_RECALLS = 31;
  std::map<size_t,std::vector<std::string>> expectedRAOOrder;
  // 6) Prepare files for reading by writing them to the mock system
  {
    // Label the tape
    castor::tape::tapeFile::LabelSession ls(*mockSys.fake.m_pathToDrive["/dev/nst0"],
        s_vid, false);
    mockSys.fake.m_pathToDrive["/dev/nst0"]->rewind();
    // And write to it
    castor::tape::tapeserver::daemon::VolumeInfo volInfo;
    volInfo.vid=s_vid;
    castor::tape::tapeFile::WriteSession ws(*mockSys.fake.m_pathToDrive["/dev/nst0"],
       volInfo , 0, true, false);

    // Write a few files on the virtual tape and modify the archive name space
    // so that it is in sync
    uint8_t data[1000];
    size_t archiveFileSize=sizeof(data);
    castor::tape::SCSI::Structures::zeroStruct(&data);
    int fseq;
    //For the RAO orders we will have two rao calls : first with 30 files,
    //the second with 20 files
    for (fseq=1; fseq <= MAX_RECALLS ; fseq ++) {
      expectedRAOOrder[fseq / MAX_BULK_RECALLS].push_back(std::to_string(fseq));
      // Create a path to a remote destination file
      std::ostringstream remoteFilePath;
      remoteFilePath << "file://" << m_tmpDir << "/test" << fseq;
      remoteFilePaths.push_back(remoteFilePath.str());

      // Create an archive file entry in the archive namespace
      auto tapeFileWrittenUP = cta::make_unique<cta::catalogue::TapeFileWritten>();
      auto &tapeFileWritten=*tapeFileWrittenUP;
      std::set<cta::catalogue::TapeItemWrittenPointer> tapeFileWrittenSet;
      tapeFileWrittenSet.insert(tapeFileWrittenUP.release());

      // Write the file to tape
      cta::MockArchiveMount mam(catalogue);
      std::unique_ptr<cta::ArchiveJob> aj(new cta::MockArchiveJob(&mam, catalogue));
      aj->tapeFile.fSeq = fseq;
      aj->archiveFile.archiveFileID = fseq;
      castor::tape::tapeFile::WriteFile wf(&ws, *aj, archiveFileSize);
      tapeFileWritten.blockId = wf.getBlockId();
      // Write the data (one block)
      wf.write(data, archiveFileSize);
      // Close the file
      wf.close();

      // Create file entry in the archive namespace
      tapeFileWritten.archiveFileId=fseq;
      tapeFileWritten.checksumBlob.insert(cta::checksum::ADLER32, cta::utils::getAdler32(data, archiveFileSize));
      tapeFileWritten.vid=volInfo.vid;
      tapeFileWritten.size=archiveFileSize;
      tapeFileWritten.fSeq=fseq;
      tapeFileWritten.copyNb=1;
      tapeFileWritten.diskInstance = s_diskInstance;
      tapeFileWritten.diskFileId = fseq;

      tapeFileWritten.diskFileOwnerUid = DISK_FILE_SOME_USER;
      tapeFileWritten.diskFileGid = DISK_FILE_SOME_GROUP;
      tapeFileWritten.storageClassName = s_storageClassName;
      tapeFileWritten.tapeDrive = "drive0";
      catalogue.filesWrittenToTape(tapeFileWrittenSet);

      // Schedule the retrieval of the file
      std::string diskInstance="disk_instance";
      cta::common::dataStructures::RetrieveRequest rReq;
      rReq.archiveFileID=fseq;
      rReq.requester.name = s_userName;
      rReq.requester.group = "someGroup";
      rReq.dstURL = remoteFilePaths.back();
      rReq.isVerifyOnly = false;
      std::list<std::string> archiveFilePaths;
      scheduler.queueRetrieve(diskInstance, rReq, logContext);
    }
  }
  scheduler.waitSchedulerDbSubthreadsComplete();

  // 6) Report the drive's existence and put it up in the drive register.
  cta::tape::daemon::TpconfigLine driveConfig("T10D6116", "TestLogicalLibrary", "/dev/tape_T10D6116", "manual");
  cta::common::dataStructures::DriveInfo driveInfo;
  driveInfo.driveName=driveConfig.unitName;
  driveInfo.logicalLibrary=driveConfig.rawLibrarySlot;
  driveInfo.host="host";
  // We need to create the drive in the registry before being able to put it up.
  scheduler.reportDriveStatus(driveInfo, cta::common::dataStructures::MountType::NoMount, cta::common::dataStructures::DriveStatus::Down, logContext);
  cta::common::dataStructures::DesiredDriveState driveState;
  driveState.up = true;
  driveState.forceDown = false;
  scheduler.setDesiredDriveState(s_adminOnAdminHost, driveConfig.unitName, driveState, logContext);

  // 7) Create the data transfer session
  DataTransferConfig castorConf;
  castorConf.bufsz = 1024*1024; // 1 MB memory buffers
  castorConf.nbBufs = 10;
  castorConf.bulkRequestRecallMaxBytes = UINT64_C(100)*1000*1000*1000;
  castorConf.bulkRequestRecallMaxFiles = MAX_BULK_RECALLS - 1;
  castorConf.nbDiskThreads = 1;
  castorConf.useRAO = true;
  castorConf.tapeLoadTimeout = 300;
  castorConf.raoLtoAlgorithm = "DOES_NOT_EXIST";
  cta::log::DummyLogger dummyLog("dummy", "dummy");
  cta::mediachanger::MediaChangerFacade mc(dummyLog);
  cta::server::ProcessCap capUtils;
  castor::messages::TapeserverProxyDummy initialProcess;
  castor::tape::tapeserver::daemon::DataTransferSession sess("tapeHost", logger, mockSys,
    driveConfig, mc, initialProcess, capUtils, castorConf, scheduler);

  // 8) Run the data transfer session
  sess.execute();

  // 9) Check the session git the correct VID
  ASSERT_EQ(s_vid, sess.getVid());

  // 10) Check the remote files exist and have the correct size
  for(auto & path: remoteFilePaths) {
    struct stat statBuf;
    bzero(&statBuf, sizeof(statBuf));
    const int statRc = stat(path.substr(7).c_str(), &statBuf); //remove the "file://" for stat-ing
    ASSERT_EQ(0, statRc);
    ASSERT_EQ(1000, statBuf.st_size); //same size of data
  }

  // 10) Check logs
  std::string logToCheck = logger.getLog();
  logToCheck += "";
  ASSERT_NE(std::string::npos, logToCheck.find("firmwareVersion=\"123A\" serialNumber=\"123456\" "
                                               "mountTotalCorrectedReadErrors=\"5\" mountTotalReadBytesProcessed=\"4096\" "
                                               "mountTotalUncorrectedReadErrors=\"1\" mountTotalNonMediumErrorCounts=\"2\""));
  ASSERT_NE(std::string::npos, logToCheck.find("firmwareVersion=\"123A\" serialNumber=\"123456\" lifetimeMediumEfficiencyPrct=\"100\" "
                                               "mountReadEfficiencyPrct=\"100\" mountWriteEfficiencyPrct=\"100\" "
                                               "mountReadTransients=\"10\" "
                                               "mountServoTemps=\"10\" mountServoTransients=\"5\" mountTemps=\"100\" "
                                               "mountTotalReadRetries=\"25\" mountTotalWriteRetries=\"25\" mountWriteTransients=\"10\""));

  ASSERT_NE(std::string::npos, logToCheck.find("In RAOAlgorithmFactoryFactory::createAlgorithmFactory(), unable to determine the RAO algorithm to use"));

  ASSERT_EQ(expectedRAOOrder,getRAOFseqs(logToCheck));
}

TEST_P(DataTransferSessionTest, DataTransferSessionRAORecallSLTFRAOAlgorithm) {
  // 0) Prepare the logger for everyone
  cta::log::StringLogger logger("dummy","tapeServerUnitTest",cta::log::DEBUG);
  cta::log::LogContext logContext(logger);

  setupDefaultCatalogue();
  // 1) prepare the fake scheduler
  std::string vid = s_vid;
  // cta::MountType::Enum mountType = cta::MountType::RETRIEVE;

  // 3) Prepare the necessary environment (logger, plus system wrapper),
  castor::tape::System::mockWrapper mockSys;
  mockSys.delegateToFake();
  mockSys.disableGMockCallsCounting();
  mockSys.fake.setupForVirtualDriveSLC6();
  //delete is unnecessary
  //pointer with ownership will be passed to the application,
  //which will do the delete
  mockSys.fake.m_pathToDrive["/dev/nst0"] = new castor::tape::tapeserver::drive::FakeNonRAODrive;

  // 4) Create the scheduler
  auto & catalogue = getCatalogue();
  auto & scheduler = getScheduler();

  // Always use the same requester
  const cta::common::dataStructures::SecurityIdentity requester;

  // List to remember the path of each remote file so that the existance of the
  // files can be tested for at the end of the test
  std::list<std::string> remoteFilePaths;

  // 5) Create the environment for the migration to happen (library + tape)
    const std::string libraryComment = "Library comment";
  const bool libraryIsDisabled = false;
  catalogue.createLogicalLibrary(s_adminOnAdminHost, s_libraryName,
    libraryIsDisabled, libraryComment);
  {
    auto libraries = catalogue.getLogicalLibraries();
    ASSERT_EQ(1, libraries.size());
    ASSERT_EQ(s_libraryName, libraries.front().name);
    ASSERT_EQ(libraryComment, libraries.front().comment);
  }

  {
    auto tape = getDefaultTape();
    catalogue.createTape(s_adminOnAdminHost, tape);
  }

  int MAX_RECALLS = 30;
  int MAX_BULK_RECALLS = 20;
  std::map<size_t,std::vector<std::string>> expectedRAOOrder;
  // 6) Prepare files for reading by writing them to the mock system
  {
    // Label the tape
    castor::tape::tapeFile::LabelSession ls(*mockSys.fake.m_pathToDrive["/dev/nst0"],
        s_vid, false);
    mockSys.fake.m_pathToDrive["/dev/nst0"]->rewind();
    // And write to it
    castor::tape::tapeserver::daemon::VolumeInfo volInfo;
    volInfo.vid=s_vid;
    castor::tape::tapeFile::WriteSession ws(*mockSys.fake.m_pathToDrive["/dev/nst0"],
       volInfo , 0, true, false);

    // Write a few files on the virtual tape and modify the archive name space
    // so that it is in sync
    uint8_t data[1000];
    size_t archiveFileSize=sizeof(data);
    castor::tape::SCSI::Structures::zeroStruct(&data);
    int fseq;
    //For the RAO orders we will have two rao calls : first with 30 files,
    //the second with 20 files
    for (fseq=1; fseq <= MAX_RECALLS ; fseq ++) {
      expectedRAOOrder[fseq / MAX_BULK_RECALLS].push_back(std::to_string(fseq));
      // Create a path to a remote destination file
      std::ostringstream remoteFilePath;
      remoteFilePath << "file://" << m_tmpDir << "/test" << fseq;
      remoteFilePaths.push_back(remoteFilePath.str());

      // Create an archive file entry in the archive namespace
      auto tapeFileWrittenUP = cta::make_unique<cta::catalogue::TapeFileWritten>();
      auto &tapeFileWritten=*tapeFileWrittenUP;
      std::set<cta::catalogue::TapeItemWrittenPointer> tapeFileWrittenSet;
      tapeFileWrittenSet.insert(tapeFileWrittenUP.release());

      // Write the file to tape
      cta::MockArchiveMount mam(catalogue);
      std::unique_ptr<cta::ArchiveJob> aj(new cta::MockArchiveJob(&mam, catalogue));
      aj->tapeFile.fSeq = fseq;
      aj->archiveFile.archiveFileID = fseq;
      castor::tape::tapeFile::WriteFile wf(&ws, *aj, archiveFileSize);
      tapeFileWritten.blockId = wf.getBlockId();
      // Write the data (one block)
      wf.write(data, archiveFileSize);
      // Close the file
      wf.close();

      // Create file entry in the archive namespace
      tapeFileWritten.archiveFileId=fseq;
      tapeFileWritten.checksumBlob.insert(cta::checksum::ADLER32, cta::utils::getAdler32(data, archiveFileSize));
      tapeFileWritten.vid=volInfo.vid;
      tapeFileWritten.size=archiveFileSize;
      tapeFileWritten.fSeq=fseq;
      tapeFileWritten.copyNb=1;
      tapeFileWritten.diskInstance = s_diskInstance;
      tapeFileWritten.diskFileId = fseq;

      tapeFileWritten.diskFileOwnerUid = DISK_FILE_SOME_USER;
      tapeFileWritten.diskFileGid = DISK_FILE_SOME_GROUP;
      tapeFileWritten.storageClassName = s_storageClassName;
      tapeFileWritten.tapeDrive = "drive0";
      catalogue.filesWrittenToTape(tapeFileWrittenSet);

      // Schedule the retrieval of the file
      std::string diskInstance="disk_instance";
      cta::common::dataStructures::RetrieveRequest rReq;
      rReq.archiveFileID=fseq;
      rReq.requester.name = s_userName;
      rReq.requester.group = "someGroup";
      rReq.dstURL = remoteFilePaths.back();
      rReq.isVerifyOnly = false;
      std::list<std::string> archiveFilePaths;
      scheduler.queueRetrieve(diskInstance, rReq, logContext);
    }
  }
  scheduler.waitSchedulerDbSubthreadsComplete();

  // 6) Report the drive's existence and put it up in the drive register.
  cta::tape::daemon::TpconfigLine driveConfig("T10D6116", "TestLogicalLibrary", "/dev/tape_T10D6116", "manual");
  cta::common::dataStructures::DriveInfo driveInfo;
  driveInfo.driveName=driveConfig.unitName;
  driveInfo.logicalLibrary=driveConfig.rawLibrarySlot;
  driveInfo.host="host";
  // We need to create the drive in the registry before being able to put it up.
  scheduler.reportDriveStatus(driveInfo, cta::common::dataStructures::MountType::NoMount, cta::common::dataStructures::DriveStatus::Down, logContext);
  cta::common::dataStructures::DesiredDriveState driveState;
  driveState.up = true;
  driveState.forceDown = false;
  scheduler.setDesiredDriveState(s_adminOnAdminHost, driveConfig.unitName, driveState, logContext);

  // 7) Create the data transfer session
  DataTransferConfig castorConf;
  castorConf.bufsz = 1024*1024; // 1 MB memory buffers
  castorConf.nbBufs = 10;
  castorConf.bulkRequestRecallMaxBytes = UINT64_C(100)*1000*1000*1000;
  castorConf.bulkRequestRecallMaxFiles = MAX_BULK_RECALLS - 1;
  castorConf.nbDiskThreads = 1;
  castorConf.useRAO = true;
  castorConf.tapeLoadTimeout = 300;
  castorConf.raoLtoAlgorithm = "sltf";
  castorConf.raoLtoAlgorithmOptions = "cost_heuristic_name:cta";
  cta::log::DummyLogger dummyLog("dummy", "dummy");
  cta::mediachanger::MediaChangerFacade mc(dummyLog);
  cta::server::ProcessCap capUtils;
  castor::messages::TapeserverProxyDummy initialProcess;
  castor::tape::tapeserver::daemon::DataTransferSession sess("tapeHost", logger, mockSys,
    driveConfig, mc, initialProcess, capUtils, castorConf, scheduler);

  // 8) Run the data transfer session
  sess.execute();

  // 9) Check the session git the correct VID
  ASSERT_EQ(s_vid, sess.getVid());

  // 10) Check the remote files exist and have the correct size
  for(auto & path: remoteFilePaths) {
    struct stat statBuf;
    bzero(&statBuf, sizeof(statBuf));
    const int statRc = stat(path.substr(7).c_str(), &statBuf); //remove the "file://" for stat-ing
    ASSERT_EQ(0, statRc);
    ASSERT_EQ(1000, statBuf.st_size); //same size of data
  }

  // 10) Check logs
  std::string logToCheck = logger.getLog();

  ASSERT_NE(std::string::npos, logToCheck.find("firmwareVersion=\"123A\" serialNumber=\"123456\" "
                                               "mountTotalCorrectedReadErrors=\"5\" mountTotalReadBytesProcessed=\"4096\" "
                                               "mountTotalUncorrectedReadErrors=\"1\" mountTotalNonMediumErrorCounts=\"2\""));
  ASSERT_NE(std::string::npos, logToCheck.find("firmwareVersion=\"123A\" serialNumber=\"123456\" lifetimeMediumEfficiencyPrct=\"100\" "
                                               "mountReadEfficiencyPrct=\"100\" mountWriteEfficiencyPrct=\"100\" "
                                               "mountReadTransients=\"10\" "
                                               "mountServoTemps=\"10\" mountServoTransients=\"5\" mountTemps=\"100\" "
                                               "mountTotalReadRetries=\"25\" mountTotalWriteRetries=\"25\" mountWriteTransients=\"10\""));

  ASSERT_NE(std::string::npos, logToCheck.find("In RAOManager::queryRAO(), successfully performed RAO."));
  ASSERT_NE(std::string::npos, logToCheck.find("executedRAOAlgorithm=\"sltf\""));

  ASSERT_EQ(expectedRAOOrder,getRAOFseqs(logToCheck));
}

TEST_P(DataTransferSessionTest, DataTransferSessionNoSuchDrive) {

  // 0) Prepare the logger for everyone
  cta::log::StringLogger logger("dummy","tapeServerUnitTest",cta::log::DEBUG);
  cta::log::LogContext logContext(logger);

  setupDefaultCatalogue();
  // 1) prepare the fake scheduler
  std::string vid = s_vid;
  // cta::MountType::Enum mountType = cta::MountType::RETRIEVE;

  // 3) Prepare the necessary environment (logger, plus system wrapper),
  castor::tape::System::mockWrapper mockSys;
  mockSys.delegateToFake();
  mockSys.disableGMockCallsCounting();
  mockSys.fake.setupForVirtualDriveSLC6();
  //delete is unnecessary
  //pointer with ownership will be passed to the application,
  //which will do the delete
  mockSys.fake.m_pathToDrive["/dev/nst0"] = new castor::tape::tapeserver::drive::FakeDrive;

  // 4) Create the scheduler
  auto & catalogue = getCatalogue();
  auto & scheduler = getScheduler();

  // Always use the same requester
  const cta::common::dataStructures::SecurityIdentity requester;

  // List to remember the path of each remote file so that the existance of the
  // files can be tested for at the end of the test
  std::list<std::string> remoteFilePaths;

  // 5) Create the environment for the migration to happen (library + tape)
    const std::string libraryComment = "Library comment";
  const bool libraryIsDisabled = false;
  catalogue.createLogicalLibrary(s_adminOnAdminHost, s_libraryName,
    libraryIsDisabled, libraryComment);
  {
    auto libraries = catalogue.getLogicalLibraries();
    ASSERT_EQ(1, libraries.size());
    ASSERT_EQ(s_libraryName, libraries.front().name);
    ASSERT_EQ(libraryComment, libraries.front().comment);
  }

  {
    auto tape = getDefaultTape();
    catalogue.createTape(s_adminOnAdminHost, tape);
  }

  // 6) Prepare files for reading by writing them to the mock system
  {
    // Label the tape
    castor::tape::tapeFile::LabelSession ls(*mockSys.fake.m_pathToDrive["/dev/nst0"],
        s_vid, false);
    mockSys.fake.m_pathToDrive["/dev/nst0"]->rewind();
    // And write to it
    castor::tape::tapeserver::daemon::VolumeInfo volInfo;
    volInfo.vid=s_vid;
    castor::tape::tapeFile::WriteSession ws(*mockSys.fake.m_pathToDrive["/dev/nst0"],
       volInfo , 0, true, false);

    // Write a few files on the virtual tape and modify the archive name space
    // so that it is in sync
    uint8_t data[1000];
    size_t archiveFileSize=sizeof(data);
    castor::tape::SCSI::Structures::zeroStruct(&data);
    for (int fseq=1; fseq <= 10 ; fseq ++) {
      // Create a path to a remote destination file
      std::ostringstream remoteFilePath;
      remoteFilePath << "file://" << m_tmpDir << "/test" << fseq;
      remoteFilePaths.push_back(remoteFilePath.str());

      // Create an archive file entry in the archive namespace
      auto tapeFileWrittenUP = cta::make_unique<cta::catalogue::TapeFileWritten>();
      auto &tapeFileWritten=*tapeFileWrittenUP;
      std::set<cta::catalogue::TapeItemWrittenPointer> tapeFileWrittenSet;
      tapeFileWrittenSet.insert(tapeFileWrittenUP.release());

      // Write the file to tape
      cta::MockArchiveMount mam(catalogue);
      std::unique_ptr<cta::ArchiveJob> aj(new cta::MockArchiveJob(&mam, catalogue));
      aj->tapeFile.fSeq = fseq;
      aj->archiveFile.archiveFileID = fseq;
      castor::tape::tapeFile::WriteFile wf(&ws, *aj, archiveFileSize);
      tapeFileWritten.blockId = wf.getBlockId();
      // Write the data (one block)
      wf.write(data, archiveFileSize);
      // Close the file
      wf.close();

      // Create file entry in the archive namespace
      tapeFileWritten.archiveFileId=fseq;
      tapeFileWritten.checksumBlob.insert(cta::checksum::ADLER32, cta::utils::getAdler32(data, archiveFileSize));
      tapeFileWritten.vid=volInfo.vid;
      tapeFileWritten.size=archiveFileSize;
      tapeFileWritten.fSeq=fseq;
      tapeFileWritten.copyNb=1;
      tapeFileWritten.diskInstance = s_diskInstance;
      tapeFileWritten.diskFileId = fseq;

      tapeFileWritten.diskFileOwnerUid = DISK_FILE_SOME_USER;
      tapeFileWritten.diskFileGid = DISK_FILE_SOME_GROUP;
      tapeFileWritten.storageClassName = s_storageClassName;
      tapeFileWritten.tapeDrive = "drive0";
      catalogue.filesWrittenToTape(tapeFileWrittenSet);

      // Schedule the retrieval of the file
      std::string diskInstance="disk_instance";
      cta::common::dataStructures::RetrieveRequest rReq;
      rReq.archiveFileID=fseq;
      rReq.requester.name = s_userName;
      rReq.requester.group = "someGroup";
      rReq.dstURL = remoteFilePaths.back();
      std::list<std::string> archiveFilePaths;
      scheduler.queueRetrieve(diskInstance, rReq, logContext);
    }
  }
  scheduler.waitSchedulerDbSubthreadsComplete();

  // 7) Report the drive's existence and put it up in the drive register.
  cta::tape::daemon::TpconfigLine driveConfig("T10D6116", "TestLogicalLibrary", "/dev/noSuchDrive", "manual");
  cta::common::dataStructures::DriveInfo driveInfo;
  driveInfo.driveName=driveConfig.unitName;
  driveInfo.logicalLibrary=driveConfig.logicalLibrary;
  driveInfo.host="host";
  // We need to create the drive in the registry before being able to put it up.
  scheduler.reportDriveStatus(driveInfo, cta::common::dataStructures::MountType::NoMount, cta::common::dataStructures::DriveStatus::Down, logContext);
  cta::common::dataStructures::DesiredDriveState driveState;
  driveState.up = true;
  driveState.forceDown = false;
  scheduler.setDesiredDriveState(s_adminOnAdminHost, driveConfig.unitName, driveState, logContext);

  // 8) Create the data transfer session
  DataTransferConfig castorConf;
  castorConf.bufsz = 1024;
  castorConf.tapeLoadTimeout = 300;
  castorConf.nbBufs = 10;
  cta::log::DummyLogger dummyLog("dummy", "dummy");
  cta::mediachanger::MediaChangerFacade mc(dummyLog);
  castor::messages::TapeserverProxyDummy initialProcess;
  cta::server::ProcessCapDummy capUtils;
  DataTransferSession sess("tapeHost", logger, mockSys,
    driveConfig, mc, initialProcess, capUtils, castorConf, scheduler);
  ASSERT_NO_THROW(sess.execute());
  std::string temp = logger.getLog();
  ASSERT_NE(std::string::npos, logger.getLog().find("Could not stat path: /dev/noSuchDrive"));
}

TEST_P(DataTransferSessionTest, DataTransferSessionFailtoMount) {

  // 0) Prepare the logger for everyone
  cta::log::StringLogger logger("dummy","tapeServerUnitTest",cta::log::DEBUG);
  cta::log::LogContext logContext(logger);

  setupDefaultCatalogue();
  // 1) prepare the fake scheduler
  std::string vid = s_vid;
  // cta::MountType::Enum mountType = cta::MountType::RETRIEVE;

  // 3) Prepare the necessary environment (logger, plus system wrapper),
  castor::tape::System::mockWrapper mockSys;
  mockSys.delegateToFake();
  mockSys.disableGMockCallsCounting();
  mockSys.fake.setupForVirtualDriveSLC6();
  //delete is unnecessary
  //pointer with ownership will be passed to the application,
  //which will do the delete
  const bool failOnMount=true;
  mockSys.fake.m_pathToDrive["/dev/nst0"] = new castor::tape::tapeserver::drive::FakeDrive(failOnMount);

  // 4) Create the scheduler
  auto & catalogue = getCatalogue();
  auto & scheduler = getScheduler();

  // Always use the same requester
  const cta::common::dataStructures::SecurityIdentity requester;

  // List to remember the path of each remote file so that the existance of the
  // files can be tested for at the end of the test
  std::list<std::string> remoteFilePaths;

  // 5) Create the environment for the migration to happen (library + tape)
    const std::string libraryComment = "Library comment";
  const bool libraryIsDisabled = false;
  catalogue.createLogicalLibrary(s_adminOnAdminHost, s_libraryName,
    libraryIsDisabled, libraryComment);
  {
    auto libraries = catalogue.getLogicalLibraries();
    ASSERT_EQ(1, libraries.size());
    ASSERT_EQ(s_libraryName, libraries.front().name);
    ASSERT_EQ(libraryComment, libraries.front().comment);
  }

  {
    auto tape = getDefaultTape();
    catalogue.createTape(s_adminOnAdminHost, tape);
  }

  // 6) Prepare files for reading by writing them to the mock system
  {
    // Label the tape
    castor::tape::tapeFile::LabelSession ls(*mockSys.fake.m_pathToDrive["/dev/nst0"],
        s_vid, false);
    mockSys.fake.m_pathToDrive["/dev/nst0"]->rewind();
    // And write to it
    castor::tape::tapeserver::daemon::VolumeInfo volInfo;
    volInfo.vid=s_vid;
    castor::tape::tapeFile::WriteSession ws(*mockSys.fake.m_pathToDrive["/dev/nst0"],
       volInfo , 0, true, false);

    // Write a few files on the virtual tape and modify the archive name space
    // so that it is in sync
    uint8_t data[1000];
    size_t archiveFileSize=sizeof(data);
    castor::tape::SCSI::Structures::zeroStruct(&data);
    for (int fseq=1; fseq <= 10 ; fseq ++) {
      // Create a path to a remote destination file
      std::ostringstream remoteFilePath;
      remoteFilePath << "file://" << m_tmpDir << "/test" << fseq;
      remoteFilePaths.push_back(remoteFilePath.str());

      // Create an archive file entry in the archive namespace
      auto tapeFileWrittenUP = cta::make_unique<cta::catalogue::TapeFileWritten>();
      auto &tapeFileWritten=*tapeFileWrittenUP;
      std::set<cta::catalogue::TapeItemWrittenPointer> tapeFileWrittenSet;
      tapeFileWrittenSet.insert(tapeFileWrittenUP.release());

      // Write the file to tape
      cta::MockArchiveMount mam(catalogue);
      std::unique_ptr<cta::ArchiveJob> aj(new cta::MockArchiveJob(&mam, catalogue));
      aj->tapeFile.fSeq = fseq;
      aj->archiveFile.archiveFileID = fseq;
      castor::tape::tapeFile::WriteFile wf(&ws, *aj, archiveFileSize);
      tapeFileWritten.blockId = wf.getBlockId();
      // Write the data (one block)
      wf.write(data, archiveFileSize);
      // Close the file
      wf.close();

      // Create file entry in the archive namespace
      tapeFileWritten.archiveFileId=fseq;
      tapeFileWritten.checksumBlob.insert(cta::checksum::ADLER32, cta::utils::getAdler32(data, archiveFileSize));
      tapeFileWritten.vid=volInfo.vid;
      tapeFileWritten.size=archiveFileSize;
      tapeFileWritten.fSeq=fseq;
      tapeFileWritten.copyNb=1;
      tapeFileWritten.diskInstance = s_diskInstance;
      tapeFileWritten.diskFileId = fseq;

      tapeFileWritten.diskFileOwnerUid = DISK_FILE_SOME_USER;
      tapeFileWritten.diskFileGid = DISK_FILE_SOME_GROUP;
      tapeFileWritten.storageClassName = s_storageClassName;
      tapeFileWritten.tapeDrive = "drive0";
      catalogue.filesWrittenToTape(tapeFileWrittenSet);

      // Schedule the retrieval of the file
      std::string diskInstance="disk_instance";
      cta::common::dataStructures::RetrieveRequest rReq;
      rReq.archiveFileID=fseq;
      rReq.requester.name = s_userName;
      rReq.requester.group = "someGroup";
      rReq.dstURL = remoteFilePaths.back();
      std::list<std::string> archiveFilePaths;
      scheduler.queueRetrieve(diskInstance, rReq, logContext);
    }
  }
  scheduler.waitSchedulerDbSubthreadsComplete();

  // 7) Report the drive's existence and put it up in the drive register.
  cta::tape::daemon::TpconfigLine driveConfig("T10D6116", "TestLogicalLibrary", "/dev/tape_T10D6116", "manual");
  cta::common::dataStructures::DriveInfo driveInfo;
  driveInfo.driveName=driveConfig.unitName;
  driveInfo.logicalLibrary=driveConfig.logicalLibrary;
  driveInfo.host="host";
  // We need to create the drive in the registry before being able to put it up.
  scheduler.reportDriveStatus(driveInfo, cta::common::dataStructures::MountType::NoMount, cta::common::dataStructures::DriveStatus::Down, logContext);
  cta::common::dataStructures::DesiredDriveState driveState;
  driveState.up = true;
  driveState.forceDown = false;
  scheduler.setDesiredDriveState(s_adminOnAdminHost, driveConfig.unitName, driveState, logContext);

  // 8) Create the data transfer session
  DataTransferConfig castorConf;
  castorConf.bufsz = 1024*1024; // 1 MB memory buffers
  castorConf.nbBufs = 10;
  castorConf.bulkRequestRecallMaxBytes = UINT64_C(100)*1000*1000*1000;
  castorConf.bulkRequestRecallMaxFiles = 1000;
  castorConf.nbDiskThreads = 3;
  castorConf.tapeLoadTimeout = 300;
  cta::log::DummyLogger dummyLog("dummy", "dummy");
  cta::mediachanger::MediaChangerFacade mc(dummyLog);
  cta::server::ProcessCap capUtils;
  castor::messages::TapeserverProxyDummy initialProcess;
  DataTransferSession sess("tapeHost", logger, mockSys,
    driveConfig, mc, initialProcess, capUtils, castorConf, scheduler);
  ASSERT_NO_THROW(sess.execute());
  std::string temp = logger.getLog();
  ASSERT_NE(std::string::npos, logger.getLog().find("Failed to mount the tape"));

  // 10) Check logs for drive statistics
  std::string logToCheck = logger.getLog();
  logToCheck += "";
  ASSERT_NE(std::string::npos, logToCheck.find("firmwareVersion=\"123A\" serialNumber=\"123456\" "
                                               "mountTotalCorrectedReadErrors=\"5\" mountTotalReadBytesProcessed=\"4096\" "
                                               "mountTotalUncorrectedReadErrors=\"1\" mountTotalNonMediumErrorCounts=\"2\""));
  ASSERT_NE(std::string::npos, logToCheck.find("firmwareVersion=\"123A\" serialNumber=\"123456\" lifetimeMediumEfficiencyPrct=\"100\" "
                                               "mountReadEfficiencyPrct=\"100\" mountWriteEfficiencyPrct=\"100\" "
                                               "mountReadTransients=\"10\" "
                                               "mountServoTemps=\"10\" mountServoTransients=\"5\" mountTemps=\"100\" "
                                               "mountTotalReadRetries=\"25\" mountTotalWriteRetries=\"25\" mountWriteTransients=\"10\""));
}

TEST_P(DataTransferSessionTest, DataTransferSessionGooddayMigration) {

  // 0) Prepare the logger for everyone
  cta::log::StringLogger logger("dummy","tapeServerUnitTest",cta::log::DEBUG);
  cta::log::LogContext logContext(logger);

  setupDefaultCatalogue();
  // 1) prepare the fake scheduler
  std::string vid = s_vid;
  // cta::MountType::Enum mountType = cta::MountType::RETRIEVE;

  // 3) Prepare the necessary environment (logger, plus system wrapper),
  castor::tape::System::mockWrapper mockSys;
  mockSys.delegateToFake();
  mockSys.disableGMockCallsCounting();
  mockSys.fake.setupForVirtualDriveSLC6();

  // 4) Create the scheduler
  auto & catalogue = getCatalogue();
  auto & scheduler = getScheduler();

  // Always use the same requester
  const cta::common::dataStructures::SecurityIdentity requester("user", "group");

  // List to remember the path of each remote file so that the existance of the
  // files can be tested for at the end of the test
  std::list<std::string> remoteFilePaths;

  // 5) Create the environment for the migration to happen (library + tape)
    const std::string libraryComment = "Library comment";
  const bool libraryIsDisabled = false;
  catalogue.createLogicalLibrary(s_adminOnAdminHost, s_libraryName,
    libraryIsDisabled, libraryComment);
  {
    auto libraries = catalogue.getLogicalLibraries();
    ASSERT_EQ(1, libraries.size());
    ASSERT_EQ(s_libraryName, libraries.front().name);
    ASSERT_EQ(libraryComment, libraries.front().comment);
  }

  {
    auto tape = getDefaultTape();
    catalogue.createTape(s_adminOnAdminHost, tape);
  }

  // Create the mount criteria
  auto mountPolicy = getImmediateMountMountPolicy();
  catalogue.createMountPolicy(requester, mountPolicy);
  std::string mountPolicyName = mountPolicy.name;
  catalogue.createRequesterMountRule(requester, mountPolicyName, s_diskInstance, requester.username, "Rule comment");

  //delete is unnecessary
  //pointer with ownership will be passed to the application,
  //which will do the delete
  mockSys.fake.m_pathToDrive["/dev/nst0"] = new castor::tape::tapeserver::drive::FakeDrive();

  // We can prepare files for writing on the drive.
  // Tempfiles are in this scope so they are kept alive
  std::list<std::unique_ptr<unitTests::TempFile>> sourceFiles;
  std::list<uint64_t> archiveFileIds;
  {
    // Label the tape
    castor::tape::tapeFile::LabelSession ls(*mockSys.fake.m_pathToDrive["/dev/nst0"], s_vid, false);
    catalogue.tapeLabelled(s_vid, "T10D6116");
    mockSys.fake.m_pathToDrive["/dev/nst0"]->rewind();

    // Create the files and schedule the archivals
    for(int fseq=1; fseq <= 10 ; fseq ++) {
      // Create a source file.
      sourceFiles.emplace_back(cta::make_unique<unitTests::TempFile>());
      sourceFiles.back()->randomFill(1000);
      remoteFilePaths.push_back(sourceFiles.back()->path());
      // Schedule the archival of the file
      cta::common::dataStructures::ArchiveRequest ar;
      ar.checksumBlob.insert(cta::checksum::ADLER32, sourceFiles.back()->adler32());
      ar.storageClass=s_storageClassName;
      ar.srcURL=std::string("file://") + sourceFiles.back()->path();
      ar.requester.name = requester.username;
      ar.requester.group = "group";
      ar.fileSize = 1000;
      ar.diskFileID = std::to_string(fseq);
      ar.diskFileInfo.path = "y";
      ar.diskFileInfo.owner_uid = DISK_FILE_OWNER_UID;
      ar.diskFileInfo.gid = DISK_FILE_GID;
      const auto archiveFileId = scheduler.checkAndGetNextArchiveFileId(s_diskInstance, ar.storageClass, ar.requester, logContext);
      archiveFileIds.push_back(archiveFileId);
      scheduler.queueArchiveWithGivenId(archiveFileId,s_diskInstance,ar,logContext);
    }
  }
  scheduler.waitSchedulerDbSubthreadsComplete();
  // Report the drive's existence and put it up in the drive register.
  cta::tape::daemon::TpconfigLine driveConfig("T10D6116", "TestLogicalLibrary", "/dev/tape_T10D6116", "manual");
  cta::common::dataStructures::DriveInfo driveInfo;
  driveInfo.driveName=driveConfig.unitName;
  driveInfo.logicalLibrary=driveConfig.logicalLibrary;
  driveInfo.host="host";
  // We need to create the drive in the registry before being able to put it up.
  scheduler.reportDriveStatus(driveInfo, cta::common::dataStructures::MountType::NoMount, cta::common::dataStructures::DriveStatus::Down, logContext);
  cta::common::dataStructures::DesiredDriveState driveState;
  driveState.up = true;
  driveState.forceDown = false;
  scheduler.setDesiredDriveState(s_adminOnAdminHost, driveConfig.unitName, driveState, logContext);

  // Create the data transfer session
  DataTransferConfig castorConf;
  castorConf.bufsz = 1024*1024; // 1 MB memory buffers
  castorConf.nbBufs = 10;
  castorConf.bulkRequestRecallMaxBytes = UINT64_C(100)*1000*1000*1000;
  castorConf.bulkRequestRecallMaxFiles = 1000;
  castorConf.bulkRequestMigrationMaxBytes = UINT64_C(100)*1000*1000*1000;
  castorConf.bulkRequestMigrationMaxFiles = 1000;
  castorConf.nbDiskThreads = 1;
  castorConf.tapeLoadTimeout = 300;
  cta::log::DummyLogger dummyLog("dummy", "dummy");
  cta::mediachanger::MediaChangerFacade mc(dummyLog);
  cta::server::ProcessCap capUtils;
  castor::messages::TapeserverProxyDummy initialProcess;
  DataTransferSession sess("tapeHost", logger, mockSys, driveConfig, mc, initialProcess, capUtils, castorConf, scheduler);
  sess.execute();
  std::string logToCheck = logger.getLog();
  logToCheck += "";
  ASSERT_EQ(s_vid, sess.getVid());
  auto afiiter = archiveFileIds.begin();
  for(auto & sf: sourceFiles) {
    auto afi = *(afiiter++);
    auto afs = catalogue.getArchiveFileById(afi);
    ASSERT_EQ(1, afs.tapeFiles.size());
    cta::checksum::ChecksumBlob checksumBlob;
    checksumBlob.insert(cta::checksum::ADLER32, sf->adler32());
    ASSERT_EQ(afs.checksumBlob, checksumBlob);
    ASSERT_EQ(1000, afs.fileSize);
  }

  // Check logs for drive statistics
  ASSERT_NE(std::string::npos, logToCheck.find("firmwareVersion=\"123A\" serialNumber=\"123456\" "
                                         "mountTotalCorrectedWriteErrors=\"5\" mountTotalUncorrectedWriteErrors=\"1\" "
                                         "mountTotalWriteBytesProcessed=\"4096\" mountTotalNonMediumErrorCounts=\"2\""));

  ASSERT_NE(std::string::npos, logToCheck.find("firmwareVersion=\"123A\" serialNumber=\"123456\" lifetimeMediumEfficiencyPrct=\"100\" "
                                         "mountReadEfficiencyPrct=\"100\" mountWriteEfficiencyPrct=\"100\" "
                                         "mountReadTransients=\"10\" "
                                         "mountServoTemps=\"10\" mountServoTransients=\"5\" mountTemps=\"100\" "
                                         "mountTotalReadRetries=\"25\" mountTotalWriteRetries=\"25\" mountWriteTransients=\"10\""));
}

//
// This test is the same as the previous one, except that the files are deleted
// from filesystem immediately. The disk tasks will then fail on open.
///
TEST_P(DataTransferSessionTest, DataTransferSessionMissingFilesMigration) {

  // 0) Prepare the logger for everyone
  cta::log::StringLogger logger("dummy","tapeServerUnitTest",cta::log::DEBUG);
  cta::log::LogContext logContext(logger);

  setupDefaultCatalogue();
  // 1) prepare the fake scheduler
  std::string vid = s_vid;
  // cta::MountType::Enum mountType = cta::MountType::RETRIEVE;

  // 3) Prepare the necessary environment (logger, plus system wrapper),
  castor::tape::System::mockWrapper mockSys;
  mockSys.delegateToFake();
  mockSys.disableGMockCallsCounting();
  mockSys.fake.setupForVirtualDriveSLC6();

  // 4) Create the scheduler
  auto & catalogue = getCatalogue();
  auto & scheduler = getScheduler();

  // Always use the same requester
  const cta::common::dataStructures::SecurityIdentity requester("user", "group");

  // List to remember the path of each remote file so that the existance of the
  // files can be tested for at the end of the test
  std::list<std::string> remoteFilePaths;

  // 5) Create the environment for the migration to happen (library + tape)
    const std::string libraryComment = "Library comment";
  const bool libraryIsDisabled = false;
  catalogue.createLogicalLibrary(s_adminOnAdminHost, s_libraryName,
    libraryIsDisabled, libraryComment);
  {
    auto libraries = catalogue.getLogicalLibraries();
    ASSERT_EQ(1, libraries.size());
    ASSERT_EQ(s_libraryName, libraries.front().name);
    ASSERT_EQ(libraryComment, libraries.front().comment);
  }

  {
    auto tape = getDefaultTape();
    catalogue.createTape(s_adminOnAdminHost, tape);
  }

  // Create the mount criteria
  auto mountPolicy = getImmediateMountMountPolicy();
  catalogue.createMountPolicy(requester, mountPolicy);
  std::string mountPolicyName = mountPolicy.name;
  catalogue.createRequesterMountRule(requester, mountPolicyName, s_diskInstance, requester.username, "Rule comment");

  //delete is unnecessary
  //pointer with ownership will be passed to the application,
  //which will do the delete
  mockSys.fake.m_pathToDrive["/dev/nst0"] = new castor::tape::tapeserver::drive::FakeDrive();

  // We can prepare files for writing on the drive.
  // Tempfiles are in this scope so they are kept alive
  std::list<std::unique_ptr<unitTests::TempFile>> sourceFiles;
  std::list<uint64_t> archiveFileIds;
  {
    // Label the tape
    castor::tape::tapeFile::LabelSession ls(*mockSys.fake.m_pathToDrive["/dev/nst0"], s_vid, false);
    catalogue.tapeLabelled(s_vid, "T10D6116");
    mockSys.fake.m_pathToDrive["/dev/nst0"]->rewind();

    // Create the files and schedule the archivals
    for(int fseq=1; fseq <= 10 ; fseq ++) {
      // Create a source file.
      sourceFiles.emplace_back(cta::make_unique<unitTests::TempFile>());
      sourceFiles.back()->randomFill(1000);
      remoteFilePaths.push_back(sourceFiles.back()->path());
      // Schedule the archival of the file
      cta::common::dataStructures::ArchiveRequest ar;
      ar.checksumBlob.insert(cta::checksum::ADLER32, sourceFiles.back()->adler32());
      ar.storageClass=s_storageClassName;
      ar.srcURL=std::string("file://") + sourceFiles.back()->path();
      ar.requester.name = requester.username;
      ar.requester.group = "group";
      ar.fileSize = 1000;
      ar.diskFileID = "x";
      ar.diskFileID += std::to_string(fseq);
      ar.diskFileInfo.path = "y";
      ar.diskFileInfo.owner_uid = DISK_FILE_OWNER_UID;
      ar.diskFileInfo.gid = DISK_FILE_GID;
      const auto archiveFileId = scheduler.checkAndGetNextArchiveFileId(s_diskInstance, ar.storageClass, ar.requester, logContext);
      archiveFileIds.push_back(archiveFileId);
      scheduler.queueArchiveWithGivenId(archiveFileId,s_diskInstance,ar,logContext);
      // Delete the even files: the migration will work for half of them.
      if (!(fseq % 2)) sourceFiles.pop_back();
    }
  }
  scheduler.waitSchedulerDbSubthreadsComplete();
  // Report the drive's existence and put it up in the drive register.
  cta::tape::daemon::TpconfigLine driveConfig("T10D6116", "TestLogicalLibrary", "/dev/tape_T10D6116", "manual");
  cta::common::dataStructures::DriveInfo driveInfo;
  driveInfo.driveName=driveConfig.unitName;
  driveInfo.logicalLibrary=driveConfig.logicalLibrary;
  driveInfo.host="host";
  // We need to create the drive in the registry before being able to put it up.
  scheduler.reportDriveStatus(driveInfo, cta::common::dataStructures::MountType::NoMount, cta::common::dataStructures::DriveStatus::Down, logContext);
  cta::common::dataStructures::DesiredDriveState driveState;
  driveState.up = true;
  driveState.forceDown = false;
  scheduler.setDesiredDriveState(s_adminOnAdminHost, driveConfig.unitName, driveState, logContext);

  // Create the data transfer session
  DataTransferConfig castorConf;
  castorConf.bufsz = 1024*1024; // 1 MB memory buffers
  castorConf.nbBufs = 10;
  castorConf.bulkRequestRecallMaxBytes = UINT64_C(100)*1000*1000*1000;
  castorConf.bulkRequestRecallMaxFiles = 1000;
  castorConf.bulkRequestMigrationMaxBytes = UINT64_C(100)*1000*1000*1000;
  castorConf.bulkRequestMigrationMaxFiles = 1000;
  castorConf.nbDiskThreads = 1;
  castorConf.maxBytesBeforeFlush = 9999999;
  castorConf.maxFilesBeforeFlush = 9999999;
  castorConf.tapeLoadTimeout = 300;
  cta::log::DummyLogger dummyLog("dummy", "dummy");
  cta::mediachanger::MediaChangerFacade mc(dummyLog);
  cta::server::ProcessCap capUtils;
  castor::messages::TapeserverProxyDummy initialProcess;
  DataTransferSession sess("tapeHost", logger, mockSys, driveConfig, mc, initialProcess, capUtils, castorConf, scheduler);
  sess.execute();
  std::string temp = logger.getLog();
  temp += "";
  ASSERT_EQ(s_vid, sess.getVid());
  // We should no have 5 successfully read files.
  size_t count=0;
  std::string::size_type pos=0;
  std::string successLog="MSG=\"File successfully read from disk\"";
  while ((pos = logger.getLog().find(successLog, pos)) != std::string::npos) {
    pos+=successLog.size();
    count++;
  }
  //std::cout << logger.getLog() << std::endl;
  ASSERT_EQ(5, count);
  cta::catalogue::TapeSearchCriteria tapeCriteria;
  tapeCriteria.vid=s_vid;
  auto tapeInfo = catalogue.getTapes(tapeCriteria);
  ASSERT_EQ(1, tapeInfo.size());
  // We should have max fseq at least 10. It could be higher is a retry manages to sneak in.
  ASSERT_LE(10, tapeInfo.begin()->lastFSeq);
  ASSERT_EQ(5*1000, tapeInfo.begin()->dataOnTapeInBytes);

  // Check logs for drive statistics
  std::string logToCheck = logger.getLog();
  logToCheck += "";
  ASSERT_NE(std::string::npos, logToCheck.find("firmwareVersion=\"123A\" serialNumber=\"123456\" "
                                               "mountTotalCorrectedWriteErrors=\"5\" mountTotalUncorrectedWriteErrors=\"1\" "
                                               "mountTotalWriteBytesProcessed=\"4096\" mountTotalNonMediumErrorCounts=\"2\""));

  ASSERT_NE(std::string::npos, logToCheck.find("firmwareVersion=\"123A\" serialNumber=\"123456\" lifetimeMediumEfficiencyPrct=\"100\" "
                                               "mountReadEfficiencyPrct=\"100\" mountWriteEfficiencyPrct=\"100\" "
                                               "mountReadTransients=\"10\" "
                                               "mountServoTemps=\"10\" mountServoTransients=\"5\" mountTemps=\"100\" "
                                               "mountTotalReadRetries=\"25\" mountTotalWriteRetries=\"25\" mountWriteTransients=\"10\""));
}

//
// This test is identical to the good day migration, but the tape will accept
// only a finite number of bytes and hence we will report a full tape skip the
// last migrations
//
TEST_P(DataTransferSessionTest, DataTransferSessionTapeFullMigration) {
  // 0) Prepare the logger for everyone
  cta::log::StringLogger logger("dummy","tapeServerUnitTest",cta::log::DEBUG);
  cta::log::LogContext logContext(logger);

  setupDefaultCatalogue();
  // 1) prepare the fake scheduler
  std::string vid = s_vid;
  // cta::MountType::Enum mountType = cta::MountType::RETRIEVE;

  // 3) Prepare the necessary environment (logger, plus system wrapper),
  castor::tape::System::mockWrapper mockSys;
  mockSys.delegateToFake();
  mockSys.disableGMockCallsCounting();
  mockSys.fake.setupForVirtualDriveSLC6();

  // 4) Create the scheduler
  auto & catalogue = getCatalogue();
  auto & scheduler = getScheduler();

  // Always use the same requester
  const cta::common::dataStructures::SecurityIdentity requester("user", "group");

  // List to remember the path of each remote file so that the existance of the
  // files can be tested for at the end of the test
  std::list<std::string> remoteFilePaths;

  // 5) Create the environment for the migration to happen (library + tape)
    const std::string libraryComment = "Library comment";
  const bool libraryIsDisabled = false;
  catalogue.createLogicalLibrary(s_adminOnAdminHost, s_libraryName,
    libraryIsDisabled, libraryComment);
  {
    auto libraries = catalogue.getLogicalLibraries();
    ASSERT_EQ(1, libraries.size());
    ASSERT_EQ(s_libraryName, libraries.front().name);
    ASSERT_EQ(libraryComment, libraries.front().comment);
  }
  const std::string tapeComment = "Tape comment";

  {
    auto tape = getDefaultTape();
    catalogue.createTape(s_adminOnAdminHost, tape);
  }

  auto mountPolicy = getImmediateMountMountPolicy();
  catalogue.createMountPolicy(requester, mountPolicy);
  std::string mountPolicyName = mountPolicy.name;
  catalogue.createRequesterMountRule(requester, mountPolicyName, s_diskInstance, requester.username, "Rule comment");

  //delete is unnecessary
  //pointer with ownership will be passed to the application,
  //which will do the delete
  const uint64_t tapeSize = 5000;
  mockSys.fake.m_pathToDrive["/dev/nst0"] = new castor::tape::tapeserver::drive::FakeDrive(tapeSize);

  // We can prepare files for writing on the drive.
  // Tempfiles are in this scope so they are kept alive
  std::list<std::unique_ptr<unitTests::TempFile>> sourceFiles;
  std::list<uint64_t> archiveFileIds;
  {
    // Label the tape
    castor::tape::tapeFile::LabelSession ls(*mockSys.fake.m_pathToDrive["/dev/nst0"], s_vid, false);
    catalogue.tapeLabelled(s_vid, "T10D6116");
    mockSys.fake.m_pathToDrive["/dev/nst0"]->rewind();

    // Create the files and schedule the archivals
    for(int fseq=1; fseq <= 10 ; fseq ++) {
      // Create a source file.
      sourceFiles.emplace_back(cta::make_unique<unitTests::TempFile>());
      sourceFiles.back()->randomFill(1000);
      remoteFilePaths.push_back(sourceFiles.back()->path());
      // Schedule the archival of the file
      cta::common::dataStructures::ArchiveRequest ar;
      ar.checksumBlob.insert(cta::checksum::ADLER32, sourceFiles.back()->adler32());
      ar.storageClass=s_storageClassName;
      ar.srcURL=std::string("file://") + sourceFiles.back()->path();
      ar.requester.name = requester.username;
      ar.requester.group = "group";
      ar.fileSize = 1000;
      ar.diskFileID = std::to_string(fseq);
      ar.diskFileInfo.path = "y";
      ar.diskFileInfo.owner_uid = DISK_FILE_OWNER_UID;
      ar.diskFileInfo.gid = DISK_FILE_GID;
      const auto archiveFileId = scheduler.checkAndGetNextArchiveFileId(s_diskInstance, ar.storageClass, ar.requester, logContext);
      archiveFileIds.push_back(archiveFileId);
      scheduler.queueArchiveWithGivenId(archiveFileId,s_diskInstance,ar,logContext);
    }
  }
  scheduler.waitSchedulerDbSubthreadsComplete();
  // Report the drive's existence and put it up in the drive register.
  cta::tape::daemon::TpconfigLine driveConfig("T10D6116", "TestLogicalLibrary", "/dev/tape_T10D6116", "manual");
  cta::common::dataStructures::DriveInfo driveInfo;
  driveInfo.driveName=driveConfig.unitName;
  driveInfo.logicalLibrary=driveConfig.logicalLibrary;
  driveInfo.host="host";
  // We need to create the drive in the registry before being able to put it up.
  scheduler.reportDriveStatus(driveInfo, cta::common::dataStructures::MountType::NoMount, cta::common::dataStructures::DriveStatus::Down, logContext);
  cta::common::dataStructures::DesiredDriveState driveState;
  driveState.up = true;
  driveState.forceDown = false;
  scheduler.setDesiredDriveState(s_adminOnAdminHost, driveConfig.unitName, driveState, logContext);

  // Create the data transfer session
  DataTransferConfig castorConf;
  castorConf.bufsz = 1024*1024; // 1 MB memory buffers
  castorConf.nbBufs = 10;
  castorConf.bulkRequestRecallMaxBytes = UINT64_C(100)*1000*1000*1000;
  castorConf.bulkRequestRecallMaxFiles = 1000;
  castorConf.bulkRequestMigrationMaxBytes = UINT64_C(100)*1000*1000*1000;
  castorConf.bulkRequestMigrationMaxFiles = 1000;
  castorConf.nbDiskThreads = 1;
  castorConf.tapeLoadTimeout = 300;
  cta::log::DummyLogger dummyLog("dummy", "dummy");
  cta::mediachanger::MediaChangerFacade mc(dummyLog);
  cta::server::ProcessCap capUtils;
  castor::messages::TapeserverProxyDummy initialProcess;
  DataTransferSession sess("tapeHost", logger, mockSys, driveConfig, mc, initialProcess, capUtils, castorConf, scheduler);
  sess.execute();
  std::string temp = logger.getLog();
  temp += "";
  ASSERT_EQ(s_vid, sess.getVid());
  cta::catalogue::TapeFileSearchCriteria criteria;
  auto afsItor = catalogue.getArchiveFilesItor(criteria);
  for (size_t i = 1; i <= sourceFiles.size(); ++i) {
    // Only the first files made it through.
    if (i <= 3) {
      ASSERT_TRUE(afsItor.hasMore());
      auto afs = afsItor.next();
      ASSERT_EQ(1, afs.tapeFiles.size());
      cta::checksum::ChecksumBlob checksumBlob;
      // Get the element of the list sourceFiles correspondent with afs.archiveFileID (https://stackoverflow.com/a/16747600)
      // archiveFileID starts on "1" that's why it removes one position in the list
      auto sourceFiles_front = sourceFiles.begin();
      std::advance(sourceFiles_front, afs.archiveFileID - 1);
      checksumBlob.insert(cta::checksum::ADLER32, (*sourceFiles_front)->adler32());
      ASSERT_EQ(afs.checksumBlob, checksumBlob);
      ASSERT_EQ(1000, afs.fileSize);
    } else {
      ASSERT_FALSE(afsItor.hasMore());
    }
    // The tape should now be marked as full
    cta::catalogue::TapeSearchCriteria crit;
    crit.vid = s_vid;
    auto tapes = catalogue.getTapes(crit);
    ASSERT_EQ(1, tapes.size());
    ASSERT_EQ(s_vid, tapes.front().vid);
    ASSERT_EQ(true, tapes.front().full);
  }
  // Check logs for drive statistics
  std::string logToCheck = logger.getLog();
  logToCheck += "";
  ASSERT_NE(std::string::npos,logToCheck.find("MSG=\"Tape session started\" thread=\"TapeWrite\" tapeDrive=\"T10D6116\" tapeVid=\"TstVid\" "
                                              "mountId=\"1\" vo=\"vo\" mediaType=\"LTO7M\" tapePool=\"TestTapePool\" logicalLibrary=\"TestLogicalLibrary\" "
                                              "mountType=\"ArchiveForUser\" vendor=\"TestVendor\" capacityInBytes=\"12345678\""));
  ASSERT_NE(std::string::npos, logToCheck.find("firmwareVersion=\"123A\" serialNumber=\"123456\" "
                                               "mountTotalCorrectedWriteErrors=\"5\" mountTotalUncorrectedWriteErrors=\"1\" "
                                               "mountTotalWriteBytesProcessed=\"4096\" mountTotalNonMediumErrorCounts=\"2\""));

  ASSERT_NE(std::string::npos, logToCheck.find("firmwareVersion=\"123A\" serialNumber=\"123456\" lifetimeMediumEfficiencyPrct=\"100\" "
                                               "mountReadEfficiencyPrct=\"100\" mountWriteEfficiencyPrct=\"100\" "
                                               "mountReadTransients=\"10\" "
                                               "mountServoTemps=\"10\" mountServoTransients=\"5\" mountTemps=\"100\" "
                                               "mountTotalReadRetries=\"25\" mountTotalWriteRetries=\"25\" mountWriteTransients=\"10\""));
}

TEST_P(DataTransferSessionTest, DataTransferSessionTapeFullOnFlushMigration) {
  // 0) Prepare the logger for everyone
  cta::log::StringLogger logger("dummy","tapeServerUnitTest",cta::log::DEBUG);
  cta::log::LogContext logContext(logger);

  setupDefaultCatalogue();
  // 1) prepare the fake scheduler
  // cta::MountType::Enum mountType = cta::MountType::RETRIEVE;

  // 3) Prepare the necessary environment (logger, plus system wrapper),
  castor::tape::System::mockWrapper mockSys;
  mockSys.delegateToFake();
  mockSys.disableGMockCallsCounting();
  mockSys.fake.setupForVirtualDriveSLC6();

  // 4) Create the scheduler
  auto & catalogue = getCatalogue();
  auto & scheduler = getScheduler();

  // Always use the same requester
  const cta::common::dataStructures::SecurityIdentity requester("user", "group");

  // List to remember the path of each remote file so that the existance of the
  // files can be tested for at the end of the test
  std::list<std::string> remoteFilePaths;

  // 5) Create the environment for the migration to happen (library + tape)
    const std::string libraryComment = "Library comment";
  const bool libraryIsDisabled = false;
  catalogue.createLogicalLibrary(s_adminOnAdminHost, s_libraryName,
    libraryIsDisabled, libraryComment);
  {
    auto libraries = catalogue.getLogicalLibraries();
    ASSERT_EQ(1, libraries.size());
    ASSERT_EQ(s_libraryName, libraries.front().name);
    ASSERT_EQ(libraryComment, libraries.front().comment);
  }

  {
    auto tape = getDefaultTape();
    catalogue.createTape(s_adminOnAdminHost, tape);
  }

  // Create the mount criteria
  auto mountPolicy = getImmediateMountMountPolicy();
  catalogue.createMountPolicy(requester, mountPolicy);
  std::string mountPolicyName = mountPolicy.name;
  catalogue.createRequesterMountRule(requester, mountPolicyName, s_diskInstance, requester.username, "Rule comment");

  //delete is unnecessary
  //pointer with ownership will be passed to the application,
  //which will do the delete
  const uint64_t tapeSize = 5000;
  mockSys.fake.m_pathToDrive["/dev/nst0"] = new castor::tape::tapeserver::drive::FakeDrive(tapeSize,
        castor::tape::tapeserver::drive::FakeDrive::OnFlush);

  // We can prepare files for writing on the drive.
  // Tempfiles are in this scope so they are kept alive
  std::list<std::unique_ptr<unitTests::TempFile>> sourceFiles;
  std::list<uint64_t> archiveFileIds;
  {
    // Label the tape
    castor::tape::tapeFile::LabelSession ls(*mockSys.fake.m_pathToDrive["/dev/nst0"], s_vid, false);
    catalogue.tapeLabelled(s_vid, "T10D6116");
    mockSys.fake.m_pathToDrive["/dev/nst0"]->rewind();

    // Create the files and schedule the archivals
    for(int fseq=1; fseq <= 10 ; fseq ++) {
      // Create a source file.
      sourceFiles.emplace_back(cta::make_unique<unitTests::TempFile>());
      sourceFiles.back()->randomFill(1000);
      remoteFilePaths.push_back(sourceFiles.back()->path());
      // Schedule the archival of the file
      cta::common::dataStructures::ArchiveRequest ar;
      ar.checksumBlob.insert(cta::checksum::ADLER32, sourceFiles.back()->adler32());
      ar.storageClass=s_storageClassName;
      ar.srcURL=std::string("file://") + sourceFiles.back()->path();
      ar.requester.name = requester.username;
      ar.requester.group = "group";
      ar.fileSize = 1000;
      ar.diskFileID = std::to_string(fseq);
      ar.diskFileInfo.path = "y";
      ar.diskFileInfo.owner_uid = DISK_FILE_OWNER_UID;
      ar.diskFileInfo.gid = DISK_FILE_GID;
      const auto archiveFileId = scheduler.checkAndGetNextArchiveFileId(s_diskInstance, ar.storageClass, ar.requester, logContext);
      archiveFileIds.push_back(archiveFileId);
      scheduler.queueArchiveWithGivenId(archiveFileId,s_diskInstance,ar,logContext);
    }
  }
  scheduler.waitSchedulerDbSubthreadsComplete();
  // Report the drive's existence and put it up in the drive register.
  cta::tape::daemon::TpconfigLine driveConfig("T10D6116", "TestLogicalLibrary", "/dev/tape_T10D6116", "manual");
  cta::common::dataStructures::DriveInfo driveInfo;
  driveInfo.driveName=driveConfig.unitName;
  driveInfo.logicalLibrary=driveConfig.logicalLibrary;
  driveInfo.host="host";
  // We need to create the drive in the registry before being able to put it up.
  scheduler.reportDriveStatus(driveInfo, cta::common::dataStructures::MountType::NoMount, cta::common::dataStructures::DriveStatus::Down, logContext);
  cta::common::dataStructures::DesiredDriveState driveState;
  driveState.up = true;
  driveState.forceDown = false;
  scheduler.setDesiredDriveState(s_adminOnAdminHost, driveConfig.unitName, driveState, logContext);

  // Create the data transfer session
  DataTransferConfig castorConf;
  castorConf.bufsz = 1024*1024; // 1 MB memory buffers
  castorConf.nbBufs = 10;
  castorConf.bulkRequestRecallMaxBytes = UINT64_C(100)*1000*1000*1000;
  castorConf.bulkRequestRecallMaxFiles = 1000;
  castorConf.bulkRequestMigrationMaxBytes = UINT64_C(100)*1000*1000*1000;
  castorConf.bulkRequestMigrationMaxFiles = 1000;
  castorConf.nbDiskThreads = 1;
  castorConf.tapeLoadTimeout = 300;
  cta::log::DummyLogger dummyLog("dummy", "dummy");
  cta::mediachanger::MediaChangerFacade mc(dummyLog);
  cta::server::ProcessCap capUtils;
  castor::messages::TapeserverProxyDummy initialProcess;
  DataTransferSession sess("tapeHost", logger, mockSys, driveConfig, mc, initialProcess, capUtils, castorConf, scheduler);
  sess.execute();
  std::string temp = logger.getLog();
  temp += "";
  ASSERT_EQ(s_vid, sess.getVid());
  cta::catalogue::TapeFileSearchCriteria criteria;
  auto afsItor = catalogue.getArchiveFilesItor(criteria);
  for (size_t i = 1; i <= sourceFiles.size(); ++i) {
    // Only the first files made it through.
    if (i <= 3) {
      ASSERT_TRUE(afsItor.hasMore());
      auto afs = afsItor.next();
      ASSERT_EQ(1, afs.tapeFiles.size());
      cta::checksum::ChecksumBlob checksumBlob;
      // Get the element of the list sourceFiles correspondent with afs.archiveFileID (https://stackoverflow.com/a/16747600)
      // archiveFileID starts on "1" that's why it removes one position in the list
      auto sourceFiles_front = sourceFiles.begin();
      std::advance(sourceFiles_front, afs.archiveFileID - 1);
      checksumBlob.insert(cta::checksum::ADLER32, (*sourceFiles_front)->adler32());
      ASSERT_EQ(afs.checksumBlob, checksumBlob);
      ASSERT_EQ(1000, afs.fileSize);
    } else {
      ASSERT_FALSE(afsItor.hasMore());
    }
    // The tape should now be marked as full
    cta::catalogue::TapeSearchCriteria crit;
    crit.vid = s_vid;
    auto tapes = catalogue.getTapes(crit);
    ASSERT_EQ(1, tapes.size());
    ASSERT_EQ(s_vid, tapes.front().vid);
    ASSERT_EQ(true, tapes.front().full);
  }
  // Check logs for drive statistics
  std::string logToCheck = logger.getLog();
  logToCheck += "";
  ASSERT_NE(std::string::npos, logToCheck.find("firmwareVersion=\"123A\" serialNumber=\"123456\" "
                                               "mountTotalCorrectedWriteErrors=\"5\" mountTotalUncorrectedWriteErrors=\"1\" "
                                               "mountTotalWriteBytesProcessed=\"4096\" mountTotalNonMediumErrorCounts=\"2\""));
  ASSERT_NE(std::string::npos, logToCheck.find("firmwareVersion=\"123A\" serialNumber=\"123456\" lifetimeMediumEfficiencyPrct=\"100\" "
                                               "mountReadEfficiencyPrct=\"100\" mountWriteEfficiencyPrct=\"100\" "
                                               "mountReadTransients=\"10\" "
                                               "mountServoTemps=\"10\" mountServoTransients=\"5\" mountTemps=\"100\" "
                                               "mountTotalReadRetries=\"25\" mountTotalWriteRetries=\"25\" mountWriteTransients=\"10\""));
}

TEST_P(DataTransferSessionTest, CleanerSessionFailsShouldPutTheDriveDown) {
  // 0) Prepare the logger for everyone
  cta::log::StringLogger logger("dummy","tapeServerUnitTest",cta::log::DEBUG);
  cta::log::LogContext logContext(logger);

  setupDefaultCatalogue();
  // 1) prepare the fake scheduler
  // cta::MountType::Enum mountType = cta::MountType::RETRIEVE;

  // 3) Prepare the necessary environment (logger, plus system wrapper),
  castor::tape::System::mockWrapper mockSys;
  mockSys.delegateToFake();
  mockSys.disableGMockCallsCounting();
  mockSys.fake.setupForVirtualDriveSLC6();

  // 4) Create the scheduler
  auto & catalogue = getCatalogue();
  auto & scheduler = getScheduler();

  // Always use the same requester
  const cta::common::dataStructures::SecurityIdentity requester("user", "group");

  // List to remember the path of each remote file so that the existance of the
  // files can be tested for at the end of the test
  std::list<std::string> remoteFilePaths;

  // 5) Create the environment for the migration to happen (library + tape)
    const std::string libraryComment = "Library comment";
  const bool libraryIsDisabled = false;
  catalogue.createLogicalLibrary(s_adminOnAdminHost, s_libraryName,
    libraryIsDisabled, libraryComment);
  {
    auto libraries = catalogue.getLogicalLibraries();
    ASSERT_EQ(1, libraries.size());
    ASSERT_EQ(s_libraryName, libraries.front().name);
    ASSERT_EQ(libraryComment, libraries.front().comment);
  }

  {
    cta::catalogue::CreateTapeAttributes tape = getDefaultTape();
    catalogue.createTape(s_adminOnAdminHost, tape);
  }

  // Create the mount criteria
  auto mountPolicy = getImmediateMountMountPolicy();
  catalogue.createMountPolicy(requester, mountPolicy);
  std::string mountPolicyName = mountPolicy.name;
  catalogue.createRequesterMountRule(requester, mountPolicyName, s_diskInstance, requester.username, "Rule comment");

  //delete is unnecessary
  //pointer with ownership will be passed to the application,
  //which will do the delete
  const uint64_t tapeSize = 5000;
  mockSys.fake.m_pathToDrive["/dev/nst0"] = new castor::tape::tapeserver::drive::FakeDrive(tapeSize,
        castor::tape::tapeserver::drive::FakeDrive::OnFlush);

  // Report the drive's existence and put it up in the drive register.
  cta::tape::daemon::TpconfigLine driveConfig("T10D6116", "TestLogicalLibrary", "/dev/tape_T10D6116", "manual");
  cta::common::dataStructures::DriveInfo driveInfo;
  driveInfo.driveName=driveConfig.unitName;
  driveInfo.logicalLibrary=driveConfig.logicalLibrary;
  driveInfo.host="host";
  // We need to create the drive in the registry before being able to put it up.
  scheduler.reportDriveStatus(driveInfo, cta::common::dataStructures::MountType::NoMount, cta::common::dataStructures::DriveStatus::Down, logContext);
  cta::common::dataStructures::DesiredDriveState driveState;
  driveState.up = true;
  driveState.forceDown = false;
  scheduler.setDesiredDriveState(s_adminOnAdminHost, driveConfig.unitName, driveState, logContext);

  // Create cleaner session
  DataTransferConfig castorConf;
  castorConf.bufsz = 1024*1024; // 1 MB memory buffers
  castorConf.nbBufs = 10;
  castorConf.bulkRequestRecallMaxBytes = UINT64_C(100)*1000*1000*1000;
  castorConf.bulkRequestRecallMaxFiles = 1000;
  castorConf.bulkRequestMigrationMaxBytes = UINT64_C(100)*1000*1000*1000;
  castorConf.bulkRequestMigrationMaxFiles = 1000;
  castorConf.nbDiskThreads = 1;
  castorConf.tapeLoadTimeout = 300;
  cta::log::DummyLogger dummyLog("dummy", "dummy");
  cta::mediachanger::MediaChangerFacade mc(dummyLog);
  cta::server::ProcessCapDummy capUtils;
  castor::messages::TapeserverProxyDummy initialProcess;
  CleanerSession cleanerSession(
    capUtils,
    mc,
    logger,
    driveConfig,
    mockSys,
    s_vid,
    false,
    0,
    "",
    catalogue,
    scheduler
  );
  auto endOfSessionAction = cleanerSession.execute();
  //the tape has not been labeled so the cleanerSession should have failed and put the drive down.
  cta::common::dataStructures::DesiredDriveState newDriveState = scheduler.getDesiredDriveState(driveConfig.unitName,logContext);
  ASSERT_FALSE(newDriveState.up);
  ASSERT_EQ(castor::tape::tapeserver::daemon::Session::MARK_DRIVE_AS_DOWN,endOfSessionAction);
}

#undef TEST_MOCK_DB
#ifdef TEST_MOCK_DB
static cta::MockSchedulerDatabaseFactory mockDbFactory;
INSTANTIATE_TEST_CASE_P(MockSchedulerTest, SchedulerTest,
  ::testing::Values(SchedulerTestParam(mockDbFactory)));
#endif

#define TEST_VFS
#ifdef TEST_VFS
static cta::OStoreDBFactory<cta::objectstore::BackendVFS> OStoreDBFactoryVFS;

INSTANTIATE_TEST_CASE_P(OStoreDBPlusMockSchedulerTestVFS, DataTransferSessionTest,
  ::testing::Values(DataTransferSessionTestParam(OStoreDBFactoryVFS)));
#endif

#ifdef TEST_RADOS
static cta::OStoreDBFactory<cta::objectstore::BackendRados> OStoreDBFactoryRados("rados://tapetest@tapetest");

INSTANTIATE_TEST_CASE_P(OStoreDBPlusMockSchedulerTestRados, DataTransferSessionTest,
  ::testing::Values(DataTransferSessionTestParam(OStoreDBFactoryRados)));
#endif

} // namespace unitTest<|MERGE_RESOLUTION|>--- conflicted
+++ resolved
@@ -284,7 +284,6 @@
     return vo;
   }
 
-<<<<<<< HEAD
   cta::common::dataStructures::TapeDrive getDefaultTapeDrive(const std::string &driveName) {
     cta::common::dataStructures::TapeDrive tapeDrive;
     tapeDrive.driveName = driveName;
@@ -299,8 +298,6 @@
     return tapeDrive;
   }
 
-=======
->>>>>>> 4cdf196e
   void setupDefaultCatalogue() {
     using namespace cta;
     auto & catalogue=getCatalogue();
