#!/bin/bash 

. /opt/run/bin/init_pod.sh

if [ ! -e /etc/buildtreeRunner ]; then
  yum-config-manager --enable cta-artifacts
  yum-config-manager --enable eos-citrine-commit
  yum-config-manager --enable eos-citrine-depend
  yum-config-manager --enable eos-citrine

  # Install missing RPMs
  yum -y install eos-client eos-server xrootd-client xrootd-debuginfo xrootd-server cta-cli cta-migration-tools cta-debuginfo sudo logrotate cta-fst-gcd

  ## Keep this temporary fix that may be needed if going to protobuf3-3.5.1 for CTA
  # Install eos-protobuf3 separately as eos is OK with protobuf3 but cannot use it..
  # yum -y install eos-protobuf3
fi

# Check that the /usr/bin/cta-fst-gcd executable has been installed
test -e /usr/bin/cta-fst-gcd || { echo "/usr/bin/cta-fst-gcd MISSING" ; exit 1; }
test -f /usr/bin/cta-fst-gcd || { echo "/usr/bin/cta-fst-gcd NO A REGULAR FILE"; exit 1; }
test -x /usr/bin/cta-fst-gcd && echo "/usr/bin/cta-fst-gcd exists as a regular, executable file: OK" || { echo "/usr/bin/cta-fst-gcd NOT EXECUTABLE"; exit 1; }

# create local users as the mgm is the only one doing the uid/user/group mapping in the full infrastructure
groupadd --gid 1100 eosusers
groupadd --gid 1200 powerusers
groupadd --gid 1300 ctaadmins
groupadd --gid 1400 eosadmins
useradd --uid 11001 --gid 1100 user1
useradd --uid 11002 --gid 1100 user2
useradd --uid 12001 --gid 1200 poweruser1
useradd --uid 12002 --gid 1200 poweruser2
useradd --uid 13001 --gid 1300 ctaadmin1
useradd --uid 13002 --gid 1300 ctaadmin2
useradd --uid 14001 --gid 1400 eosadmin1
useradd --uid 14002 --gid 1400 eosadmin2

# copy needed template configuration files (nice to get all lines for logs)
yes | cp -r /opt/ci/ctaeos/etc /

eoshost=`hostname -f`

EOS_INSTANCE=`hostname -s`
TAPE_FS_ID=65535
CTA_BIN=/usr/bin/eoscta_stub
CTA_XrdSecPROTOCOL=sss
CTA_PROC_DIR=/eos/${EOS_INSTANCE}/proc/cta
CTA_WF_DIR=${CTA_PROC_DIR}/workflow
# dir for cta tests only for eosusers and powerusers
CTA_TEST_DIR=/eos/${EOS_INSTANCE}/cta
# dir for gRPC tests, should be the same as eos.prefix in client.sh
GRPC_TEST_DIR=/eos/grpctest
# dir for eos instance basic tests writable and readable by anyone
EOS_TMP_DIR=/eos/${EOS_INSTANCE}/tmp

# setup eos host and instance name
  sed -i -e "s/DUMMY_HOST_TO_REPLACE/${eoshost}/" /etc/sysconfig/eos
  sed -i -e "s/DUMMY_INSTANCE_TO_REPLACE/${EOS_INSTANCE}/" /etc/sysconfig/eos
  sed -i -e "s/DUMMY_HOST_TO_REPLACE/${eoshost}/" /etc/xrd.cf.mgm
  sed -i -e "s/DUMMY_INSTANCE_TO_REPLACE/${EOS_INSTANCE}/" /etc/xrd.cf.mgm
  sed -i -e "s/DUMMY_HOST_TO_REPLACE/${eoshost}/" /etc/xrd.cf.mq
  sed -i -e "s/DUMMY_HOST_TO_REPLACE/${eoshost}/" /etc/xrd.cf.fst

# Add this for SSI prococol buffer workflow (xrootd >=4.8.2)
echo "mgmofs.protowfendpoint ctafrontend:10955" >> /etc/xrd.cf.mgm
echo "mgmofs.protowfresource /ctafrontend"  >> /etc/xrd.cf.mgm

# Add configmap based configuration (initially Namespace)
test -f /etc/config/eos/xrd.cf.mgm && cat /etc/config/eos/xrd.cf.mgm >> /etc/xrd.cf.mgm

# quarkDB only for systemd initially...
cat /etc/config/eos/xrd.cf.mgm | grep mgmofs.nslib | grep -qi eosnsquarkdb && /opt/run/bin/start_quarkdb.sh

# prepare eos startup
  # skip systemd for eos initscripts
    export SYSTEMCTL_SKIP_REDIRECT=1
#  echo y | xrdsssadmin -k ${EOS_INSTANCE}+ -u daemon -g daemon add /etc/eos.keytab
# need a deterministic key for taped and it must be forwardable in case of kubernetes
# see [here](http://xrootd.org/doc/dev47/sec_config.htm#_Toc489606587)
# can only have one key????
echo -n '0 u:daemon g:daemon n:ctaeos+ N:6361884315374059521 c:1481241620 e:0 f:0 k:1a08f769e9c8e0c4c5a7e673247c8561cd23a0e7d8eee75e4a543f2d2dd3fd22' > /etc/eos.keytab 
    chmod 400 /etc/eos.keytab
    chown daemon:daemon /etc/eos.keytab
  mkdir -p /run/lock/subsys
  mkdir -p /var/eos/config/${eoshost}
    chown daemon:root /var/eos/config
    chown daemon:root /var/eos/config/${eoshost}
  touch   /var/eos/config/${eoshost}/default.eoscf
    chown daemon:daemon /var/eos/config/${eoshost}/default.eoscf

# add taped SSS must be in a kubernetes secret
#echo >> /etc/eos.keytab
#echo '0 u:stage g:tape n:taped+ N:6361736405290319874 c:1481207182 e:0 f:0 k:8e2335f24cf8c7d043b65b3b47758860cbad6691f5775ebd211b5807e1a6ec84' >> /etc/eos.keytab

  #/etc/init.d/eos master mgm
  #/etc/init.d/eos master mq
    touch /var/eos/eos.mq.master
    touch /var/eos/eos.mgm.rw
    echo "Configured mq mgm on localhost as master"

  source /etc/sysconfig/eos

  mkdir -p /fst
  chown daemon:daemon /fst/


# Waiting for /CANSTART file before starting eos
echo -n "Waiting for /CANSTART before going further"
for ((i=0;i<600;i++)); do
  test -f /CANSTART && break
  sleep 1
  echo -n .
done
test -f /CANSTART && echo OK || exit 1

# setting higher OS limits for EOS processes
maxproc=$(ulimit -u)
echo "Setting nproc for user daemon to ${maxproc}"
cat >> /etc/security/limits.conf <<EOF
daemon soft nproc ${maxproc}
daemon hard nproc ${maxproc}
EOF
echo "Checking limits..."
echo -n "nproc..."
if [ "${maxproc}" -eq "$(sudo -u daemon bash -c 'ulimit -u')" ]; then
  echo OK
else
  echo FAILED
fi
echo
echo "Limits summary for user daemon:"
sudo -u daemon bash -c 'ulimit -a'

NB_STARTED_CTA_FST_GCD=0
if test -f /var/log/eos/fst/cta-fst-gcd.log; then
  NB_STARTED_CTA_FST_GCD=`grep "cta-fst-gcd started" /var/log/eos/fst/cta-fst-gcd.log | wc -l`
fi

if [ "-${CI_CONTEXT}-" == '-systemd-' ]; then
  # generate eos_env file for systemd
  cat /etc/sysconfig/eos | sed -e 's/^export\s*//' > /etc/sysconfig/eos_env
  test -e /usr/lib64/libjemalloc.so.1 && echo LD_PRELOAD=/usr/lib64/libjemalloc.so.1 >> /etc/sysconfig/eos_env

  # start eos
  systemctl start eos@mq
  systemctl start eos@mgm
  systemctl start eos@fst

  echo -n "Waiting for eos to start"
  for ((i=1;i<20;i++)); do systemctl status eos@{mq,mgm,fst} &>/dev/null && break; sleep 1; echo -n .; done
  systemctl status eos@{mq,mgm,fst} &>/dev/null && echo OK || echo FAILED

  systemctl status eos@{mq,mgm,fst}
else
  # Using jemalloc as specified in
  # it-puppet-module-eos:
  #  code/templates/etc_sysconfig_mgm.erb
  #  code/templates/etc_sysconfig_mgm_env.erb
  #  code/templates/etc_sysconfig_fst.erb
  #  code/templates/etc_sysconfig_fst_env.erb
  test -e /usr/lib64/libjemalloc.so.1 && echo "Using jemalloc for EOS processes"
  test -e /usr/lib64/libjemalloc.so.1 && export LD_PRELOAD=/usr/lib64/libjemalloc.so.1

  # start and setup eos for xrdcp to the ${CTA_TEST_DIR}
  #/etc/init.d/eos start
    /usr/bin/xrootd -n mq -c /etc/xrd.cf.mq -l /var/log/eos/xrdlog.mq -b -Rdaemon
    /usr/bin/xrootd -n mgm -c /etc/xrd.cf.mgm -m -l /var/log/eos/xrdlog.mgm -b -Rdaemon
    /usr/bin/xrootd -n fst -c /etc/xrd.cf.fst -l /var/log/eos/xrdlog.fst -b -Rdaemon
<<<<<<< HEAD


  runuser -u daemon setsid /usr/bin/cta-fst-gcd < /dev/null &
fi

echo "Giving cta-fst-gcd 3 second to start logging"
sleep 3

let EXPECTED_NB_STARTED_CTA_FST_GCD=NB_STARTED_CTA_FST_GCD+1
ACTUAL_NB_STARTED_CTA_FST_GCD=0
if test -f /var/log/eos/fst/cta-fst-gcd.log; then
  ACTUAL_NB_STARTED_CTA_FST_GCD=`grep "cta-fst-gcd started" /var/log/eos/fst/cta-fst-gcd.log | wc -l`
else
  echo "/var/log/eos/fst/cta-fst-gcd.log DOES NOT EXIST"
  ps auxf | grep gcd
  exit 1
fi
if test ${EXPECTED_NB_STARTED_CTA_FST_GCD} = ${ACTUAL_NB_STARTED_CTA_FST_GCD}; then
  echo "/usr/bin/cta-fst-gcd LOGGED 'cta-fst-gcd started'"
else
  echo "/usr/bin/cta-fst-gcd DID NOT LOG 'cta-fst-gcd started'"
  exit 1
=======
fi

if [ "-${CI_CONTEXT}-" == '-systemd-' ]; then
  if eos ns | grep 'In-flight FileMD' && eos ns | grep 'In-flight ContainerMD'; then
    echo 'The EOS namespace backend is QuarkDB'
  else
    echo 'The EOS namespace backend is not QuarkDB'
    exit 1
  fi

  if eos ns reserve-ids 4294967296 4294967296; then
    echo "Reserved EOS file and container IDs up to and including 4294967296"
  else
    echo "Failed to reserve EOS file and container IDs"
    exit 1
  fi
  CID_TEST_DIR=/cid_test_dir
  if eos mkdir ${CID_TEST_DIR}; then
    echo "Created ${CID_TEST_DIR}"
  else
    echo "Failed to create ${CID_TEST_DIR}"
    exit 1
  fi
  echo eos fileinfo ${CID_TEST_DIR}
  eos fileinfo ${CID_TEST_DIR}
  CID_TEST_DIR_CID=`eos fileinfo ${CID_TEST_DIR} | sed 's/Fid: /Fid:/' | sed 's/ /\n/g' | grep Fid: | sed 's/Fid://'`
  if test x = "x${CID_TEST_DIR_CID}"; then
    echo "Failed to determine the EOS container ID of ${CID_TEST_DIR}"
    exit 1
  else
    echo "The EOS container ID of ${CID_TEST_DIR} is ${CID_TEST_DIR_CID}"
  fi
  if test 4294967296 -ge ${CID_TEST_DIR_CID}; then
    echo "Container ID ${CID_TEST_DIR_CID} is illegal because it is within the reserverd set"
    exit 1
  fi
  if eos rmdir ${CID_TEST_DIR}; then
    echo "Deleted ${CID_TEST_DIR}"
  else
    echo "Failed to delete ${CID_TEST_DIR}"
    exit 1
  fi
>>>>>>> 95634eed
fi

  eos vid enable krb5
  eos vid enable sss
  eos vid enable unix
  EOS_MGM_URL="root://${eoshost}" eosfstregister -r /fst default:1

  # Add user daemon to sudoers this is to allow recalls for the moment using this command
  #  XrdSecPROTOCOL=sss xrdfs ctaeos prepare -s "/eos/ctaeos/cta/${TEST_FILE_NAME}?eos.ruid=12001&eos.rgid=1200"
  eos vid set membership 2 +sudo

  eos node set ${eoshost} on
  eos space set default on
  eos attr -r set default=replica /eos
  eos attr -r set sys.forced.nstripes=1 /eos

  eos fs add -m ${TAPE_FS_ID} tape localhost:1234 /does_not_exist tape
  eos mkdir ${CTA_PROC_DIR}
  eos mkdir ${CTA_WF_DIR}

  # Configure gRPC interface:
  #
  # 1. Map requests from the client to EOS virtual identities
  eos -r 0 0 vid add gateway [:1] grpc
  # 2. Add authorisation key
  #
  # Note: EOS_AUTH_KEY must be the same as the one specified in client.sh
  EOS_AUTH_KEY=migration-test-token
  eos -r 0 0 vid set map -grpc key:${EOS_AUTH_KEY} vuid:2 vgid:2
  echo "eos vid ls:"
  eos -r 0 0 vid ls
  # 3. Create top-level directory and set permissions to writeable by all
  eos mkdir ${GRPC_TEST_DIR}
  eos chmod 777 ${GRPC_TEST_DIR}

if [ "-${CI_CONTEXT}-" == '-systemd-' ]; then
  CTA_PROC_DIR_CID=`eos fileinfo ${CTA_PROC_DIR} | sed 's/Fid: /Fid:/' | sed 's/ /\n/g' | grep Fid: | sed 's/Fid://'`
  if test x = "x${CTA_PROC_DIR_CID}"; then
    echo "Failed to determine the EOS container ID of ${CTA_PROC_DIR}"
    exit 1
  else
    echo "The EOS container ID of ${CTA_PROC_DIR} is ${CTA_PROC_DIR_CID}"
  fi
  if test 4294967296 -ge ${CTA_PROC_DIR_CID}; then
    echo "Container ID ${CTA_PROC_DIR_CID} is illegal because it is within the reserverd set"
    exit 1
  fi
fi

  # ${CTA_TEST_DIR} must be writable by eosusers and powerusers
  # but as there is no sticky bit in eos, we need to remove deletion for non owner to eosusers members
  # this is achieved through the ACLs.
  # ACLs in EOS are evaluated when unix permissions are failing, hence the 555 unix permission.
  eos mkdir ${CTA_TEST_DIR}
  eos chmod 555 ${CTA_TEST_DIR}
  eos attr set sys.acl=g:eosusers:rwx!d,u:poweruser1:rwx+dp,u:poweruser2:rwx+dp /eos/ctaeos/cta
  eos attr set CTA_StorageClass=ctaStorageClass ${CTA_TEST_DIR}
    
  # Link the attributes of CTA worklow directory to the test directory
  eos attr link ${CTA_WF_DIR} ${CTA_TEST_DIR}

  # Prepare the tmp dir so that we can test that the EOS instance is OK
  eos mkdir ${EOS_TMP_DIR}
  eos chmod 777 ${EOS_TMP_DIR}

  echo "Waiting for the EOS disk filesystem using /fst to boot and come on-line"
  while test 1 != `eos fs ls /fst | egrep 'booted.*online' | wc -l`; do
    echo "Sleeping 1 second"
    sleep 1
  done

  # Start the FST garbage collector (the daemon user must be an EOS sudoer by now)
  if [ "-${CI_CONTEXT}-" == '-systemd-' ]; then
    systemctl start cta-fst-gcd
  else
    runuser -u daemon setsid /usr/bin/cta-fst-gcd > /dev/null 2>&1 < /dev/null &
  fi
  echo "Giving cta-fst-gcd 1 second to start"
  sleep 1
  FST_GCD_PID=`ps -ef | egrep '^daemon .* /bin/python /usr/bin/cta-fst-gcd$' | grep -v grep | awk '{print $2;}'`
  if test "x${FST_GCD_PID}" = x; then
    echo "cta-fst-gcd is not running"
    exit 1
  else
    echo "cta-fst-gcd is running FST_GCD_PID=${FST_GCD_PID}"
  fi

# test EOS
  eos -b node ls

  echo "Waiting for the basic file transfer test to succeed (workaround for the booted/online issue )"
  for ((i=0; i<300; i++)); do
    # xrdcp --force to overwrite testFile if it was already created in the previous loop
    # but xrdcp failed for another reason
    xrdcp --force /etc/group root://${eoshost}:/${EOS_TMP_DIR}/testFile && break
    # If the file exists the loop exited on a successfull xrdcp, otherwise it exited upon timeout and all xrdcp failed
    eos rm ${EOS_TMP_DIR}/testFile
    echo -n "."
    sleep 1
  done
  echo OK
  failed_xrdcp_test=$i
  if test $failed_xrdcp_test -eq 0; then
    echo "[SUCCESS]: basic file transfer test on online/booted FS." | tee -a /var/log/CI_tests
  else
    echo "[ERROR]: basic file transfer test on online/booted FS (${failed_xrdcp_test} attempts)." | tee -a /var/log/CI_tests
  fi

# prepare EOS workflow
  # enable eos workflow engine
  eos space config default space.wfe=on
  # set the thread-pool size of concurrently running workflows
  # it should not be ridiculous (was 10 and we have 500 in production)
  eos space config default space.wfe.ntx=200
  ## Is the following really needed?
  # set interval in which the WFE engine is running
  # eos space config default space.wfe.interval=1

# prepare EOS garbage collectors
  # enable the 'file archived' garbage collector
  eos space config default space.filearchivedgc=on

# configure preprod directory separately
/opt/run/bin/eos_configure_preprod.sh

# configuration for migration tools
cat <<EOF >/etc/cta/castor-migration.conf
castor.db_login               oracle:castor/<password>@castor
castor.json                   true
castor.max_num_connections    1
castor.batch_size             100
castor.prefix                 /castor/cern.ch
eos.dry_run                   false
eos.prefix                    /eos/grpctest
eos.endpoint                  localhost:50051
eos.token                     ${EOS_AUTH_KEY}
EOF
echo Migration tools configuration:
cat /etc/cta/castor-migration.conf


touch /EOSOK

if [ "-${CI_CONTEXT}-" == '-nosystemd-' ]; then
  /bin/bash
else
  # Add a DNS cache on the client as kubernetes DNS complains about `Nameserver limits were exceeded`
  yum install -y systemd-resolved
  systemctl start systemd-resolved
fi<|MERGE_RESOLUTION|>--- conflicted
+++ resolved
@@ -166,30 +166,6 @@
     /usr/bin/xrootd -n mq -c /etc/xrd.cf.mq -l /var/log/eos/xrdlog.mq -b -Rdaemon
     /usr/bin/xrootd -n mgm -c /etc/xrd.cf.mgm -m -l /var/log/eos/xrdlog.mgm -b -Rdaemon
     /usr/bin/xrootd -n fst -c /etc/xrd.cf.fst -l /var/log/eos/xrdlog.fst -b -Rdaemon
-<<<<<<< HEAD
-
-
-  runuser -u daemon setsid /usr/bin/cta-fst-gcd < /dev/null &
-fi
-
-echo "Giving cta-fst-gcd 3 second to start logging"
-sleep 3
-
-let EXPECTED_NB_STARTED_CTA_FST_GCD=NB_STARTED_CTA_FST_GCD+1
-ACTUAL_NB_STARTED_CTA_FST_GCD=0
-if test -f /var/log/eos/fst/cta-fst-gcd.log; then
-  ACTUAL_NB_STARTED_CTA_FST_GCD=`grep "cta-fst-gcd started" /var/log/eos/fst/cta-fst-gcd.log | wc -l`
-else
-  echo "/var/log/eos/fst/cta-fst-gcd.log DOES NOT EXIST"
-  ps auxf | grep gcd
-  exit 1
-fi
-if test ${EXPECTED_NB_STARTED_CTA_FST_GCD} = ${ACTUAL_NB_STARTED_CTA_FST_GCD}; then
-  echo "/usr/bin/cta-fst-gcd LOGGED 'cta-fst-gcd started'"
-else
-  echo "/usr/bin/cta-fst-gcd DID NOT LOG 'cta-fst-gcd started'"
-  exit 1
-=======
 fi
 
 if [ "-${CI_CONTEXT}-" == '-systemd-' ]; then
@@ -232,7 +208,6 @@
     echo "Failed to delete ${CID_TEST_DIR}"
     exit 1
   fi
->>>>>>> 95634eed
 fi
 
   eos vid enable krb5
