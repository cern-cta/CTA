--- conflicted
+++ resolved
@@ -1,4 +1,3 @@
-<<<<<<< HEAD
 # v4.NEXT
 
 ## Summary
@@ -16,7 +15,7 @@
 - cta/CTA#92 - Refactor CTA code so that it can be build without Oracle dependencies
 ### Bug fixes
 - cta/CTA#30 - Check size of comments before commit them to the Catalogue
-=======
+
 # v4.7.10-1
 
 ## Summary
@@ -26,7 +25,6 @@
 - cta/CTA#135 - Added EXPORTED and EXPORTED_PENDING states to catalogue
 - cta/CTA#131 - Fix indexes on columns in CTA Catalogue which use LOWER()
 - cta/CTA#140 - Added REPACKING_DISABLED state to catalogue
->>>>>>> 20176fdb
 
 # v4.7.9-2
 
