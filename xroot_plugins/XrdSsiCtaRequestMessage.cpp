/*!
 * @project        The CERN Tape Archive (CTA)
 * @brief          XRootD EOS Notification handler
 * @copyright      Copyright 2017 CERN
 * @license        This program is free software: you can redistribute it and/or modify
 *                 it under the terms of the GNU General Public License as published by
 *                 the Free Software Foundation, either version 3 of the License, or
 *                 (at your option) any later version.
 *
 *                 This program is distributed in the hope that it will be useful,
 *                 but WITHOUT ANY WARRANTY; without even the implied warranty of
 *                 MERCHANTABILITY or FITNESS FOR A PARTICULAR PURPOSE.  See the
 *                 GNU General Public License for more details.
 *
 *                 You should have received a copy of the GNU General Public License
 *                 along with this program.  If not, see <http://www.gnu.org/licenses/>.
 */

#include <iomanip> // for setw

#include <common/utils/utils.hpp>
#include <common/utils/Regex.hpp>

#include <XrdSsiPbException.hpp>
using XrdSsiPb::PbException;

#include <cmdline/CtaAdminCmdParse.hpp>
#include "XrdCtaArchiveFileLs.hpp"
#include "XrdCtaListPendingQueue.hpp"
#include "XrdCtaTapePoolLs.hpp"
#include "XrdSsiCtaRequestMessage.hpp"



namespace cta {
namespace xrd {

// Codes to change colours for console output (when sending a response to cta-admin)
const char* const TEXT_RED    = "\x1b[31;1m";
const char* const TEXT_NORMAL = "\x1b[0m\n";



/*
 * Convert AdminCmd <Cmd, SubCmd> pair to an integer so that it can be used in a switch statement
 */
constexpr unsigned int cmd_pair(cta::admin::AdminCmd::Cmd cmd, cta::admin::AdminCmd::SubCmd subcmd) {
   return (cmd << 16) + subcmd;
}



/*
 * Helper function to convert time to string
 */
static std::string timeToString(const time_t &time)
{
   std::string timeString(ctime(&time));
   timeString.resize(timeString.size()-1); //remove newline
   return timeString;
}



/*
 * Helper function to convert bytes to Mb and return the result as a string
 */
static std::string bytesToMbString(uint64_t bytes)
{
   long double mBytes = static_cast<long double>(bytes)/(1000.0*1000.0);

   std::ostringstream oss;
   oss << std::setprecision(2) << std::fixed << mBytes;
   return oss.str();
}



void RequestMessage::process(const cta::xrd::Request &request, cta::xrd::Response &response, XrdSsiStream* &stream)
{
   // Branch on the Request payload type

   switch(request.request_case())
   {
      using namespace cta::xrd;

      case Request::kAdmincmd: {
         // Validate that the Kerberos user is an authorized CTA Admin user
         if(m_protocol != Protocol::KRB5) {
            throw cta::exception::UserError("[ERROR] Admin commands must be authenticated using the Kerberos 5 protocol.");
         }
         m_scheduler.authorizeAdmin(m_cliIdentity, m_lc);

         cta::utils::Timer t;

         // Validate the Protocol Buffer and import options into maps
         importOptions(request.admincmd());

         // Map the <Cmd, SubCmd> to a method
         switch(cmd_pair(request.admincmd().cmd(), request.admincmd().subcmd())) {
            using namespace cta::admin;

            case cmd_pair(AdminCmd::CMD_ADMIN, AdminCmd::SUBCMD_ADD):
               processAdmin_Add(request.admincmd(), response);
               break;
            case cmd_pair(AdminCmd::CMD_ADMIN, AdminCmd::SUBCMD_CH):
               processAdmin_Ch(request.admincmd(), response);
               break;
            case cmd_pair(AdminCmd::CMD_ADMIN, AdminCmd::SUBCMD_RM):
               processAdmin_Rm(request.admincmd(), response);
               break;
            case cmd_pair(AdminCmd::CMD_ADMIN, AdminCmd::SUBCMD_LS):
               processAdmin_Ls(request.admincmd(), response);
               break;
            case cmd_pair(AdminCmd::CMD_ARCHIVEFILE, AdminCmd::SUBCMD_LS):
               processArchiveFile_Ls(request.admincmd(), response, stream);
               break;
            case cmd_pair(AdminCmd::CMD_ARCHIVEROUTE, AdminCmd::SUBCMD_ADD):
               processArchiveRoute_Add(request.admincmd(), response);
               break;
            case cmd_pair(AdminCmd::CMD_ARCHIVEROUTE, AdminCmd::SUBCMD_CH):
               processArchiveRoute_Ch(request.admincmd(), response);
               break;
            case cmd_pair(AdminCmd::CMD_ARCHIVEROUTE, AdminCmd::SUBCMD_RM):
               processArchiveRoute_Rm(request.admincmd(), response);
               break;
            case cmd_pair(AdminCmd::CMD_ARCHIVEROUTE, AdminCmd::SUBCMD_LS):
               processArchiveRoute_Ls(request.admincmd(), response);
               break;
            case cmd_pair(AdminCmd::CMD_DRIVE, AdminCmd::SUBCMD_UP):
               processDrive_Up(request.admincmd(), response);
               break;
            case cmd_pair(AdminCmd::CMD_DRIVE, AdminCmd::SUBCMD_DOWN):
               processDrive_Down(request.admincmd(), response);
               break;
            case cmd_pair(AdminCmd::CMD_DRIVE, AdminCmd::SUBCMD_LS):
               processDrive_Ls(request.admincmd(), response);
               break;
            case cmd_pair(AdminCmd::CMD_DRIVE, AdminCmd::SUBCMD_RM):
               processDrive_Rm(request.admincmd(), response);
               break;
            case cmd_pair(AdminCmd::CMD_GROUPMOUNTRULE, AdminCmd::SUBCMD_ADD):
               processGroupMountRule_Add(request.admincmd(), response);
               break;
            case cmd_pair(AdminCmd::CMD_GROUPMOUNTRULE, AdminCmd::SUBCMD_CH):
               processGroupMountRule_Ch(request.admincmd(), response);
               break;
            case cmd_pair(AdminCmd::CMD_GROUPMOUNTRULE, AdminCmd::SUBCMD_RM):
               processGroupMountRule_Rm(request.admincmd(), response);
               break;
            case cmd_pair(AdminCmd::CMD_GROUPMOUNTRULE, AdminCmd::SUBCMD_LS):
               processGroupMountRule_Ls(request.admincmd(), response);
               break;
            case cmd_pair(AdminCmd::CMD_LISTPENDINGARCHIVES, AdminCmd::SUBCMD_NONE):
               processListPendingArchives(request.admincmd(), response, stream);
               break;
            case cmd_pair(AdminCmd::CMD_LISTPENDINGRETRIEVES, AdminCmd::SUBCMD_NONE):
               processListPendingRetrieves(request.admincmd(), response, stream);
               break;
            case cmd_pair(AdminCmd::CMD_LOGICALLIBRARY, AdminCmd::SUBCMD_ADD):
               processLogicalLibrary_Add(request.admincmd(), response);
               break;
            case cmd_pair(AdminCmd::CMD_LOGICALLIBRARY, AdminCmd::SUBCMD_CH):
               processLogicalLibrary_Ch(request.admincmd(), response);
               break;
            case cmd_pair(AdminCmd::CMD_LOGICALLIBRARY, AdminCmd::SUBCMD_RM):
               processLogicalLibrary_Rm(request.admincmd(), response);
               break;
            case cmd_pair(AdminCmd::CMD_LOGICALLIBRARY, AdminCmd::SUBCMD_LS):
               processLogicalLibrary_Ls(request.admincmd(), response);
               break;
            case cmd_pair(AdminCmd::CMD_MOUNTPOLICY, AdminCmd::SUBCMD_ADD):
               processMountPolicy_Add(request.admincmd(), response);
               break;
            case cmd_pair(AdminCmd::CMD_MOUNTPOLICY, AdminCmd::SUBCMD_CH):
               processMountPolicy_Ch(request.admincmd(), response);
               break;
            case cmd_pair(AdminCmd::CMD_MOUNTPOLICY, AdminCmd::SUBCMD_RM):
               processMountPolicy_Rm(request.admincmd(), response);
               break;
            case cmd_pair(AdminCmd::CMD_MOUNTPOLICY, AdminCmd::SUBCMD_LS):
               processMountPolicy_Ls(request.admincmd(), response);
               break;
            case cmd_pair(AdminCmd::CMD_REPACK, AdminCmd::SUBCMD_ADD):
               processRepack_Add(request.admincmd(), response);
               break;
            case cmd_pair(AdminCmd::CMD_REPACK, AdminCmd::SUBCMD_RM):
               processRepack_Rm(request.admincmd(), response);
               break;
            case cmd_pair(AdminCmd::CMD_REPACK, AdminCmd::SUBCMD_LS):
               processRepack_Ls(request.admincmd(), response);
               break;
            case cmd_pair(AdminCmd::CMD_REPACK, AdminCmd::SUBCMD_ERR):
               processRepack_Err(request.admincmd(), response);
               break;
            case cmd_pair(AdminCmd::CMD_REQUESTERMOUNTRULE, AdminCmd::SUBCMD_ADD):
               processRequesterMountRule_Add(request.admincmd(), response);
               break;
            case cmd_pair(AdminCmd::CMD_REQUESTERMOUNTRULE, AdminCmd::SUBCMD_CH):
               processRequesterMountRule_Ch(request.admincmd(), response);
               break;
            case cmd_pair(AdminCmd::CMD_REQUESTERMOUNTRULE, AdminCmd::SUBCMD_RM):
               processRequesterMountRule_Rm(request.admincmd(), response);
               break;
            case cmd_pair(AdminCmd::CMD_REQUESTERMOUNTRULE, AdminCmd::SUBCMD_LS):
               processRequesterMountRule_Ls(request.admincmd(), response);
               break;
            case cmd_pair(AdminCmd::CMD_SHRINK, AdminCmd::SUBCMD_NONE):
               processShrink(request.admincmd(), response);
               break;
            case cmd_pair(AdminCmd::CMD_SHOWQUEUES, AdminCmd::SUBCMD_NONE):
               processShowQueues(request.admincmd(), response);
               break;
            case cmd_pair(AdminCmd::CMD_STORAGECLASS, AdminCmd::SUBCMD_ADD):
               processStorageClass_Add(request.admincmd(), response);
               break;
            case cmd_pair(AdminCmd::CMD_STORAGECLASS, AdminCmd::SUBCMD_CH):
               processStorageClass_Ch(request.admincmd(), response);
               break;
            case cmd_pair(AdminCmd::CMD_STORAGECLASS, AdminCmd::SUBCMD_RM):
               processStorageClass_Rm(request.admincmd(), response);
               break;
            case cmd_pair(AdminCmd::CMD_STORAGECLASS, AdminCmd::SUBCMD_LS):
               processStorageClass_Ls(request.admincmd(), response);
               break;
            case cmd_pair(AdminCmd::CMD_TAPE, AdminCmd::SUBCMD_ADD):
               processTape_Add(request.admincmd(), response);
               break;
            case cmd_pair(AdminCmd::CMD_TAPE, AdminCmd::SUBCMD_CH):
               processTape_Ch(request.admincmd(), response);
               break;
            case cmd_pair(AdminCmd::CMD_TAPE, AdminCmd::SUBCMD_RM):
               processTape_Rm(request.admincmd(), response);
               break;
            case cmd_pair(AdminCmd::CMD_TAPE, AdminCmd::SUBCMD_RECLAIM):
               processTape_Reclaim(request.admincmd(), response);
               break;
            case cmd_pair(AdminCmd::CMD_TAPE, AdminCmd::SUBCMD_LS):
               processTape_Ls(request.admincmd(), response);
               break;
            case cmd_pair(AdminCmd::CMD_TAPE, AdminCmd::SUBCMD_LABEL):
               processTape_Label(request.admincmd(), response);
               break;
            case cmd_pair(AdminCmd::CMD_TAPEPOOL, AdminCmd::SUBCMD_ADD):
               processTapePool_Add(request.admincmd(), response);
               break;
            case cmd_pair(AdminCmd::CMD_TAPEPOOL, AdminCmd::SUBCMD_CH):
               processTapePool_Ch(request.admincmd(), response);
               break;
            case cmd_pair(AdminCmd::CMD_TAPEPOOL, AdminCmd::SUBCMD_RM):
               processTapePool_Rm(request.admincmd(), response);
               break;
            case cmd_pair(AdminCmd::CMD_TAPEPOOL, AdminCmd::SUBCMD_LS):
               processTapePool_Ls(request.admincmd(), response, stream);
               break;
            case cmd_pair(AdminCmd::CMD_TEST, AdminCmd::SUBCMD_READ):
               processTest_Read(request.admincmd(), response);
               break;
            case cmd_pair(AdminCmd::CMD_TEST, AdminCmd::SUBCMD_WRITE):
               processTest_Write(request.admincmd(), response);
               break;
            case cmd_pair(AdminCmd::CMD_TEST, AdminCmd::SUBCMD_WRITE_AUTO):
               processTest_WriteAuto(request.admincmd(), response);
               break;
            case cmd_pair(AdminCmd::CMD_VERIFY, AdminCmd::SUBCMD_ADD):
               processVerify_Add(request.admincmd(), response);
               break;
            case cmd_pair(AdminCmd::CMD_VERIFY, AdminCmd::SUBCMD_RM):
               processVerify_Rm(request.admincmd(), response);
               break;
            case cmd_pair(AdminCmd::CMD_VERIFY, AdminCmd::SUBCMD_LS):
               processVerify_Ls(request.admincmd(), response);
               break;
            case cmd_pair(AdminCmd::CMD_VERIFY, AdminCmd::SUBCMD_ERR):
               processVerify_Err(request.admincmd(), response);
               break;

            default:
               throw PbException("Admin command pair <" +
                     AdminCmd_Cmd_Name(request.admincmd().cmd()) + ", " +
                     AdminCmd_SubCmd_Name(request.admincmd().subcmd()) +
                     "> is not implemented.");
            } // end switch

            // Log the admin command
            logAdminCmd(__FUNCTION__, request.admincmd(), t);
         } // end case Request::kAdmincmd
         break;

      case Request::kNotification:
         // Validate that instance name in SSS key and instance name in Protocol buffer match
         if(m_cliIdentity.username != request.notification().wf().instance().name()) {
            throw PbException("Instance name \"" + request.notification().wf().instance().name() +
                              "\" does not match key identifier \"" + m_cliIdentity.username + "\"");
         }

         // Map the Workflow Event to a method
         switch(request.notification().wf().event()) {
            using namespace cta::eos;

            case Workflow::OPENW:
               processOPENW (request.notification(), response);
               break;
            case Workflow::CREATE:
               processCREATE (request.notification(), response);
               break;
            case Workflow::CLOSEW:
               processCLOSEW (request.notification(), response);
               break;
            case Workflow::PREPARE:
               processPREPARE(request.notification(), response);
               break;
            case Workflow::ABORT_PREPARE:
               processABORT_PREPARE(request.notification(), response);
               break;
            case Workflow::DELETE:
               processDELETE (request.notification(), response);
               break;

            default:
               throw PbException("Workflow event " +
                     Workflow_EventType_Name(request.notification().wf().event()) +
                     " is not implemented.");
         }
         break;

      case Request::REQUEST_NOT_SET:
         throw PbException("Request message has not been set.");

      default:
         throw PbException("Unrecognized Request message. "
                           "Possible Protocol Buffer version mismatch between client and server.");
   }
}



// EOS Workflow commands

void RequestMessage::processOPENW(const cta::eos::Notification &notification, cta::xrd::Response &response)
{
   // Create a log entry

   cta::log::ScopedParamContainer params(m_lc);
   m_lc.log(cta::log::INFO, "In RequestMessage::processOPENW(): ignoring OPENW event.");

   // Set response type

   response.set_type(cta::xrd::Response::RSP_SUCCESS);
}



void RequestMessage::processCREATE(const cta::eos::Notification &notification, cta::xrd::Response &response)
{
   // Validate received protobuf
   checkIsNotEmptyString(notification.cli().user().username(),  "notification.cli.user.username");
   checkIsNotEmptyString(notification.cli().user().groupname(), "notification.cli.user.groupname");

   // Unpack message
   cta::common::dataStructures::UserIdentity originator;
   originator.name  = notification.cli().user().username();
   originator.group = notification.cli().user().groupname();

   const auto storageClassItor = notification.file().xattr().find("CTA_StorageClass");
   if(notification.file().xattr().end() == storageClassItor) {
     throw PbException(std::string(__FUNCTION__) + ": CTA_StorageClass extended attribute is not set");
   }
   const std::string storageClass = storageClassItor->second;
   if(storageClass.empty()) {
     throw PbException(std::string(__FUNCTION__) + ": CTA_StorageClass extended attribute is set to an empty string");
   }

   cta::utils::Timer t;

   const uint64_t archiveFileId = m_scheduler.checkAndGetNextArchiveFileId(m_cliIdentity.username, storageClass, originator, m_lc);

   // Create a log entry
   cta::log::ScopedParamContainer params(m_lc);
   params.add("diskFileId", std::to_string(notification.file().fid()))
         .add("diskFilePath", notification.file().lpath())
         .add("fileId", archiveFileId)
         .add("schedulerTime", t.secs());
   m_lc.log(cta::log::INFO, "In RequestMessage::processCREATE(): assigning new archive file ID.");

   // Set ArchiveFileId in xattrs
   response.mutable_xattr()->insert(google::protobuf::MapPair<std::string,std::string>("CTA_ArchiveFileId", std::to_string(archiveFileId)));

   // Set response type
   response.set_type(cta::xrd::Response::RSP_SUCCESS);
}



void RequestMessage::processCLOSEW(const cta::eos::Notification &notification, cta::xrd::Response &response)
{
   // Validate received protobuf
   checkIsNotEmptyString(notification.cli().user().username(),    "notification.cli.user.username");
   checkIsNotEmptyString(notification.cli().user().groupname(),   "notification.cli.user.groupname");
   checkIsNotEmptyString(notification.file().owner().username(),  "notification.file.owner.username");
   checkIsNotEmptyString(notification.file().owner().groupname(), "notification.file.owner.groupname");
   checkIsNotEmptyString(notification.file().lpath(),             "notification.file.lpath");
   checkIsNotEmptyString(notification.wf().instance().url(),      "notification.wf.instance.url");
   checkIsNotEmptyString(notification.transport().report_url(),   "notification.transport.report_url");

   // Unpack message
   cta::common::dataStructures::UserIdentity originator;
   originator.name    = notification.cli().user().username();
   originator.group   = notification.cli().user().groupname();

   cta::common::dataStructures::DiskFileInfo diskFileInfo;
   diskFileInfo.owner = notification.file().owner().username();
   diskFileInfo.group = notification.file().owner().groupname();
   diskFileInfo.path  = notification.file().lpath();

   // Recovery blob is deprecated. EOS will fill in metadata fields in the protocol buffer
   // and we need to decide what will be stored in the database.
   diskFileInfo.recoveryBlob = "deprecated";

   std::string checksumtype(notification.file().cks().type());
   if(checksumtype == "adler") checksumtype = "ADLER32";   // replace this with an enum!

   std::string checksumvalue("0X" + notification.file().cks().value());
   cta::utils::toUpper(checksumvalue);    // replace this with a number!

   const auto storageClassItor = notification.file().xattr().find("CTA_StorageClass");
   if(notification.file().xattr().end() == storageClassItor) {
     throw PbException(std::string(__FUNCTION__) + ": Failed to find the extended attribute named CTA_StorageClass");
   }

   cta::common::dataStructures::ArchiveRequest request;
   request.checksumType         = checksumtype;
   request.checksumValue        = checksumvalue;
   request.diskFileInfo         = diskFileInfo;
   request.diskFileID           = std::to_string(notification.file().fid());
   request.fileSize             = notification.file().size();
   request.requester            = originator;
   request.srcURL               = notification.wf().instance().url();
   request.storageClass         = storageClassItor->second;
   request.archiveReportURL     = notification.transport().report_url();
   request.archiveErrorReportURL = notification.transport().error_report_url();
   request.creationLog.host     = m_cliIdentity.host;
   request.creationLog.username = m_cliIdentity.username;
   request.creationLog.time     = time(nullptr);

   // CTA Archive ID is an EOS extended attribute, i.e. it is stored as a string, which
   // must be converted to a valid uint64_t

   const auto archiveFileIdItor = notification.file().xattr().find("CTA_ArchiveFileId");
   if(notification.file().xattr().end() == archiveFileIdItor) {
     throw PbException(std::string(__FUNCTION__) + ": Failed to find the extended attribute named CTA_ArchiveFileId");
   }
   const std::string archiveFileIdStr = archiveFileIdItor->second;
   uint64_t archiveFileId = 0;
   if((archiveFileId = strtoul(archiveFileIdStr.c_str(), nullptr, 10)) == 0)
   {
      throw PbException("Invalid archiveFileID " + archiveFileIdStr);
   }

   cta::utils::Timer t;

   // Queue the request
   m_scheduler.queueArchiveWithGivenId(archiveFileId, m_cliIdentity.username, request, m_lc);

   // Create a log entry
   cta::log::ScopedParamContainer params(m_lc);
   params.add("fileId", archiveFileId).add("schedulerTime", t.secs());
   m_lc.log(cta::log::INFO, "In RequestMessage::processCLOSEW(): queued file for archive.");

   // Set response type
   response.set_type(cta::xrd::Response::RSP_SUCCESS);
}



void RequestMessage::processPREPARE(const cta::eos::Notification &notification, cta::xrd::Response &response)
{
   // Validate received protobuf
   checkIsNotEmptyString(notification.cli().user().username(),    "notification.cli.user.username");
   checkIsNotEmptyString(notification.cli().user().groupname(),   "notification.cli.user.groupname");
   checkIsNotEmptyString(notification.file().owner().username(),  "notification.file.owner.username");
   checkIsNotEmptyString(notification.file().owner().groupname(), "notification.file.owner.groupname");
   checkIsNotEmptyString(notification.file().lpath(),             "notification.file.lpath");
   checkIsNotEmptyString(notification.transport().dst_url(),      "notification.transport.dst_url");

   // Unpack message
   cta::common::dataStructures::UserIdentity originator;
   originator.name              = notification.cli().user().username();
   originator.group             = notification.cli().user().groupname();

   cta::common::dataStructures::DiskFileInfo diskFileInfo;
   diskFileInfo.owner           = notification.file().owner().username();
   diskFileInfo.group           = notification.file().owner().groupname();
   diskFileInfo.path            = notification.file().lpath();

   // Recovery blob is deprecated. EOS will fill in metadata fields in the protocol buffer
   // and we need to decide what will be stored in the database.
   diskFileInfo.recoveryBlob = "deprecated";

   cta::common::dataStructures::RetrieveRequest request;
   request.requester            = originator;
   request.dstURL               = notification.transport().dst_url();
   request.errorReportURL       = notification.transport().error_report_url();
   request.diskFileInfo         = diskFileInfo;
   request.creationLog.host     = m_cliIdentity.host;
   request.creationLog.username = m_cliIdentity.username;
   request.creationLog.time     = time(nullptr);


   // CTA Archive ID is an EOS extended attribute, i.e. it is stored as a string, which must be
   // converted to a valid uint64_t
   const auto archiveFileIdItor = notification.file().xattr().find("CTA_ArchiveFileId");
   if(notification.file().xattr().end() == archiveFileIdItor) {
     throw PbException(std::string(__FUNCTION__) + ": Failed to find the extended attribute named CTA_ArchiveFileId");
   }
   const std::string archiveFileIdStr = archiveFileIdItor->second;
   if((request.archiveFileID = strtoul(archiveFileIdStr.c_str(), nullptr, 10)) == 0)
   {
      throw PbException("Invalid archiveFileID " + archiveFileIdStr);
   }

   cta::utils::Timer t;

   // Queue the request
   m_scheduler.queueRetrieve(m_cliIdentity.username, request, m_lc);

   // Create a log entry
   cta::log::ScopedParamContainer params(m_lc);
   params.add("fileId", request.archiveFileID).add("schedulerTime", t.secs());
   m_lc.log(cta::log::INFO, "In RequestMessage::processPREPARE(): queued file for retrieve.");

   // Set response type
   response.set_type(cta::xrd::Response::RSP_SUCCESS);
}



void RequestMessage::processABORT_PREPARE(const cta::eos::Notification &notification, cta::xrd::Response &response)
{
   // Validate received protobuf
   checkIsNotEmptyString(notification.cli().user().username(),    "notification.cli.user.username");
   checkIsNotEmptyString(notification.cli().user().groupname(),   "notification.cli.user.groupname");

   // Unpack message
   cta::common::dataStructures::UserIdentity originator;
   originator.name   = notification.cli().user().username();
   originator.group  = notification.cli().user().groupname();

   cta::common::dataStructures::DeleteArchiveRequest request;
   request.requester = originator;


   // CTA Archive ID is an EOS extended attribute, i.e. it is stored as a string, which must be
   // converted to a valid uint64_t
   const auto archiveFileIdItor = notification.file().xattr().find("CTA_ArchiveFileId");
   if(notification.file().xattr().end() == archiveFileIdItor) {
     throw PbException(std::string(__FUNCTION__) + ": Failed to find the extended attribute named CTA_ArchiveFileId");
   }
   const std::string archiveFileIdStr = archiveFileIdItor->second;
   if((request.archiveFileID = strtoul(archiveFileIdStr.c_str(), nullptr, 10)) == 0)
   {
      throw PbException("Invalid archiveFileID " + archiveFileIdStr);
   }

#if 0
   // Queue the request
   m_scheduler.queueAbortRetrieve(m_cliIdentity.username, request, m_lc);
#endif

   cta::utils::Timer t;

   // Create a log entry
   cta::log::ScopedParamContainer params(m_lc);
   params.add("fileId", request.archiveFileID).add("schedulerTime", t.secs());
   m_lc.log(cta::log::INFO, "In RequestMessage::processABORT_PREPARE(): not implemented, no action taken.");

   // Set response type
   response.set_type(cta::xrd::Response::RSP_SUCCESS);
}



void RequestMessage::processDELETE(const cta::eos::Notification &notification, cta::xrd::Response &response)
{
   // Validate received protobuf
   checkIsNotEmptyString(notification.cli().user().username(),    "notification.cli.user.username");
   checkIsNotEmptyString(notification.cli().user().groupname(),   "notification.cli.user.groupname");

   // Unpack message
   cta::common::dataStructures::UserIdentity originator;
   originator.name          = notification.cli().user().username();
   originator.group         = notification.cli().user().groupname();

   cta::common::dataStructures::DeleteArchiveRequest request;
   request.requester        = originator;

   // CTA Archive ID is an EOS extended attribute, i.e. it is stored as a string, which
   // must be converted to a valid uint64_t

   const auto archiveFileIdItor = notification.file().xattr().find("CTA_ArchiveFileId");
   if(notification.file().xattr().end() == archiveFileIdItor) {
     throw PbException(std::string(__FUNCTION__) + ": Failed to find the extended attribute named CTA_ArchiveFileId");
   }
   const std::string archiveFileIdStr = archiveFileIdItor->second;
   if((request.archiveFileID = strtoul(archiveFileIdStr.c_str(), nullptr, 10)) == 0)
   {
      throw PbException("Invalid archiveFileID " + archiveFileIdStr);
   }

   // Delete the file from the catalogue
   cta::utils::Timer t;
   m_scheduler.deleteArchive(m_cliIdentity.username, request, m_lc);

   // Create a log entry
   cta::log::ScopedParamContainer params(m_lc);
   params.add("fileId", request.archiveFileID).add("schedulerTime", t.secs());
   m_lc.log(cta::log::INFO, "In RequestMessage::processDELETE(): archive file deleted.");

   // Set response type
   response.set_type(cta::xrd::Response::RSP_SUCCESS);
}



// Admin commands

void RequestMessage::logAdminCmd(const std::string &function, const cta::admin::AdminCmd &admincmd, cta::utils::Timer &t)
{
   using namespace cta::admin;

   std::string log_msg = "In RequestMessage::" + function + "(): Admin command succeeded: ";

   // Reverse lookup of strings corresponding to <command,subcommand> pair
   for(auto cmd_it = cmdLookup.begin(); cmd_it != cmdLookup.end(); ++cmd_it) {
      // Return the matching long string (length > 3)
      if(admincmd.cmd() == cmd_it->second && cmd_it->first.length() > 3) {
         log_msg += cmd_it->first + ' ';
         break;
      }
   }
   for(auto subcmd_it = subcmdLookup.begin(); subcmd_it != subcmdLookup.end(); ++subcmd_it) {
      if(admincmd.subcmd() == subcmd_it->second) {
         log_msg += subcmd_it->first;
         break;
      }
   }

   // Add the log message
   cta::log::ScopedParamContainer params(m_lc);
   params.add("adminTime", t.secs());
   m_lc.log(cta::log::INFO, log_msg);
}



void RequestMessage::processAdmin_Add(const cta::admin::AdminCmd &admincmd, cta::xrd::Response &response)
{
   using namespace cta::admin;

   auto &username = getRequired(OptionString::USERNAME);
   auto &comment  = getRequired(OptionString::COMMENT);

   m_catalogue.createAdminUser(m_cliIdentity, username, comment);

   response.set_type(cta::xrd::Response::RSP_SUCCESS);
}



void RequestMessage::processAdmin_Ch(const cta::admin::AdminCmd &admincmd, cta::xrd::Response &response)
{
   using namespace cta::admin;

   auto &username = getRequired(OptionString::USERNAME);
   auto &comment  = getRequired(OptionString::COMMENT);

   m_catalogue.modifyAdminUserComment(m_cliIdentity, username, comment);

   response.set_type(cta::xrd::Response::RSP_SUCCESS);
}



void RequestMessage::processAdmin_Rm(const cta::admin::AdminCmd &admincmd, cta::xrd::Response &response)
{
   using namespace cta::admin;

   auto &username = getRequired(OptionString::USERNAME);

   m_catalogue.deleteAdminUser(username);

   response.set_type(cta::xrd::Response::RSP_SUCCESS);
}



void RequestMessage::processAdmin_Ls(const cta::admin::AdminCmd &admincmd, cta::xrd::Response &response)
{
   using namespace cta::admin;

   std::stringstream cmdlineOutput;

   std::list<cta::common::dataStructures::AdminUser> list= m_catalogue.getAdminUsers();

   if(!list.empty())
   {
      std::vector<std::vector<std::string>> responseTable;
      std::vector<std::string> header = {
         "user","c.user","c.host","c.time","m.user","m.host","m.time","comment"
      };
      if(has_flag(OptionBoolean::SHOW_HEADER)) responseTable.push_back(header);    
      for(auto it = list.cbegin(); it != list.cend(); it++) {
         std::vector<std::string> currentRow;
         currentRow.push_back(it->name);
         addLogInfoToResponseRow(currentRow, it->creationLog, it->lastModificationLog);
         currentRow.push_back(it->comment);
         responseTable.push_back(currentRow);
      }
      cmdlineOutput << formatResponse(responseTable);
   }

   response.set_message_txt(cmdlineOutput.str());
   response.set_type(cta::xrd::Response::RSP_SUCCESS);
}



void RequestMessage::processArchiveFile_Ls(const cta::admin::AdminCmd &admincmd, cta::xrd::Response &response, XrdSsiStream* &stream)
{
   using namespace cta::admin;

   cta::catalogue::TapeFileSearchCriteria searchCriteria;

   if(!has_flag(OptionBoolean::ALL))
   {
      bool has_any = false; // set to true if at least one optional option is set

      // Get the search criteria from the optional options

      searchCriteria.archiveFileId  = getOptional(OptionUInt64::ARCHIVE_FILE_ID, &has_any);
      searchCriteria.tapeFileCopyNb = getOptional(OptionUInt64::COPY_NUMBER,     &has_any);
      searchCriteria.diskFileId     = getOptional(OptionString::DISKID,          &has_any);
      searchCriteria.vid            = getOptional(OptionString::VID,             &has_any);
      searchCriteria.tapePool       = getOptional(OptionString::TAPE_POOL,       &has_any);
      searchCriteria.diskFileUser   = getOptional(OptionString::OWNER,           &has_any);
      searchCriteria.diskFileGroup  = getOptional(OptionString::GROUP,           &has_any);
      searchCriteria.storageClass   = getOptional(OptionString::STORAGE_CLASS,   &has_any);
      searchCriteria.diskFilePath   = getOptional(OptionString::PATH,            &has_any);
      searchCriteria.diskInstance   = getOptional(OptionString::INSTANCE,        &has_any);

      if(!has_any) {
         throw cta::exception::UserError("Must specify at least one search option, or --all");
      }
   }

   // Create a XrdSsi stream object to return the results
   stream = new ArchiveFileLsStream(m_catalogue, searchCriteria, has_flag(OptionBoolean::SUMMARY));

   // Should the client display column headers?
   if(has_flag(OptionBoolean::SHOW_HEADER)) {
      response.set_show_header(has_flag(OptionBoolean::SUMMARY) ? HeaderType::ARCHIVEFILE_LS_SUMMARY
                                                                : HeaderType::ARCHIVEFILE_LS);
   }

   response.set_type(cta::xrd::Response::RSP_SUCCESS);
}



void RequestMessage::processArchiveRoute_Add(const cta::admin::AdminCmd &admincmd, cta::xrd::Response &response)
{
   using namespace cta::admin;

   auto &in       = getRequired(OptionString::INSTANCE);
   auto &scn      = getRequired(OptionString::STORAGE_CLASS);
   auto &cn       = getRequired(OptionUInt64::COPY_NUMBER);
   auto &tapepool = getRequired(OptionString::TAPE_POOL);
   auto &comment  = getRequired(OptionString::COMMENT);

   m_catalogue.createArchiveRoute(m_cliIdentity, in, scn, cn, tapepool, comment);

   response.set_type(cta::xrd::Response::RSP_SUCCESS);
}



void RequestMessage::processArchiveRoute_Ch(const cta::admin::AdminCmd &admincmd, cta::xrd::Response &response)
{
   using namespace cta::admin;

   auto &in       = getRequired(OptionString::INSTANCE);
   auto &scn      = getRequired(OptionString::STORAGE_CLASS);
   auto &cn       = getRequired(OptionUInt64::COPY_NUMBER);
   auto  tapepool = getOptional(OptionString::TAPE_POOL);
   auto  comment  = getOptional(OptionString::COMMENT);

   if(comment) {
      m_catalogue.modifyArchiveRouteComment(m_cliIdentity, in, scn, cn, comment.value());
   }
   if(tapepool) {
      m_catalogue.modifyArchiveRouteTapePoolName(m_cliIdentity, in, scn, cn, tapepool.value());
   }

   response.set_type(cta::xrd::Response::RSP_SUCCESS);
}



void RequestMessage::processArchiveRoute_Rm(const cta::admin::AdminCmd &admincmd, cta::xrd::Response &response)
{
   using namespace cta::admin;

   auto &in  = getRequired(OptionString::INSTANCE);
   auto &scn = getRequired(OptionString::STORAGE_CLASS);
   auto &cn  = getRequired(OptionUInt64::COPY_NUMBER);

   m_catalogue.deleteArchiveRoute(in, scn, cn);

   response.set_type(cta::xrd::Response::RSP_SUCCESS);
}



void RequestMessage::processArchiveRoute_Ls(const cta::admin::AdminCmd &admincmd, cta::xrd::Response &response)
{
   using namespace cta::admin;

   std::stringstream cmdlineOutput;

   std::list<cta::common::dataStructures::ArchiveRoute> list= m_catalogue.getArchiveRoutes();

   if(!list.empty()) {
      std::vector<std::vector<std::string>> responseTable;
      std::vector<std::string> header = {
         "instance","storage class","copy number","tapepool","c.user","c.host","c.time","m.user","m.host","m.time","comment"
      };
      if(has_flag(OptionBoolean::SHOW_HEADER)) responseTable.push_back(header);    
      for(auto it = list.cbegin(); it != list.cend(); it++) {
         std::vector<std::string> currentRow;
         currentRow.push_back(it->diskInstanceName);
         currentRow.push_back(it->storageClassName);
         currentRow.push_back(std::to_string(static_cast<unsigned long long>(it->copyNb)));
         currentRow.push_back(it->tapePoolName);
         addLogInfoToResponseRow(currentRow, it->creationLog, it->lastModificationLog);
         currentRow.push_back(it->comment);
         responseTable.push_back(currentRow);
      }
      cmdlineOutput << formatResponse(responseTable);
   }

   response.set_message_txt(cmdlineOutput.str());
   response.set_type(cta::xrd::Response::RSP_SUCCESS);
}



void RequestMessage::processDrive_Up(const cta::admin::AdminCmd &admincmd, cta::xrd::Response &response)
{
   using namespace cta::admin;

   std::string cmdlineOutput = setDriveState('^' + getRequired(OptionString::DRIVE) + '$', Up);

   response.set_message_txt(cmdlineOutput);
   response.set_type(cta::xrd::Response::RSP_SUCCESS);
}



void RequestMessage::processDrive_Down(const cta::admin::AdminCmd &admincmd, cta::xrd::Response &response)
{
   using namespace cta::admin;

   std::string cmdlineOutput = setDriveState('^' + getRequired(OptionString::DRIVE) + '$', Down);

   response.set_message_txt(cmdlineOutput);
   response.set_type(cta::xrd::Response::RSP_SUCCESS);
}



void RequestMessage::processDrive_Ls(const cta::admin::AdminCmd &admincmd, cta::xrd::Response &response)
{
   using namespace cta::admin;

   const int DRIVE_TIMEOUT = 600;

   std::stringstream cmdlineOutput;

   // Dump all drives unless we specified a drive
   bool hasRegex   = false;
   bool driveFound = false;

   auto driveRegexOpt = getOptional(OptionString::DRIVE, &hasRegex);
   std::string driveRegexStr = hasRegex ? '^' + driveRegexOpt.value() + '$' : ".";
   utils::Regex driveRegex(driveRegexStr.c_str());

   auto driveStates = m_scheduler.getDriveStates(m_cliIdentity, m_lc);
   if (!driveStates.empty())
   {
      std::vector<std::vector<std::string>> responseTable;
      std::vector<std::string> headers = {
         "library","drive","host","desired","request","status","since","vid","tapepool","files",
         "MBytes","MB/s","session","age"
      };
      responseTable.push_back(headers);

      typedef decltype(*driveStates.begin()) dStateVal_t;
      driveStates.sort([](const dStateVal_t &a, const dStateVal_t &b){ return a.driveName < b.driveName; });

      for (auto ds: driveStates)
      {
         if(!driveRegex.has_match(ds.driveName)) continue;
         driveFound = true;

         auto timeSinceLastUpdate_s = time(nullptr) - ds.lastUpdateTime;

         std::vector<std::string> currentRow;
         currentRow.push_back(ds.logicalLibrary);
         currentRow.push_back(ds.driveName);
         currentRow.push_back(ds.host);
         currentRow.push_back(ds.desiredDriveState.up ? "Up" : "Down");
         currentRow.push_back(cta::common::dataStructures::toString(ds.mountType));
         currentRow.push_back(cta::common::dataStructures::toString(ds.driveStatus));

         // print the time spent in the current state
         unsigned long long drive_time = time(nullptr);

         switch(ds.driveStatus) {
            using namespace cta::common::dataStructures;

            case DriveStatus::Probing:           drive_time -= ds.probeStartTime;    break;
            case DriveStatus::Up:
            case DriveStatus::Down:              drive_time -= ds.downOrUpStartTime; break;
            case DriveStatus::Starting:          drive_time -= ds.startStartTime;    break;
            case DriveStatus::Mounting:          drive_time -= ds.mountStartTime;    break;
            case DriveStatus::Transferring:      drive_time -= ds.transferStartTime; break;
            case DriveStatus::CleaningUp:        drive_time -= ds.cleanupStartTime;  break;
            case DriveStatus::Unloading:         drive_time -= ds.unloadStartTime;   break;
            case DriveStatus::Unmounting:        drive_time -= ds.unmountStartTime;  break;
            case DriveStatus::DrainingToDisk:    drive_time -= ds.drainingStartTime; break;
            case DriveStatus::Shutdown:          drive_time -= ds.shutdownTime;      break;
            case DriveStatus::Unknown:           break;
         }
         currentRow.push_back(ds.driveStatus == cta::common::dataStructures::DriveStatus::Unknown ? "-" :
            std::to_string(drive_time));

         currentRow.push_back(ds.currentVid == "" ? "-" : ds.currentVid);
         currentRow.push_back(ds.currentTapePool == "" ? "-" : ds.currentTapePool);

         switch (ds.driveStatus) {
            case cta::common::dataStructures::DriveStatus::Transferring:
               currentRow.push_back(std::to_string(static_cast<unsigned long long>(ds.filesTransferredInSession)));
               currentRow.push_back(bytesToMbString(ds.bytesTransferredInSession));
               currentRow.push_back(bytesToMbString(ds.latestBandwidth));
               break;
            default:
               currentRow.push_back("-");
               currentRow.push_back("-");
               currentRow.push_back("-");
         }
         switch(ds.driveStatus) {
            case cta::common::dataStructures::DriveStatus::Up:
            case cta::common::dataStructures::DriveStatus::Down:
            case cta::common::dataStructures::DriveStatus::Unknown:
               currentRow.push_back("-");
               break;
            default:
               currentRow.push_back(std::to_string(static_cast<unsigned long long>(ds.sessionId)));
         }
         currentRow.push_back(std::to_string(timeSinceLastUpdate_s) +
            (timeSinceLastUpdate_s > DRIVE_TIMEOUT ? " [STALE]" : ""));
         responseTable.push_back(currentRow);
      }

      if (hasRegex && !driveFound) {
         throw cta::exception::UserError(std::string("No such drive: ") + driveRegexOpt.value());
      }

      m_option_bool[OptionBoolean::SHOW_HEADER] = true;
      cmdlineOutput<< formatResponse(responseTable);
   }

   response.set_message_txt(cmdlineOutput.str());
   response.set_type(cta::xrd::Response::RSP_SUCCESS);
}



void RequestMessage::processDrive_Rm(const cta::admin::AdminCmd &admincmd, cta::xrd::Response &response)
{
   using namespace cta::admin;

   std::stringstream cmdlineOutput;

   auto regex = getRequired(OptionString::DRIVE);
   regex = '^' + regex + '$';
   cta::utils::Regex driveNameRegex(regex.c_str());
   auto driveStates = m_scheduler.getDriveStates(m_cliIdentity, m_lc);
   bool drivesFound = false;
   for(auto driveState: driveStates)
   {
      const auto regexResult = driveNameRegex.exec(driveState.driveName);
      if(!regexResult.empty())
      {
         if(driveState.driveStatus == cta::common::dataStructures::DriveStatus::Down     ||
            driveState.driveStatus == cta::common::dataStructures::DriveStatus::Shutdown ||
            driveState.driveStatus == cta::common::dataStructures::DriveStatus::Unknown  ||
            has_flag(OptionBoolean::FORCE))
         {
            m_scheduler.removeDrive(m_cliIdentity, driveState.driveName, m_lc);
            cmdlineOutput << "Drive " << driveState.driveName << " removed"
                          << (has_flag(OptionBoolean::FORCE) ? " (forced)." : ".") << std::endl;            
         } else {
            cmdlineOutput << "Drive " << driveState.driveName << " in state "
                          << cta::common::dataStructures::toString(driveState.driveStatus)
                          << " and force is not set (skipped)." << std::endl;
         }
         drivesFound = true;
      }
   }

   if(!drivesFound) {
      cmdlineOutput << "No drives match \"" << regex << "\". No drives were removed." << std::endl;
   }

   response.set_message_txt(cmdlineOutput.str());
   response.set_type(cta::xrd::Response::RSP_SUCCESS);
}



void RequestMessage::processGroupMountRule_Add(const cta::admin::AdminCmd &admincmd, cta::xrd::Response &response)
{
   using namespace cta::admin;

   auto &mountpolicy = getRequired(OptionString::MOUNT_POLICY);
   auto &in          = getRequired(OptionString::INSTANCE);
   auto &name        = getRequired(OptionString::USERNAME);
   auto &comment     = getRequired(OptionString::COMMENT);

   m_catalogue.createRequesterGroupMountRule(m_cliIdentity, mountpolicy, in, name, comment);

   response.set_type(cta::xrd::Response::RSP_SUCCESS);
}



void RequestMessage::processGroupMountRule_Ch(const cta::admin::AdminCmd &admincmd, cta::xrd::Response &response)
{
   using namespace cta::admin;

   auto &in          = getRequired(OptionString::INSTANCE);
   auto &name        = getRequired(OptionString::USERNAME);
   auto  mountpolicy = getOptional(OptionString::MOUNT_POLICY);
   auto  comment     = getOptional(OptionString::COMMENT);

   if(comment) {
      m_catalogue.modifyRequesterGroupMountRuleComment(m_cliIdentity, in, name, comment.value());
   }
   if(mountpolicy) {
      m_catalogue.modifyRequesterGroupMountRulePolicy(m_cliIdentity, in, name, mountpolicy.value());
   }

   response.set_type(cta::xrd::Response::RSP_SUCCESS);
}



void RequestMessage::processGroupMountRule_Rm(const cta::admin::AdminCmd &admincmd, cta::xrd::Response &response)
{
   using namespace cta::admin;

   auto &in   = getRequired(OptionString::INSTANCE);
   auto &name = getRequired(OptionString::USERNAME);

   m_catalogue.deleteRequesterGroupMountRule(in, name);

   response.set_type(cta::xrd::Response::RSP_SUCCESS);
}



void RequestMessage::processGroupMountRule_Ls(const cta::admin::AdminCmd &admincmd, cta::xrd::Response &response)
{
   using namespace cta::admin;

   std::stringstream cmdlineOutput;

   std::list<cta::common::dataStructures::RequesterGroupMountRule> list = m_catalogue.getRequesterGroupMountRules();

   if(!list.empty())
   {
      std::vector<std::vector<std::string>> responseTable;
      std::vector<std::string> header = {
         "instance","group","policy","c.user","c.host","c.time","m.user","m.host","m.time","comment"
      };
      if(has_flag(OptionBoolean::SHOW_HEADER)) responseTable.push_back(header);    
      for(auto it = list.cbegin(); it != list.cend(); it++)
      {
         std::vector<std::string> currentRow;
         currentRow.push_back(it->diskInstance);
         currentRow.push_back(it->name);
         currentRow.push_back(it->mountPolicy);
         addLogInfoToResponseRow(currentRow, it->creationLog, it->lastModificationLog);
         currentRow.push_back(it->comment);
         responseTable.push_back(currentRow);
      }
      cmdlineOutput << formatResponse(responseTable);
   }

   response.set_message_txt(cmdlineOutput.str());
   response.set_type(cta::xrd::Response::RSP_SUCCESS);
}



void RequestMessage::processListPendingArchives(const cta::admin::AdminCmd &admincmd, cta::xrd::Response &response, XrdSsiStream* &stream)
{
   using namespace cta::admin;

   // Filter criteria
   auto tapepool = getOptional(OptionString::TAPE_POOL);

   // Create a XrdSsi stream object to return the results
   stream = new ListPendingQueue<OStoreDB::ArchiveQueueItor_t>(
      m_scheddb.getArchiveJobItor(tapepool ? tapepool.value() : ""),
      has_flag(OptionBoolean::EXTENDED));

   // Should the client display column headers?
   if(has_flag(OptionBoolean::SHOW_HEADER)) {
      response.set_show_header(has_flag(OptionBoolean::EXTENDED) ? HeaderType::LISTPENDINGARCHIVES
                                                                 : HeaderType::LISTPENDINGARCHIVES_SUMMARY);
   }

   response.set_type(cta::xrd::Response::RSP_SUCCESS);
}



void RequestMessage::processListPendingRetrieves(const cta::admin::AdminCmd &admincmd, cta::xrd::Response &response, XrdSsiStream* &stream)
{
   using namespace cta::admin;

   // Filter criteria
   auto vid = getOptional(OptionString::VID);

   // Create a XrdSsi stream object to return the results
   stream = new ListPendingQueue<OStoreDB::RetrieveQueueItor_t>(
      m_scheddb.getRetrieveJobItor(vid ? vid.value() : ""),
      has_flag(OptionBoolean::EXTENDED));

   // Should the client display column headers?
   if(has_flag(OptionBoolean::SHOW_HEADER)) {
         response.set_show_header(has_flag(OptionBoolean::EXTENDED) ? HeaderType::LISTPENDINGRETRIEVES
                                                                    : HeaderType::LISTPENDINGRETRIEVES_SUMMARY);
   }

   response.set_type(cta::xrd::Response::RSP_SUCCESS);
}



void RequestMessage::processLogicalLibrary_Add(const cta::admin::AdminCmd &admincmd, cta::xrd::Response &response)
{
   using namespace cta::admin;

   auto &name    = getRequired(OptionString::LOGICAL_LIBRARY);
   auto &comment = getRequired(OptionString::COMMENT);

   m_catalogue.createLogicalLibrary(m_cliIdentity, name, comment);

   response.set_type(cta::xrd::Response::RSP_SUCCESS);
}



void RequestMessage::processLogicalLibrary_Ch(const cta::admin::AdminCmd &admincmd, cta::xrd::Response &response)
{
   using namespace cta::admin;

   auto &name    = getRequired(OptionString::LOGICAL_LIBRARY);
   auto &comment = getRequired(OptionString::COMMENT);

   m_catalogue.modifyLogicalLibraryComment(m_cliIdentity, name, comment);

   response.set_type(cta::xrd::Response::RSP_SUCCESS);
}



void RequestMessage::processLogicalLibrary_Rm(const cta::admin::AdminCmd &admincmd, cta::xrd::Response &response)
{
   using namespace cta::admin;

   auto &name = getRequired(OptionString::LOGICAL_LIBRARY);

   m_catalogue.deleteLogicalLibrary(name);

   response.set_type(cta::xrd::Response::RSP_SUCCESS);
}



void RequestMessage::processLogicalLibrary_Ls(const cta::admin::AdminCmd &admincmd, cta::xrd::Response &response)
{
   using namespace cta::admin;

   std::stringstream cmdlineOutput;

   std::list<cta::common::dataStructures::LogicalLibrary> list = m_catalogue.getLogicalLibraries();

   if(!list.empty())
   {
      std::vector<std::vector<std::string>> responseTable;
      std::vector<std::string> header = {
         "name","c.user","c.host","c.time","m.user","m.host","m.time","comment"
      };
      if(has_flag(OptionBoolean::SHOW_HEADER)) responseTable.push_back(header);    
      for(auto it = list.cbegin(); it != list.cend(); it++) {
         std::vector<std::string> currentRow;
         currentRow.push_back(it->name);
         addLogInfoToResponseRow(currentRow, it->creationLog, it->lastModificationLog);
         currentRow.push_back(it->comment);
         responseTable.push_back(currentRow);
      }
      cmdlineOutput << formatResponse(responseTable);
   }

   response.set_message_txt(cmdlineOutput.str());
   response.set_type(cta::xrd::Response::RSP_SUCCESS);
}



void RequestMessage::processMountPolicy_Add(const cta::admin::AdminCmd &admincmd, cta::xrd::Response &response)
{
   using namespace cta::admin;

   auto &group                 = getRequired(OptionString::MOUNT_POLICY);
   auto &archivepriority       = getRequired(OptionUInt64::ARCHIVE_PRIORITY);
   auto &minarchiverequestage  = getRequired(OptionUInt64::MIN_ARCHIVE_REQUEST_AGE);
   auto &retrievepriority      = getRequired(OptionUInt64::RETRIEVE_PRIORITY);
   auto &minretrieverequestage = getRequired(OptionUInt64::MIN_RETRIEVE_REQUEST_AGE);
   auto &maxdrivesallowed      = getRequired(OptionUInt64::MAX_DRIVES_ALLOWED);
   auto &comment               = getRequired(OptionString::COMMENT);

   m_catalogue.createMountPolicy(m_cliIdentity, group, archivepriority, minarchiverequestage, retrievepriority,
                                 minretrieverequestage, maxdrivesallowed, comment);

   response.set_type(cta::xrd::Response::RSP_SUCCESS);
}



void RequestMessage::processMountPolicy_Ch(const cta::admin::AdminCmd &admincmd, cta::xrd::Response &response)
{
   using namespace cta::admin;

   auto &group                 = getRequired(OptionString::MOUNT_POLICY);
   auto  archivepriority       = getOptional(OptionUInt64::ARCHIVE_PRIORITY);
   auto  minarchiverequestage  = getOptional(OptionUInt64::MIN_ARCHIVE_REQUEST_AGE);
   auto  retrievepriority      = getOptional(OptionUInt64::RETRIEVE_PRIORITY);
   auto  minretrieverequestage = getOptional(OptionUInt64::MIN_RETRIEVE_REQUEST_AGE);
   auto  maxdrivesallowed      = getOptional(OptionUInt64::MAX_DRIVES_ALLOWED);
   auto  comment               = getOptional(OptionString::COMMENT);

   if(archivepriority) {
      m_catalogue.modifyMountPolicyArchivePriority(m_cliIdentity, group, archivepriority.value());
   }
   if(minarchiverequestage) {
      m_catalogue.modifyMountPolicyArchiveMinRequestAge(m_cliIdentity, group, minarchiverequestage.value());
   }
   if(retrievepriority) {
      m_catalogue.modifyMountPolicyRetrievePriority(m_cliIdentity, group, retrievepriority.value());
   }
   if(minretrieverequestage) {
      m_catalogue.modifyMountPolicyRetrieveMinRequestAge(m_cliIdentity, group, minretrieverequestage.value());
   }
   if(maxdrivesallowed) {
      m_catalogue.modifyMountPolicyMaxDrivesAllowed(m_cliIdentity, group, maxdrivesallowed.value());
   }
   if(comment) {
      m_catalogue.modifyMountPolicyComment(m_cliIdentity, group, comment.value());
   }

   response.set_type(cta::xrd::Response::RSP_SUCCESS);
}



void RequestMessage::processMountPolicy_Rm(const cta::admin::AdminCmd &admincmd, cta::xrd::Response &response)
{
   using namespace cta::admin;

   auto &group = getRequired(OptionString::MOUNT_POLICY);

   m_catalogue.deleteMountPolicy(group);

   response.set_type(cta::xrd::Response::RSP_SUCCESS);
}



void RequestMessage::processMountPolicy_Ls(const cta::admin::AdminCmd &admincmd, cta::xrd::Response &response)
{
   using namespace cta::admin;

   std::stringstream cmdlineOutput;

   std::list<cta::common::dataStructures::MountPolicy> list= m_catalogue.getMountPolicies();

   if(!list.empty())
   {
      std::vector<std::vector<std::string>> responseTable;
      std::vector<std::string> header = {
         "mount policy","a.priority","a.minAge","r.priority","r.minAge","max drives","c.user","c.host","c.time","m.user","m.host","m.time","comment"
      };
      if(has_flag(OptionBoolean::SHOW_HEADER)) responseTable.push_back(header);    
      for(auto it = list.cbegin(); it != list.cend(); it++)
      {
         std::vector<std::string> currentRow;
         currentRow.push_back(it->name);
         currentRow.push_back(std::to_string(static_cast<unsigned long long>(it->archivePriority)));
         currentRow.push_back(std::to_string(static_cast<unsigned long long>(it->archiveMinRequestAge)));
         currentRow.push_back(std::to_string(static_cast<unsigned long long>(it->retrievePriority)));
         currentRow.push_back(std::to_string(static_cast<unsigned long long>(it->retrieveMinRequestAge)));
         currentRow.push_back(std::to_string(static_cast<unsigned long long>(it->maxDrivesAllowed)));
         addLogInfoToResponseRow(currentRow, it->creationLog, it->lastModificationLog);
         currentRow.push_back(it->comment);
         responseTable.push_back(currentRow);
      }
      cmdlineOutput << formatResponse(responseTable);
   }

   response.set_message_txt(cmdlineOutput.str());
   response.set_type(cta::xrd::Response::RSP_SUCCESS);
}



void RequestMessage::processRepack_Add(const cta::admin::AdminCmd &admincmd, cta::xrd::Response &response)
{
   using namespace cta::admin;

   // VIDs can be provided as a single option or as a list
   std::vector<std::string> vid_list;
   std::string bufferURL;

   auto vidl = getOptional(OptionStrList::VID);
   if(vidl) vid_list = vidl.value();
   auto vid = getOptional(OptionString::VID);
   if(vid) vid_list.push_back(vid.value());

   if(vid_list.empty()) {
      throw cta::exception::UserError("Must specify at least one vid, using --vid or --vidfile options");
   }
   
   auto buff = getOptional(OptionString::BUFFERURL);
   if (buff)
     bufferURL = buff.value();
   else
     throw cta::exception::UserError("Must specify the buffer URL using --bufferurl option.");

   // Expand, repack, or both ?
   cta::common::dataStructures::RepackInfo::Type type;

   if(has_flag(OptionBoolean::JUSTEXPAND) && has_flag(OptionBoolean::JUSTREPACK)) {
      throw cta::exception::UserError("--justexpand and --justrepack are mutually exclusive");
   } else if(has_flag(OptionBoolean::JUSTEXPAND)) {
      type = cta::common::dataStructures::RepackInfo::Type::ExpandOnly;
   } else if(has_flag(OptionBoolean::JUSTREPACK)) {
      type = cta::common::dataStructures::RepackInfo::Type::RepackOnly;
   } else {
      type = cta::common::dataStructures::RepackInfo::Type::ExpandAndRepack;
   }

   // Process each item in the list
   for(auto it = vid_list.begin(); it != vid_list.end(); ++it) {
      m_scheduler.queueRepack(m_cliIdentity, *it, bufferURL,  type, m_lc);
   }

   response.set_type(cta::xrd::Response::RSP_SUCCESS);
}



void RequestMessage::processRepack_Rm(const cta::admin::AdminCmd &admincmd, cta::xrd::Response &response)
{
   using namespace cta::admin;

   auto &vid = getRequired(OptionString::VID);

   m_scheduler.cancelRepack(m_cliIdentity, vid, m_lc);

   response.set_type(cta::xrd::Response::RSP_SUCCESS);
}



void RequestMessage::processRepack_Ls(const cta::admin::AdminCmd &admincmd, cta::xrd::Response &response)
{
   using namespace cta::admin;

   std::stringstream cmdlineOutput;

   auto vid = getOptional(OptionString::VID);

   std::list<cta::common::dataStructures::RepackInfo> list;

   if(!vid) {      
      list = m_scheduler.getRepacks();
   } else {
      list.push_back(m_scheduler.getRepack(vid.value()));
   }

   if(!list.empty())
   {
      std::vector<std::vector<std::string>> responseTable;
      std::vector<std::string> header = {
         "vid","files","size","type","to retrieve","to archive","failed","archived","status","name","host","time"
      };
      if(has_flag(OptionBoolean::SHOW_HEADER)) responseTable.push_back(header);    
      for(auto it = list.cbegin(); it != list.cend(); it++)
      {
         std::vector<std::string> currentRow;
         currentRow.push_back(it->vid);
         currentRow.push_back("0");//std::to_string(static_cast<unsigned long long>(it->totalFiles)));
         currentRow.push_back("0");//std::to_string(static_cast<unsigned long long>(it->totalSize)));
         currentRow.push_back(common::dataStructures::toString(it->type));
         currentRow.push_back("0");//std::to_string(static_cast<unsigned long long>(it->filesToRetrieve)));//change names
         currentRow.push_back("0");//std::to_string(static_cast<unsigned long long>(it->filesToArchive)));
         currentRow.push_back("0");//std::to_string(static_cast<unsigned long long>(it->filesFailed)));
         currentRow.push_back("0");//std::to_string(static_cast<unsigned long long>(it->filesArchived)));
         currentRow.push_back(common::dataStructures::toString(it->status));
         currentRow.push_back("-");//it->creationLog.username);
         currentRow.push_back("-");//it->creationLog.host);
         currentRow.push_back("-");//timeToString(it->creationLog.time));
         responseTable.push_back(currentRow);
      }
      cmdlineOutput << formatResponse(responseTable);
   }

   response.set_message_txt(cmdlineOutput.str());
   response.set_type(cta::xrd::Response::RSP_SUCCESS);
}



void RequestMessage::processRepack_Err(const cta::admin::AdminCmd &admincmd, cta::xrd::Response &response)
{
   using namespace cta::admin;

   std::stringstream cmdlineOutput;

//   auto &vid = getRequired(OptionString::VID);
//
//   cta::common::dataStructures::RepackInfo info = m_scheduler.getRepack(vid);
//
//   if(!info.errors.empty())
//   {
//      std::vector<std::vector<std::string>> responseTable;
//      std::vector<std::string> header = { "fseq","error message" };
//      if(has_flag(OptionBoolean::SHOW_HEADER)) responseTable.push_back(header);    
//      for(auto it = info.errors.cbegin(); it != info.errors.cend(); it++) {
//         std::vector<std::string> currentRow;
//         currentRow.push_back(std::to_string(static_cast<unsigned long long>(it->first)));
//         currentRow.push_back(it->second);
//         responseTable.push_back(currentRow);
//      }
//      cmdlineOutput << formatResponse(responseTable);
//   }

   response.set_message_txt(cmdlineOutput.str());
   response.set_type(cta::xrd::Response::RSP_SUCCESS);
}



void RequestMessage::processRequesterMountRule_Add(const cta::admin::AdminCmd &admincmd, cta::xrd::Response &response)
{
   using namespace cta::admin;

   auto &mountpolicy = getRequired(OptionString::MOUNT_POLICY);
   auto &in          = getRequired(OptionString::INSTANCE);
   auto &name        = getRequired(OptionString::USERNAME);
   auto &comment     = getRequired(OptionString::COMMENT);

   m_catalogue.createRequesterMountRule(m_cliIdentity, mountpolicy, in, name, comment);

   response.set_type(cta::xrd::Response::RSP_SUCCESS);
}



void RequestMessage::processRequesterMountRule_Ch(const cta::admin::AdminCmd &admincmd, cta::xrd::Response &response)
{
   using namespace cta::admin;

   auto &in          = getRequired(OptionString::INSTANCE);
   auto &name        = getRequired(OptionString::USERNAME);
   auto  comment     = getOptional(OptionString::COMMENT);
   auto  mountpolicy = getOptional(OptionString::MOUNT_POLICY);

   if(comment) {
      m_catalogue.modifyRequesteMountRuleComment(m_cliIdentity, in, name, comment.value());
   }
   if(mountpolicy) {
      m_catalogue.modifyRequesterMountRulePolicy(m_cliIdentity, in, name, mountpolicy.value());
   }

   response.set_type(cta::xrd::Response::RSP_SUCCESS);
}



void RequestMessage::processRequesterMountRule_Rm(const cta::admin::AdminCmd &admincmd, cta::xrd::Response &response)
{
   using namespace cta::admin;

   auto &in   = getRequired(OptionString::INSTANCE);
   auto &name = getRequired(OptionString::USERNAME);

   m_catalogue.deleteRequesterMountRule(in, name);

   response.set_type(cta::xrd::Response::RSP_SUCCESS);
}



void RequestMessage::processRequesterMountRule_Ls(const cta::admin::AdminCmd &admincmd, cta::xrd::Response &response)
{
   using namespace cta::admin;

   std::stringstream cmdlineOutput;

   std::list<cta::common::dataStructures::RequesterMountRule> list = m_catalogue.getRequesterMountRules();

   if(!list.empty())
   {
      std::vector<std::vector<std::string>> responseTable;
      std::vector<std::string> header = {
         "instance","username","policy","c.user","c.host","c.time","m.user","m.host","m.time","comment"
      };
      if(has_flag(OptionBoolean::SHOW_HEADER)) responseTable.push_back(header);    
      for(auto it = list.cbegin(); it != list.cend(); it++) {
         std::vector<std::string> currentRow;
         currentRow.push_back(it->diskInstance);
         currentRow.push_back(it->name);
         currentRow.push_back(it->mountPolicy);
         addLogInfoToResponseRow(currentRow, it->creationLog, it->lastModificationLog);
         currentRow.push_back(it->comment);
         responseTable.push_back(currentRow);
      }
      cmdlineOutput << formatResponse(responseTable);
   }

   response.set_message_txt(cmdlineOutput.str());
   response.set_type(cta::xrd::Response::RSP_SUCCESS);
}



void RequestMessage::processShrink(const cta::admin::AdminCmd &admincmd, cta::xrd::Response &response)
{
   using namespace cta::admin;

   auto &tapepool = getRequired(OptionString::TAPE_POOL);

   m_scheduler.shrink(m_cliIdentity, tapepool);

   response.set_type(cta::xrd::Response::RSP_SUCCESS);
}



void RequestMessage::processShowQueues(const cta::admin::AdminCmd &admincmd, cta::xrd::Response &response)
{
   using namespace cta::admin;

   std::stringstream cmdlineOutput;

   auto queuesAndMounts = m_scheduler.getQueuesAndMountSummaries(m_lc);

   if(!queuesAndMounts.empty())
   {
      std::vector<std::vector<std::string>> responseTable;
      std::vector<std::string> header = {
         "type","tapepool","logical library","vid","files queued","MBytes queued","oldest age","priority",
         "min age","max drives","cur. mounts","cur. files","cur. MBytes","MB/s","next mounts","tapes capacity",
         "files on tapes","MBytes on tapes","full tapes","empty tapes","disabled tapes","writables tapes"
      };
      if(has_flag(OptionBoolean::SHOW_HEADER)) responseTable.push_back(header);
      for (auto & q: queuesAndMounts)
      {
         const uint64_t MBytes = 1000 * 1000;

         std::vector<std::string> currentRow;
         currentRow.push_back(common::dataStructures::toString(q.mountType));
         currentRow.push_back(q.tapePool);
         currentRow.push_back(q.logicalLibrary);
         currentRow.push_back(q.vid);
         currentRow.push_back(std::to_string(q.filesQueued));
         currentRow.push_back(bytesToMbString(q.bytesQueued));
         currentRow.push_back(std::to_string(q.oldestJobAge));
         if (common::dataStructures::MountType::Archive == q.mountType) {
            currentRow.push_back(std::to_string(q.mountPolicy.archivePriority));
            currentRow.push_back(std::to_string(q.mountPolicy.archiveMinRequestAge));
            currentRow.push_back(std::to_string(q.mountPolicy.maxDrivesAllowed));
         } else if (common::dataStructures::MountType::Retrieve == q.mountType) {
            currentRow.push_back(std::to_string(q.mountPolicy.retrievePriority));
            currentRow.push_back(std::to_string(q.mountPolicy.retrieveMinRequestAge));
            currentRow.push_back(std::to_string(q.mountPolicy.maxDrivesAllowed));
         } else {
            currentRow.push_back("-");
            currentRow.push_back("-");
            currentRow.push_back("-");
         }
         currentRow.push_back(std::to_string(q.currentMounts));
         currentRow.push_back(std::to_string(q.currentFiles));
         currentRow.push_back(bytesToMbString(q.currentBytes));
         currentRow.push_back(bytesToMbString(q.latestBandwidth));
         currentRow.push_back(std::to_string(q.nextMounts));
         currentRow.push_back(std::to_string(q.tapesCapacity/MBytes));
         currentRow.push_back(std::to_string(q.filesOnTapes));
         currentRow.push_back(bytesToMbString(q.dataOnTapes));
         currentRow.push_back(std::to_string(q.fullTapes));
         currentRow.push_back(std::to_string(q.emptyTapes));
         currentRow.push_back(std::to_string(q.disabledTapes));
         currentRow.push_back(std::to_string(q.writableTapes));
         responseTable.push_back(currentRow);
      }
      cmdlineOutput << formatResponse(responseTable);
   }

   response.set_message_txt(cmdlineOutput.str());
   response.set_type(cta::xrd::Response::RSP_SUCCESS);
}



void RequestMessage::processStorageClass_Add(const cta::admin::AdminCmd &admincmd, cta::xrd::Response &response)
{
   using namespace cta::admin;

   common::dataStructures::StorageClass storageClass;

   storageClass.diskInstance = getRequired(OptionString::INSTANCE);
   storageClass.name         = getRequired(OptionString::STORAGE_CLASS);
   storageClass.nbCopies     = getRequired(OptionUInt64::COPY_NUMBER);
   storageClass.comment      = getRequired(OptionString::COMMENT);

   m_catalogue.createStorageClass(m_cliIdentity, storageClass);

   response.set_type(cta::xrd::Response::RSP_SUCCESS);
}



void RequestMessage::processStorageClass_Ch(const cta::admin::AdminCmd &admincmd, cta::xrd::Response &response)
{
   using namespace cta::admin;

   auto &in      = getRequired(OptionString::INSTANCE);
   auto &scn     = getRequired(OptionString::STORAGE_CLASS);
   auto  comment = getOptional(OptionString::COMMENT);
   auto  cn      = getOptional(OptionUInt64::COPY_NUMBER);

   if(comment) {
      m_catalogue.modifyStorageClassComment(m_cliIdentity, in, scn, comment.value());
   }
   if(cn) {
      m_catalogue.modifyStorageClassNbCopies(m_cliIdentity, in, scn, cn.value());
   }

   response.set_type(cta::xrd::Response::RSP_SUCCESS);
}



void RequestMessage::processStorageClass_Rm(const cta::admin::AdminCmd &admincmd, cta::xrd::Response &response)
{
   using namespace cta::admin;

   auto &in  = getRequired(OptionString::INSTANCE);
   auto &scn = getRequired(OptionString::STORAGE_CLASS);

   m_catalogue.deleteStorageClass(in, scn);

   response.set_type(cta::xrd::Response::RSP_SUCCESS);
}



void RequestMessage::processStorageClass_Ls(const cta::admin::AdminCmd &admincmd, cta::xrd::Response &response)
{
   using namespace cta::admin;

   std::stringstream cmdlineOutput;

   std::list<cta::common::dataStructures::StorageClass> list = m_catalogue.getStorageClasses();

   if(!list.empty())
   {
      std::vector<std::vector<std::string>> responseTable;
      std::vector<std::string> header = {
         "instance","storage class","number of copies","c.user","c.host","c.time","m.user","m.host","m.time","comment"
      };
      if(has_flag(OptionBoolean::SHOW_HEADER)) responseTable.push_back(header);    
      for(auto it = list.cbegin(); it != list.cend(); it++) {
         std::vector<std::string> currentRow;
         currentRow.push_back(it->diskInstance);
         currentRow.push_back(it->name);
         currentRow.push_back(std::to_string(static_cast<unsigned long long>(it->nbCopies)));
         addLogInfoToResponseRow(currentRow, it->creationLog, it->lastModificationLog);
         currentRow.push_back(it->comment);
         responseTable.push_back(currentRow);
      }
      cmdlineOutput << formatResponse(responseTable);
   }

   response.set_message_txt(cmdlineOutput.str());
   response.set_type(cta::xrd::Response::RSP_SUCCESS);
}



void RequestMessage::processTape_Add(const cta::admin::AdminCmd &admincmd, cta::xrd::Response &response)
{
   using namespace cta::admin;

   auto &vid            = getRequired(OptionString::VID);
   auto &logicallibrary = getRequired(OptionString::LOGICAL_LIBRARY);
   auto &tapepool       = getRequired(OptionString::TAPE_POOL);
   auto &capacity       = getRequired(OptionUInt64::CAPACITY);
   auto &disabled       = getRequired(OptionBoolean::DISABLED);
   auto &full           = getRequired(OptionBoolean::FULL);
   auto  comment        = getOptional(OptionString::COMMENT);

   m_catalogue.createTape(m_cliIdentity, vid, logicallibrary, tapepool, capacity, disabled, full, comment ? comment.value() : "-");

   response.set_type(cta::xrd::Response::RSP_SUCCESS);
}



void RequestMessage::processTape_Ch(const cta::admin::AdminCmd &admincmd, cta::xrd::Response &response)
{
   using namespace cta::admin;

   auto &vid            = getRequired(OptionString::VID);
   auto  logicallibrary = getOptional(OptionString::LOGICAL_LIBRARY);
   auto  tapepool       = getOptional(OptionString::TAPE_POOL);
   auto  capacity       = getOptional(OptionUInt64::CAPACITY);
   auto  comment        = getOptional(OptionString::COMMENT);
   auto  encryptionkey  = getOptional(OptionString::ENCRYPTION_KEY);
   auto  disabled       = getOptional(OptionBoolean::DISABLED);
   auto  full           = getOptional(OptionBoolean::FULL);

   if(logicallibrary) {
      m_catalogue.modifyTapeLogicalLibraryName(m_cliIdentity, vid, logicallibrary.value());
   }
   if(tapepool) {
      m_catalogue.modifyTapeTapePoolName(m_cliIdentity, vid, tapepool.value());
   }
   if(capacity) {
      m_catalogue.modifyTapeCapacityInBytes(m_cliIdentity, vid, capacity.value());
   }
   if(comment) {
      m_catalogue.modifyTapeComment(m_cliIdentity, vid, comment.value());
   }
   if(encryptionkey) {
      m_catalogue.modifyTapeEncryptionKey(m_cliIdentity, vid, encryptionkey.value());
   }
   if(disabled) {
      m_catalogue.setTapeDisabled(m_cliIdentity, vid, disabled.value());
   }
   if(full) {
      m_catalogue.setTapeFull(m_cliIdentity, vid, full.value());
   }

   response.set_type(cta::xrd::Response::RSP_SUCCESS);
}



void RequestMessage::processTape_Rm(const cta::admin::AdminCmd &admincmd, cta::xrd::Response &response)
{
   using namespace cta::admin;

   auto &vid = getRequired(OptionString::VID);

   m_catalogue.deleteTape(vid);

   response.set_type(cta::xrd::Response::RSP_SUCCESS);
}



void RequestMessage::processTape_Reclaim(const cta::admin::AdminCmd &admincmd, cta::xrd::Response &response)
{
   using namespace cta::admin;

   auto &vid = getRequired(OptionString::VID);

   m_catalogue.reclaimTape(m_cliIdentity, vid);

   response.set_type(cta::xrd::Response::RSP_SUCCESS);
}



void RequestMessage::processTape_Ls(const cta::admin::AdminCmd &admincmd, cta::xrd::Response &response)
{
   using namespace cta::admin;

   std::stringstream cmdlineOutput;

   cta::catalogue::TapeSearchCriteria searchCriteria;

   if(!has_flag(OptionBoolean::ALL))
   {
      bool has_any = false; // set to true if at least one optional option is set

      // Get the search criteria from the optional options

      searchCriteria.disabled        = getOptional(OptionBoolean::DISABLED,       &has_any);
      searchCriteria.full            = getOptional(OptionBoolean::FULL,           &has_any);
      searchCriteria.lbp             = getOptional(OptionBoolean::LBP,            &has_any);
      searchCriteria.capacityInBytes = getOptional(OptionUInt64::CAPACITY,        &has_any);
      searchCriteria.logicalLibrary  = getOptional(OptionString::LOGICAL_LIBRARY, &has_any);
      searchCriteria.tapePool        = getOptional(OptionString::TAPE_POOL,       &has_any);
      searchCriteria.vid             = getOptional(OptionString::VID,             &has_any);

      if(!has_any) {
         throw cta::exception::UserError("Must specify at least one search option, or --all");
      }
   }

   std::list<cta::common::dataStructures::Tape> list= m_catalogue.getTapes(searchCriteria);

   if(!list.empty())
   {
      std::vector<std::vector<std::string>> responseTable;
      std::vector<std::string> header = {
         "vid","logical library","tapepool","encryption key","capacity","occupancy","last fseq",
         "full","disabled","lbp","label drive","label time","last w drive","last w time",
         "last r drive","last r time","c.user","c.host","c.time","m.user","m.host","m.time","comment"
      };
      if(has_flag(OptionBoolean::SHOW_HEADER)) responseTable.push_back(header);    
      for(auto it = list.cbegin(); it != list.cend(); it++) {
         std::vector<std::string> currentRow;
         currentRow.push_back(it->vid);
         currentRow.push_back(it->logicalLibraryName);
         currentRow.push_back(it->tapePoolName);
         currentRow.push_back((bool)it->encryptionKey ? it->encryptionKey.value() : "-");
         currentRow.push_back(std::to_string(static_cast<unsigned long long>(it->capacityInBytes)));
         currentRow.push_back(std::to_string(static_cast<unsigned long long>(it->dataOnTapeInBytes)));
         currentRow.push_back(std::to_string(static_cast<unsigned long long>(it->lastFSeq)));
         if(it->full) currentRow.push_back("true"); else currentRow.push_back("false");
         if(it->disabled) currentRow.push_back("true"); else currentRow.push_back("false");
         if(it->lbp) {
           if(it->lbp.value()) currentRow.push_back("true"); else currentRow.push_back("false");
         } else {
           currentRow.push_back("null");
         }

         if(it->labelLog) {
            currentRow.push_back(it->labelLog.value().drive);
            currentRow.push_back(std::to_string(static_cast<unsigned long long>(it->labelLog.value().time)));
         } else {
            currentRow.push_back("-");
            currentRow.push_back("-");
         }

         if(it->lastWriteLog) {
            currentRow.push_back(it->lastWriteLog.value().drive);
            currentRow.push_back(std::to_string(static_cast<unsigned long long>(it->lastWriteLog.value().time)));
         } else {
            currentRow.push_back("-");
            currentRow.push_back("-");
         }

         if(it->lastReadLog) {
            currentRow.push_back(it->lastReadLog.value().drive);
            currentRow.push_back(std::to_string(static_cast<unsigned long long>(it->lastReadLog.value().time)));
         } else {
            currentRow.push_back("-");
            currentRow.push_back("-");
         }

         addLogInfoToResponseRow(currentRow, it->creationLog, it->lastModificationLog);
         currentRow.push_back(it->comment);
         responseTable.push_back(currentRow);
      }
      cmdlineOutput << formatResponse(responseTable);
   }

   response.set_message_txt(cmdlineOutput.str());
   response.set_type(cta::xrd::Response::RSP_SUCCESS);
}



void RequestMessage::processTape_Label(const cta::admin::AdminCmd &admincmd, cta::xrd::Response &response)
{
   using namespace cta::admin;

   auto &vid   = getRequired(OptionString::VID);
   auto  force = getOptional(OptionBoolean::FORCE);
   auto  lbp   = getOptional(OptionBoolean::LBP);

   m_scheduler.queueLabel(m_cliIdentity, vid,
                          force ? force.value() : false,
                          lbp ? lbp.value() : true);

   response.set_type(cta::xrd::Response::RSP_SUCCESS);
}



void RequestMessage::processTapePool_Add(const cta::admin::AdminCmd &admincmd, cta::xrd::Response &response)
{
   using namespace cta::admin;

   auto &name      = getRequired(OptionString::TAPE_POOL);
   auto &vo        = getRequired(OptionString::VO);
   auto &ptn       = getRequired(OptionUInt64::PARTIAL_TAPES_NUMBER);
   auto &comment   = getRequired(OptionString::COMMENT);
   auto &encrypted = getRequired(OptionBoolean::ENCRYPTED);

   m_catalogue.createTapePool(m_cliIdentity, name, vo, ptn, encrypted, comment);

   response.set_type(cta::xrd::Response::RSP_SUCCESS);
}



void RequestMessage::processTapePool_Ch(const cta::admin::AdminCmd &admincmd, cta::xrd::Response &response)
{
   using namespace cta::admin;

   auto &name      = getRequired(OptionString::TAPE_POOL);
   auto  vo        = getOptional(OptionString::VO);
   auto  ptn       = getOptional(OptionUInt64::PARTIAL_TAPES_NUMBER);
   auto  comment   = getOptional(OptionString::COMMENT);
   auto  encrypted = getOptional(OptionBoolean::ENCRYPTED);

   if(comment) {
      m_catalogue.modifyTapePoolComment(m_cliIdentity, name, comment.value());
   }
   if(vo) {
      m_catalogue.modifyTapePoolVo(m_cliIdentity, name, vo.value());
   }
   if(ptn) {
      m_catalogue.modifyTapePoolNbPartialTapes(m_cliIdentity, name, ptn.value());
   }
   if(encrypted) {
      m_catalogue.setTapePoolEncryption(m_cliIdentity, name, encrypted.value());
   }

   response.set_type(cta::xrd::Response::RSP_SUCCESS);
}



void RequestMessage::processTapePool_Rm(const cta::admin::AdminCmd &admincmd, cta::xrd::Response &response)
{
   using namespace cta::admin;

   auto &name = getRequired(OptionString::TAPE_POOL);

   m_catalogue.deleteTapePool(name);

   response.set_type(cta::xrd::Response::RSP_SUCCESS);
}



void RequestMessage::processTapePool_Ls(const cta::admin::AdminCmd &admincmd, cta::xrd::Response &response, XrdSsiStream* &stream)
{
   using namespace cta::admin;

<<<<<<< HEAD
   std::stringstream cmdlineOutput;

   const std::list<cta::catalogue::TapePool> tp_list= m_catalogue.getTapePools();

   if(!tp_list.empty())
   {
      const std::vector<std::string> header = {
         "name","vo","# tapes","# phys files","# partial","size","used","avail","use%","encrypt",
         "c.user","c.host","c.time","m.user","m.host","m.time","comment"
      };
      std::vector<std::vector<std::string>> responseTable;
      if(has_flag(OptionBoolean::SHOW_HEADER)) responseTable.push_back(header);
      for(auto &tp : tp_list) {
         std::vector<std::string> currentRow;

         uint64_t avail = tp.capacityBytes > tp.dataBytes ? tp.capacityBytes - tp.dataBytes : 0; 
         double use_d = (static_cast<double>(tp.dataBytes) / static_cast<double>(tp.capacityBytes)) * 100.0;
         std::ostringstream use;
         use << std::fixed << std::setprecision(1) <<(use_d < 0.0 ? 0.0 : use_d) << '%';

         currentRow.push_back(tp.name);
         currentRow.push_back(tp.vo);
         currentRow.push_back(std::to_string(tp.nbTapes));
         currentRow.push_back(std::to_string(tp.nbPartialTapes));
         currentRow.push_back(std::to_string(tp.nbPhysicalFiles));
         currentRow.push_back(std::to_string(tp.capacityBytes/1000000000) + "G");
         currentRow.push_back(std::to_string(tp.dataBytes/1000000000) + "G");
         currentRow.push_back(std::to_string(avail/1000000000) + "G");
         currentRow.push_back(use.str());
         currentRow.push_back(tp.encryption ? "true" : "false");
         addLogInfoToResponseRow(currentRow, tp.creationLog, tp.lastModificationLog);
         currentRow.push_back(tp.comment);
=======
   // Create a XrdSsi stream object to return the results
   stream = new TapePoolLsStream(m_catalogue);
>>>>>>> 2d90b5c0

   // Should the client display column headers?
   if(has_flag(OptionBoolean::SHOW_HEADER)) response.set_show_header(HeaderType::TAPEPOOL_LS);

   response.set_type(cta::xrd::Response::RSP_SUCCESS);
}



void RequestMessage::processTest_Read(const cta::admin::AdminCmd &admincmd, cta::xrd::Response &response)
{
   using namespace cta::admin;

   std::stringstream cmdlineOutput;

   auto &drive     = getRequired(OptionString::DRIVE);
   auto &vid       = getRequired(OptionString::VID);
   auto &output    = getRequired(OptionString::OUTPUT);
   auto &firstfseq = getRequired(OptionUInt64::FIRST_FSEQ);
   auto &lastfseq  = getRequired(OptionUInt64::LAST_FSEQ);

   bool checkchecksum = has_flag(OptionBoolean::CHECK_CHECKSUM);

   cta::common::dataStructures::ReadTestResult res = m_scheduler.readTest(m_cliIdentity, drive, vid,
      firstfseq, lastfseq, checkchecksum, output);

   std::vector<std::vector<std::string>> responseTable;
   std::vector<std::string> header = { "fseq","checksum type","checksum value","error" };
   responseTable.push_back(header);

   for(auto it = res.checksums.cbegin(); it != res.checksums.cend(); it++)
   {
      std::vector<std::string> currentRow;
      currentRow.push_back(std::to_string(static_cast<unsigned long long>(it->first)));
      currentRow.push_back(it->second.first);
      currentRow.push_back(it->second.second);
      if(res.errors.find(it->first) != res.errors.cend()) {
        currentRow.push_back(res.errors.at(it->first));
      } else {
        currentRow.push_back("-");
      }
      responseTable.push_back(currentRow);
   }

   m_option_bool[OptionBoolean::SHOW_HEADER] = true;
   cmdlineOutput << formatResponse(responseTable) << std::endl
                 <<  "Drive: "      << res.driveName
                 << " Vid: "        << res.vid
                 << " #Files: "     << res.totalFilesRead
                 << " #Bytes: "     << res.totalBytesRead
                 << " Time: "       << res.totalTimeInSeconds << " s"
                 << " Speed(avg): " << static_cast<long double>(res.totalBytesRead) /
                                       static_cast<long double>(res.totalTimeInSeconds) << " B/s"
                 << std::endl;

   response.set_message_txt(cmdlineOutput.str());
   response.set_type(cta::xrd::Response::RSP_SUCCESS);
}



void RequestMessage::processTest_Write(const cta::admin::AdminCmd &admincmd, cta::xrd::Response &response)
{
   using namespace cta::admin;

   std::stringstream cmdlineOutput;

   auto &drive = getRequired(OptionString::DRIVE);
   auto &vid   = getRequired(OptionString::VID);
   auto &file  = getRequired(OptionString::FILENAME);

   cta::common::dataStructures::WriteTestResult res = m_scheduler.writeTest(m_cliIdentity, drive, vid, file);

   std::vector<std::vector<std::string>> responseTable;
   std::vector<std::string> header = { "fseq","checksum type","checksum value","error" };
   responseTable.push_back(header);

   for(auto it = res.checksums.cbegin(); it != res.checksums.cend(); it++)
   {
      std::vector<std::string> currentRow;
      currentRow.push_back(std::to_string(static_cast<unsigned long long>(it->first)));
      currentRow.push_back(it->second.first);
      currentRow.push_back(it->second.second);
      if(res.errors.find(it->first) != res.errors.cend()) {
        currentRow.push_back(res.errors.at(it->first));
      } else {
        currentRow.push_back("-");
      }
      responseTable.push_back(currentRow);
   }

   m_option_bool[OptionBoolean::SHOW_HEADER] = true;
   cmdlineOutput << formatResponse(responseTable) << std::endl
                 <<  "Drive: "      << res.driveName
                 << " Vid: "        << res.vid
                 << " #Files: "     << res.totalFilesWritten
                 << " #Bytes: "     << res.totalBytesWritten
                 << " Time: "       << res.totalTimeInSeconds << " s"
                 << " Speed(avg): " << static_cast<long double>(res.totalBytesWritten) /
                                       static_cast<long double>(res.totalTimeInSeconds) << " B/s"
                 << std::endl;

   response.set_message_txt(cmdlineOutput.str());

   response.set_message_txt(cmdlineOutput.str());
   response.set_type(cta::xrd::Response::RSP_SUCCESS);
}



void RequestMessage::processTest_WriteAuto(const cta::admin::AdminCmd &admincmd, cta::xrd::Response &response)
{
   using namespace cta::admin;

   std::stringstream cmdlineOutput;

   auto &drive  = getRequired(OptionString::DRIVE);
   auto &vid    = getRequired(OptionString::VID);
   auto &number = getRequired(OptionUInt64::NUMBER_OF_FILES);
   auto &size   = getRequired(OptionUInt64::FILE_SIZE);
   auto &input  = getRequired(OptionString::INPUT);

   cta::common::dataStructures::TestSourceType type;

   if(input == "zero") {
      type = cta::common::dataStructures::TestSourceType::devzero;
   } else if(input == "urandom") {
      type = cta::common::dataStructures::TestSourceType::devurandom;
   } else {
      throw cta::exception::UserError("--input value must be either \"zero\" or \"urandom\"");
   }

   cta::common::dataStructures::WriteTestResult res = m_scheduler.write_autoTest(m_cliIdentity, drive,
      vid, number, size, type);

   std::vector<std::vector<std::string>> responseTable;
   std::vector<std::string> header = { "fseq","checksum type","checksum value","error" };
   responseTable.push_back(header);
   for(auto it = res.checksums.cbegin(); it != res.checksums.cend(); it++)
   {
      std::vector<std::string> currentRow;
      currentRow.push_back(std::to_string(static_cast<unsigned long long>(it->first)));
      currentRow.push_back(it->second.first);
      currentRow.push_back(it->second.second);
      if(res.errors.find(it->first) != res.errors.cend()) {
         currentRow.push_back(res.errors.at(it->first));
      } else {
         currentRow.push_back("-");
      }
      responseTable.push_back(currentRow);
   }

   m_option_bool[OptionBoolean::SHOW_HEADER] = true;
   cmdlineOutput << formatResponse(responseTable) << std::endl
                 <<  "Drive: "      << res.driveName
                 << " Vid: "        << res.vid
                 << " #Files: "     << res.totalFilesWritten
                 << " #Bytes: "     << res.totalBytesWritten
                 << " Time: "       << res.totalTimeInSeconds << " s"
                 << " Speed(avg): " << static_cast<long double>(res.totalBytesWritten) /
                                       static_cast<long double>(res.totalTimeInSeconds) << " B/s"
                 << std::endl;

   response.set_message_txt(cmdlineOutput.str());
   response.set_type(cta::xrd::Response::RSP_SUCCESS);
}



void RequestMessage::processVerify_Add(const cta::admin::AdminCmd &admincmd, cta::xrd::Response &response)
{
   using namespace cta::admin;

   auto &vid    = getRequired(OptionString::VID);
   auto  number = getOptional(OptionUInt64::NUMBER_OF_FILES);

   m_scheduler.queueVerify(m_cliIdentity, vid, number);

   response.set_type(cta::xrd::Response::RSP_SUCCESS);
}



void RequestMessage::processVerify_Rm(const cta::admin::AdminCmd &admincmd, cta::xrd::Response &response)
{
   using namespace cta::admin;

   auto &vid = getRequired(OptionString::VID);

   m_scheduler.cancelVerify(m_cliIdentity, vid);

   response.set_type(cta::xrd::Response::RSP_SUCCESS);
}



void RequestMessage::processVerify_Ls(const cta::admin::AdminCmd &admincmd, cta::xrd::Response &response)
{
   using namespace cta::admin;

   std::stringstream cmdlineOutput;

   auto vid = getOptional(OptionString::VID);

   std::list<cta::common::dataStructures::VerifyInfo> list;

   if(vid) {
      list.push_back(m_scheduler.getVerify(m_cliIdentity, vid.value()));
   } else {
      list = m_scheduler.getVerifys(m_cliIdentity);
   }

   if(!list.empty())
   {
      std::vector<std::vector<std::string>> responseTable;
      std::vector<std::string> header = {
         "vid","files","size","to verify","failed","verified","status","name","host","time"
      };
      if(has_flag(OptionBoolean::SHOW_HEADER)) responseTable.push_back(header);    
      for(auto it = list.cbegin(); it != list.cend(); it++) {
         std::vector<std::string> currentRow;
         currentRow.push_back(it->vid);
         currentRow.push_back(std::to_string(static_cast<unsigned long long>(it->totalFiles)));
         currentRow.push_back(std::to_string(static_cast<unsigned long long>(it->totalSize)));
         currentRow.push_back(std::to_string(static_cast<unsigned long long>(it->filesToVerify)));
         currentRow.push_back(std::to_string(static_cast<unsigned long long>(it->filesFailed)));
         currentRow.push_back(std::to_string(static_cast<unsigned long long>(it->filesVerified)));
         currentRow.push_back(it->verifyStatus);
         currentRow.push_back(it->creationLog.username);
         currentRow.push_back(it->creationLog.host);       
         currentRow.push_back(timeToString(it->creationLog.time));
         responseTable.push_back(currentRow);
      }
      cmdlineOutput << formatResponse(responseTable);
   }

   response.set_message_txt(cmdlineOutput.str());
   response.set_type(cta::xrd::Response::RSP_SUCCESS);
}



void RequestMessage::processVerify_Err(const cta::admin::AdminCmd &admincmd, cta::xrd::Response &response)
{
   using namespace cta::admin;

   std::stringstream cmdlineOutput;

   auto &vid = getRequired(OptionString::VID);

   cta::common::dataStructures::VerifyInfo info = m_scheduler.getVerify(m_cliIdentity, vid);

   if(!info.errors.empty())
   {
      std::vector<std::vector<std::string>> responseTable;
      std::vector<std::string> header = { "fseq","error message" };
      if(has_flag(OptionBoolean::SHOW_HEADER)) responseTable.push_back(header);    
      for(auto it = info.errors.cbegin(); it != info.errors.cend(); it++) {
         std::vector<std::string> currentRow;
         currentRow.push_back(std::to_string(static_cast<unsigned long long>(it->first)));
         currentRow.push_back(it->second);
         responseTable.push_back(currentRow);
      }
      cmdlineOutput << formatResponse(responseTable);
   }

   response.set_message_txt(cmdlineOutput.str());
   response.set_type(cta::xrd::Response::RSP_SUCCESS);
}



std::string RequestMessage::setDriveState(const std::string &regex, DriveState drive_state)
{
   using namespace cta::admin;

   std::stringstream cmdlineOutput;

   cta::utils::Regex driveNameRegex(regex.c_str());

   auto driveStates = m_scheduler.getDriveStates(m_cliIdentity, m_lc);
   bool is_found = false;

   for(auto driveState: driveStates)
   {
      const auto regexResult = driveNameRegex.exec(driveState.driveName);
      if(!regexResult.empty())
      {
         is_found = true;

         m_scheduler.setDesiredDriveState(m_cliIdentity, driveState.driveName, drive_state == Up,
                                          has_flag(OptionBoolean::FORCE), m_lc);

         cmdlineOutput << "Drive " << driveState.driveName << " set "
                       << (drive_state == Up ? "Up" : "Down")
                       << (has_flag(OptionBoolean::FORCE) ? " (forced)" : "")
                       << "." << std::endl;
      }
   }
   if (!is_found) {
      cmdlineOutput << "No drives match \"" << regex << "\". No action was taken." << std::endl;
   }

   return cmdlineOutput.str();
}



std::string RequestMessage::formatResponse(const std::vector<std::vector<std::string>> &responseTable) const
{
   bool has_header = has_flag(cta::admin::OptionBoolean::SHOW_HEADER);

   if(responseTable.empty() || responseTable.at(0).empty()) return "";

   std::vector<int> columnSizes;

   for(uint j = 0; j < responseTable.at(0).size(); j++) { //for each column j
      uint columnSize = 0;
      for(uint i = 0; i<responseTable.size(); i++) { //for each row i
         if(responseTable.at(i).at(j).size() > columnSize) {
            columnSize = responseTable.at(i).at(j).size();
         }
      }
      columnSizes.push_back(columnSize);//loops here
   }
   std::stringstream responseSS;
   for(auto row = responseTable.cbegin(); row != responseTable.cend(); row++) {
      if(has_header && row == responseTable.cbegin()) responseSS << "\x1b[31;1m";
      for(uint i = 0; i<row->size(); i++) {
         responseSS << std::string(i ? "  " : "") << std::setw(columnSizes.at(i)) << row->at(i);
      }
      if(has_header && row == responseTable.cbegin()) responseSS << "\x1b[0m" << std::endl;
      else responseSS << std::endl;
   }
   return responseSS.str();
}



void RequestMessage::addLogInfoToResponseRow(std::vector<std::string> &responseRow,
                                             const cta::common::dataStructures::EntryLog &creationLog,
                                             const cta::common::dataStructures::EntryLog &lastModificationLog) const
{
   responseRow.push_back(creationLog.username);
   responseRow.push_back(creationLog.host);
   responseRow.push_back(timeToString(creationLog.time));
   responseRow.push_back(lastModificationLog.username);
   responseRow.push_back(lastModificationLog.host);
   responseRow.push_back(timeToString(lastModificationLog.time));
}



void RequestMessage::importOptions(const cta::admin::AdminCmd &admincmd)
{
   // Validate the Protocol Buffer
   validateCmd(admincmd);

   // Import Boolean options
   for(auto opt_it = admincmd.option_bool().begin(); opt_it != admincmd.option_bool().end(); ++opt_it) {
      m_option_bool.insert(std::make_pair(opt_it->key(), opt_it->value()));
   }

   // Import UInt64 options
   for(auto opt_it = admincmd.option_uint64().begin(); opt_it != admincmd.option_uint64().end(); ++opt_it) {
      m_option_uint64.insert(std::make_pair(opt_it->key(), opt_it->value()));
   }

   // Import String options
   for(auto opt_it = admincmd.option_str().begin(); opt_it != admincmd.option_str().end(); ++opt_it) {
      m_option_str.insert(std::make_pair(opt_it->key(), opt_it->value()));
   }

   // Import String List options
   for(auto opt_it = admincmd.option_str_list().begin(); opt_it != admincmd.option_str_list().end(); ++opt_it) {
      std::vector<std::string> items;
      for(auto item_it = opt_it->item().begin(); item_it != opt_it->item().end(); ++item_it) {
         items.push_back(*item_it);
      }
      m_option_str_list.insert(std::make_pair(opt_it->key(), items));
   }
}

}} // namespace cta::xrd<|MERGE_RESOLUTION|>--- conflicted
+++ resolved
@@ -1980,43 +1980,8 @@
 {
    using namespace cta::admin;
 
-<<<<<<< HEAD
-   std::stringstream cmdlineOutput;
-
-   const std::list<cta::catalogue::TapePool> tp_list= m_catalogue.getTapePools();
-
-   if(!tp_list.empty())
-   {
-      const std::vector<std::string> header = {
-         "name","vo","# tapes","# phys files","# partial","size","used","avail","use%","encrypt",
-         "c.user","c.host","c.time","m.user","m.host","m.time","comment"
-      };
-      std::vector<std::vector<std::string>> responseTable;
-      if(has_flag(OptionBoolean::SHOW_HEADER)) responseTable.push_back(header);
-      for(auto &tp : tp_list) {
-         std::vector<std::string> currentRow;
-
-         uint64_t avail = tp.capacityBytes > tp.dataBytes ? tp.capacityBytes - tp.dataBytes : 0; 
-         double use_d = (static_cast<double>(tp.dataBytes) / static_cast<double>(tp.capacityBytes)) * 100.0;
-         std::ostringstream use;
-         use << std::fixed << std::setprecision(1) <<(use_d < 0.0 ? 0.0 : use_d) << '%';
-
-         currentRow.push_back(tp.name);
-         currentRow.push_back(tp.vo);
-         currentRow.push_back(std::to_string(tp.nbTapes));
-         currentRow.push_back(std::to_string(tp.nbPartialTapes));
-         currentRow.push_back(std::to_string(tp.nbPhysicalFiles));
-         currentRow.push_back(std::to_string(tp.capacityBytes/1000000000) + "G");
-         currentRow.push_back(std::to_string(tp.dataBytes/1000000000) + "G");
-         currentRow.push_back(std::to_string(avail/1000000000) + "G");
-         currentRow.push_back(use.str());
-         currentRow.push_back(tp.encryption ? "true" : "false");
-         addLogInfoToResponseRow(currentRow, tp.creationLog, tp.lastModificationLog);
-         currentRow.push_back(tp.comment);
-=======
    // Create a XrdSsi stream object to return the results
    stream = new TapePoolLsStream(m_catalogue);
->>>>>>> 2d90b5c0
 
    // Should the client display column headers?
    if(has_flag(OptionBoolean::SHOW_HEADER)) response.set_show_header(HeaderType::TAPEPOOL_LS);
