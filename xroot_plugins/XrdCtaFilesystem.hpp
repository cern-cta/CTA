/*
 * The CERN Tape Archive (CTA) project
 * Copyright (C) 2015  CERN
 *
 * This program is free software: you can redistribute it and/or modify
 * it under the terms of the GNU General Public License as published by
 * the Free Software Foundation, either version 3 of the License, or
 * (at your option) any later version.
 *
 * This program is distributed in the hope that it will be useful,
 * but WITHOUT ANY WARRANTY; without even the implied warranty of
 * MERCHANTABILITY or FITNESS FOR A PARTICULAR PURPOSE.  See the
 * GNU General Public License for more details.
 *
 * You should have received a copy of the GNU General Public License
 * along with this program.  If not, see <http://www.gnu.org/licenses/>.
 */

#pragma once

#include "catalogue/Catalogue.hpp"
#include "common/Configuration.hpp"
#include "common/log/Logger.hpp"
#include "common/make_unique.hpp"
#include "objectstore/BackendPopulator.hpp"
#include "objectstore/BackendVFS.hpp"
#include "scheduler/OStoreDB/OStoreDBWithAgent.hpp"
#include "scheduler/Scheduler.hpp"
#include "objectstore/AgentHeartbeatThread.hpp"

#include <google/protobuf/util/json_util.h>
#include <memory>
#include <XrdSfs/XrdSfsInterface.hh>


namespace cta { namespace xroot_plugins {
/**
 * This class is the entry point for the xroot plugin: it is returned by 
 * XrdSfsGetFileSystem when the latter is called by the xroot server to load the
 * plugin. All function documentation can be found in XrdSfs/XrdSfsInterface.hh.
 */
class XrdCtaFilesystem : public ::XrdSfsFileSystem {
public:
  virtual XrdSfsDirectory *newDir(char *user=0, int MonID=0);
  virtual XrdSfsFile *newFile(char *user=0, int MonID=0);
  virtual int chksum(csFunc Func, const char *csName, const char *path, XrdOucErrInfo &eInfo, const XrdSecEntity *client = 0,const char *opaque = 0);
  virtual int chmod(const char *path, XrdSfsMode mode, XrdOucErrInfo &eInfo, const XrdSecEntity *client = 0, const char *opaque = 0);
  virtual void Disc(const XrdSecEntity *client = 0);
  virtual void EnvInfo(XrdOucEnv *envP);
  virtual int fsctl(const int cmd, const char *args, XrdOucErrInfo &eInfo, const XrdSecEntity *client = 0);
  virtual int getStats(char *buff, int blen);
  virtual const char *getVersion();
  virtual int exists(const char *path, XrdSfsFileExistence &eFlag, XrdOucErrInfo &eInfo, const XrdSecEntity *client = 0, const char *opaque = 0);
  virtual int mkdir(const char *path, XrdSfsMode mode, XrdOucErrInfo &eInfo, const XrdSecEntity *client = 0, const char *opaque = 0);
  virtual int prepare(XrdSfsPrep &pargs, XrdOucErrInfo &eInfo, const XrdSecEntity *client = 0);
  virtual int rem(const char *path, XrdOucErrInfo &eInfo, const XrdSecEntity *client = 0, const char *opaque = 0);
  virtual int remdir(const char *path, XrdOucErrInfo &eInfo, const XrdSecEntity *client = 0, const char *opaque = 0);
  virtual int rename(const char *oPath, const char *nPath, XrdOucErrInfo &eInfo, const XrdSecEntity *client = 0, const char *opaqueO = 0, const char *opaqueN = 0);
  virtual int stat(const char *Name, struct ::stat *buf, XrdOucErrInfo &eInfo, const XrdSecEntity *client = 0,const char *opaque = 0);
  virtual int stat(const char *path, mode_t &mode, XrdOucErrInfo &eInfo, const XrdSecEntity *client = 0, const char *opaque = 0);
  virtual int truncate(const char *path, XrdSfsFileOffset fsize, XrdOucErrInfo &eInfo, const XrdSecEntity *client = 0, const char *opaque = 0);
  XrdCtaFilesystem();
  ~XrdCtaFilesystem();
  
protected:

  /**
   * The XrdCtaFilesystem's own buffer pool that avoids the need to rely on the
   * implicit buffer pool created by the constructor of XrdOucBuffer.
   *
   * The constructor of XrdOucBuffer creates a globally unique buffer pool for
   * all one-time buffers.  The code used to make the buffer pool globally
   * unique is not guaranteed to be thread-safe.  The XrdCtaFilesystem therefore
   * creates its own buffer pool in a thread safe manner.
   *
   * It turns out that the C++ compiler will under certain circumstances add an
   * implicit guard around the initialisation of a static local variable.  The
   * creation of the globally unique buffer pool for all on-time buffers IS
   * THREAD SAFE on CentOS Linux release 7.3.1611 (Core) with XRootD version
   * 4.4.1-1.
   * \code
   * > cat /etc/redhat-release
   * CentOS Linux release 7.3.1611 (Core)
   * >
   * > rpm -qf /lib64/libXrdUtils.so.2
   * xrootd-libs-4.4.1-1.el7.x86_64
   * >
   * > gdb /lib64/libXrdUtils.so.2 -batch -ex 'disassemble XrdOucBuffer::XrdOucBuffer(char*, int)' -ex quit | grep nullPool | head -n 1
   * 0x0000000000033a72 <+2>:	cmpb   $0x0,0x258447(%rip)        # 0x28bec0 <_ZGVZN12XrdOucBufferC1EPciE8nullPool>
   * > c++filt _ZGVZN12XrdOucBufferC1EPciE8nullPool
   * guard variable for XrdOucBuffer::XrdOucBuffer(char*, int)::nullPool
   * >
   * \endcode
   */
  XrdOucBuffPool m_xrdOucBuffPool;
  
  /**
   * The CTA configuration
   */
  cta::common::Configuration m_ctaConf;
  
  /**
   * The VFS backend for the objectstore DB
   */
  std::unique_ptr<cta::objectstore::Backend> m_backend;
  
  /**
   * The object used to populate the backend
   */
  std::unique_ptr<cta::objectstore::BackendPopulator> m_backendPopulator;
  
  /**
   * The database or object store holding all CTA persistent objects
   */
  std::unique_ptr<cta::OStoreDBWithAgent> m_scheddb;

  /**
   * The CTA catalogue of tapes and tape files.
   */
  std::unique_ptr<cta::catalogue::Catalogue> m_catalogue;

  /**
   * The scheduler.
   */
  std::unique_ptr<cta::Scheduler> m_scheduler;
  
  /**
   * The agent heartbeat thread
   */
  std::unique_ptr<objectstore::AgentHeartbeatThread> m_agentHeartbeat;
  
  /**
   * The logger.
   */
  std::unique_ptr<log::Logger> m_log;

  /**
   * A deleter for instances of the XrdOucBuffer class.
   *
   * The destructor of the XrdOucBuffer class is private.  The Recycle()
   * method can be called on an instance of the XrdOucBuffer class in order to
   * effective delete that instance.
   */
  struct XrdOucBufferDeleter {
    void operator()(XrdOucBuffer* buf) {
      buf->Recycle();
    }
  };

  /**
   * Convenience typedef for an std::unique_ptr type that can delete instances
   * of the XrdOucBuffer class.
   */
  typedef std::unique_ptr<XrdOucBuffer, XrdOucBufferDeleter> UniqueXrdOucBuffer;

  /**
   * Convenience method to allocate an XrdOucBuffer, copy in the specified data
   * and then wrap the XrdOucBuffer in a UniqueXrdOucBuffer.
   *
   * @param dataSize The size of the data to be copied into the XrdOucBuffer.
   * @param data A pointer to the data to be copied into the XrdOucBuffer.
   */
  UniqueXrdOucBuffer make_UniqueXrdOucBuffer(const size_t dataSize, const char *const data) {
    XrdOucBuffer *const xbuf = m_xrdOucBuffPool.Alloc(dataSize);
    if(nullptr == xbuf) {
      cta::exception::Exception ex;
      ex.getMessage() << __FUNCTION__ << " failed: Failed to allocate an XrdOucBuffer";
      throw ex;
    }

    memcpy(xbuf->Buffer(), data, dataSize);
    xbuf->SetLen(dataSize);
    return UniqueXrdOucBuffer(xbuf);
  }
<<<<<<< HEAD
=======

>>>>>>> 0dd2bc4b
}; // XrdCtaFilesystem

}}<|MERGE_RESOLUTION|>--- conflicted
+++ resolved
@@ -172,10 +172,7 @@
     xbuf->SetLen(dataSize);
     return UniqueXrdOucBuffer(xbuf);
   }
-<<<<<<< HEAD
-=======
 
->>>>>>> 0dd2bc4b
 }; // XrdCtaFilesystem
 
 }}