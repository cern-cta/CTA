--- conflicted
+++ resolved
@@ -200,7 +200,6 @@
    * @return true if the specified option is present, false otherwise
    */
   bool hasOption(const std::string& optionShortName, const std::string& optionLongName);
-<<<<<<< HEAD
 
   /**
    * Executes a command and returns the output for the command-line.
@@ -314,12 +313,6 @@
    * Executes a command and returns the output for the command-line.
    * @return The output for the command-line.
    */
-  std::string xCom_listdrivestates();
-
-  /**
-   * Executes a command and returns the output for the command-line.
-   * @return The output for the command-line.
-   */
   std::string xCom_archive();
 
   /**
@@ -357,35 +350,7 @@
    * @return The output for the command-line.
    */
   std::string xCom_liststorageclass();
-=======
-  
-  void xCom_admin();
-  void xCom_adminhost();
-  void xCom_tapepool();
-  void xCom_archiveroute();
-  void xCom_logicallibrary();
-  void xCom_tape();
-  void xCom_storageclass();
-  void xCom_requestermountrule();
-  void xCom_groupmountrule();
-  void xCom_mountpolicy();
-  void xCom_repack();
-  void xCom_shrink();
-  void xCom_verify();
-  void xCom_archivefile();
-  void xCom_test();
-  void xCom_drive();
-  void xCom_listpendingarchives();
-  void xCom_listpendingretrieves();
-  void xCom_archive();
-  void xCom_retrieve();
-  void xCom_deletearchive();
-  void xCom_cancelretrieve();
-  void xCom_updatefileinfo();
-  void xCom_updatefilestorageclass();
-  void xCom_liststorageclass();
->>>>>>> 3b78bd84
-  
+
   /**
    * Checks whether the user that issued the admin command is an authorized admin (throws an exception if it's not).
    */
