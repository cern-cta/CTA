/*!
 * @project        The CERN Tape Archive (CTA)
 * @brief          CTA Frontend Archive File Ls stream implementation
 * @copyright      Copyright 2017 CERN
 * @license        This program is free software: you can redistribute it and/or modify
 *                 it under the terms of the GNU General Public License as published by
 *                 the Free Software Foundation, either version 3 of the License, or
 *                 (at your option) any later version.
 *
 *                 This program is distributed in the hope that it will be useful,
 *                 but WITHOUT ANY WARRANTY; without even the implied warranty of
 *                 MERCHANTABILITY or FITNESS FOR A PARTICULAR PURPOSE.  See the
 *                 GNU General Public License for more details.
 *
 *                 You should have received a copy of the GNU General Public License
 *                 along with this program.  If not, see <http://www.gnu.org/licenses/>.
 */

#pragma once

#include <XrdSsiPbOStreamBuffer.hpp>
#include <catalogue/Catalogue.hpp>



namespace cta { namespace xrd {

/*!
 * Stream object which implements "af ls" command.
 */
class ArchiveFileLsStream : public XrdSsiStream
{
public:
  ArchiveFileLsStream(cta::catalogue::Catalogue &catalogue, const cta::catalogue::TapeFileSearchCriteria &searchCriteria, bool is_summary) :
    XrdSsiStream(XrdSsiStream::isActive),
    m_catalogue(catalogue),
    m_searchCriteria(searchCriteria),
    m_isSummary(is_summary)
  {
    XrdSsiPb::Log::Msg(XrdSsiPb::Log::DEBUG, LOG_SUFFIX, "ArchiveFileLsStream() constructor");

    if(!m_isSummary) {
      m_archiveFileItor = m_catalogue.getArchiveFiles(searchCriteria);
    }
  }

  virtual ~ArchiveFileLsStream() {
    XrdSsiPb::Log::Msg(XrdSsiPb::Log::DEBUG, LOG_SUFFIX, "~ArchiveFileLsStream() destructor");
  }

  /*!
   * Synchronously obtain data from an active stream
   *
   * Active streams can only exist on the server-side. This XRootD SSI Stream class is marked as an
   * active stream in the constructor.
   *
   * @param[out]       eInfo   The object to receive any error description.
   * @param[in,out]    dlen    input:  the optimal amount of data wanted (this is a hint)
   *                           output: the actual amount of data returned in the buffer.
   * @param[in,out]    last    input:  should be set to false.
   *                           output: if true it indicates that no more data remains to be returned
   *                                   either for this call or on the next call.
   *
   * @return    Pointer to the Buffer object that contains a pointer to the the data (see below). The
   *            buffer must be returned to the stream using Buffer::Recycle(). The next member is usable.
   * @retval    0    No more data remains or an error occurred:
   *                 last = true:  No more data remains.
   *                 last = false: A fatal error occurred, eRef has the reason.
   */
  virtual Buffer *GetBuff(XrdSsiErrInfo &eInfo, int &dlen, bool &last) override {
    XrdSsiPb::Log::Msg(XrdSsiPb::Log::DEBUG, LOG_SUFFIX, "GetBuff(): XrdSsi buffer fill request (", dlen, " bytes)");

    XrdSsiPb::OStreamBuffer<Data> *streambuf;

    try {
      if(!m_isSummary && !m_archiveFileItor.hasMore()) {
        // Nothing more to send, close the stream
        last = true;
        return nullptr;
      }
<<<<<<< HEAD
=======
   }

   virtual ~ArchiveFileLsStream() {
      XrdSsiPb::Log::Msg(XrdSsiPb::Log::DEBUG, LOG_SUFFIX, "~ArchiveFileLsStream() destructor");
   }

   /*!
    * Synchronously obtain data from an active stream
    *
    * Active streams can only exist on the server-side. This XRootD SSI Stream class is marked as an
    * active stream in the constructor.
    *
    * @param[out]       eInfo   The object to receive any error description.
    * @param[in,out]    dlen    input:  the optimal amount of data wanted (this is a hint)
    *                           output: the actual amount of data returned in the buffer.
    * @param[in,out]    last    input:  should be set to false.
    *                           output: if true it indicates that no more data remains to be returned
    *                                   either for this call or on the next call.
    *
    * @return    Pointer to the Buffer object that contains a pointer to the the data (see below). The
    *            buffer must be returned to the stream using Buffer::Recycle(). The next member is usable.
    * @retval    0    No more data remains or an error occurred:
    *                 last = true:  No more data remains.
    *                 last = false: A fatal error occurred, eRef has the reason.
    */
   virtual Buffer *GetBuff(XrdSsiErrInfo &eInfo, int &dlen, bool &last) override {
      XrdSsiPb::Log::Msg(XrdSsiPb::Log::DEBUG, LOG_SUFFIX, "GetBuff(): XrdSsi buffer fill request (", dlen, " bytes)");

      XrdSsiPb::OStreamBuffer<Data> *streambuf;

      try {
         if(!m_isSummary && !m_archiveFileItor.hasMore()) {
            // Nothing more to send, close the stream
            last = true;
            return nullptr;
         }

         streambuf = new XrdSsiPb::OStreamBuffer<Data>(dlen);

         // Special handling for -S option
         if(m_isSummary) {
            GetBuffSummary(streambuf);
            dlen = streambuf->Size();
            last = true;
            return streambuf;
         }

         for(bool is_buffer_full = false; m_archiveFileItor.hasMore() && !is_buffer_full; )
         {
            const cta::common::dataStructures::ArchiveFile archiveFile = m_archiveFileItor.next();

            for(auto jt = archiveFile.tapeFiles.cbegin(); jt != archiveFile.tapeFiles.cend(); jt++) {
               Data record;

               // Copy number
               record.mutable_afls_item()->set_copy_nb(jt->first);

               // Archive file
               auto af = record.mutable_afls_item()->mutable_af();
               af->set_archive_id(archiveFile.archiveFileID);
               af->set_disk_instance(archiveFile.diskInstance);
               af->set_disk_id(archiveFile.diskFileId);
               af->set_size(archiveFile.fileSize);
               af->mutable_cs()->set_type(archiveFile.checksumType);
               af->mutable_cs()->set_value(archiveFile.checksumValue);
               af->set_storage_class(archiveFile.storageClass);
               af->mutable_df()->set_owner(archiveFile.diskFileInfo.owner);
               af->mutable_df()->set_group(archiveFile.diskFileInfo.group);
               af->mutable_df()->set_path(archiveFile.diskFileInfo.path);
               af->set_creation_time(archiveFile.creationTime);

               // Tape file
               auto tf = record.mutable_afls_item()->mutable_tf();
               tf->set_vid(jt->second.vid);
               tf->set_f_seq(jt->second.fSeq);
               tf->set_block_id(jt->second.blockId);

               // is_buffer_full is set to true when we have one full block of data in the buffer, i.e.
               // enough data to send to the client. The actual buffer size is double the block size,
               // so we can keep writing a few additional records after is_buffer_full is true. These
               // will be sent on the next iteration. If we exceed the hard limit of double the block
               // size, Push() will throw an exception.
               is_buffer_full = streambuf->Push(record);
            }
         }
         dlen = streambuf->Size();
         XrdSsiPb::Log::Msg(XrdSsiPb::Log::DEBUG, LOG_SUFFIX, "GetBuff(): Returning buffer with ", dlen, " bytes of data.");
      } catch(cta::exception::Exception &ex) {
         std::ostringstream errMsg;
         errMsg << __FUNCTION__ << " failed: Caught CTA exception: " << ex.what();
         eInfo.Set(errMsg.str().c_str(), ECANCELED);
         delete streambuf;
      } catch(std::exception &ex) {
         std::ostringstream errMsg;
         errMsg << __FUNCTION__ << " failed: " << ex.what();
         eInfo.Set(errMsg.str().c_str(), ECANCELED);
         delete streambuf;
      } catch(...) {
         std::ostringstream errMsg;
         errMsg << __FUNCTION__ << " failed: Caught an unknown exception";
         eInfo.Set(errMsg.str().c_str(), ECANCELED);
         delete streambuf;
      }
      return streambuf;
   }

   void GetBuffSummary(XrdSsiPb::OStreamBuffer<Data> *streambuf) {
      common::dataStructures::ArchiveFileSummary summary = m_catalogue.getTapeFileSummary(m_searchCriteria);

      Data record;
>>>>>>> 69f6c4b4

      streambuf = new XrdSsiPb::OStreamBuffer<Data>(dlen);

      // Special handling for -S option
      if(m_isSummary) {
        GetBuffSummary(streambuf);
        dlen = streambuf->Size();
        last = true;
        return streambuf;
      }

      for(bool is_buffer_full = false; m_archiveFileItor.hasMore() && !is_buffer_full; )
      {
        const cta::common::dataStructures::ArchiveFile archiveFile = m_archiveFileItor.next();

        for(auto jt = archiveFile.tapeFiles.cbegin(); jt != archiveFile.tapeFiles.cend(); jt++) {
          Data record;

          // Copy number
          record.mutable_afls_item()->set_copy_nb(jt->first);

          // Archive file
          auto af = record.mutable_afls_item()->mutable_af();
          af->set_archive_id(archiveFile.archiveFileID);
          af->set_disk_instance(archiveFile.diskInstance);
          af->set_disk_id(archiveFile.diskFileId);
          af->set_size(archiveFile.fileSize);
          af->mutable_cs()->set_type(archiveFile.checksumType);
          af->mutable_cs()->set_value(archiveFile.checksumValue);
          af->set_storage_class(archiveFile.storageClass);
          af->mutable_df()->set_owner(archiveFile.diskFileInfo.owner);
          af->mutable_df()->set_group(archiveFile.diskFileInfo.group);
          af->mutable_df()->set_path(archiveFile.diskFileInfo.path);
          af->set_creation_time(archiveFile.creationTime);

          // Tape file
          auto tf = record.mutable_afls_item()->mutable_tf();
          tf->set_vid(jt->second.vid);
          tf->set_f_seq(jt->second.fSeq);
          tf->set_block_id(jt->second.blockId);

          // is_buffer_full is set to true when we have one full block of data in the buffer, i.e.
          // enough data to send to the client. The actual buffer size is double the block size,
          // so we can keep writing a few additional records after is_buffer_full is true. These
          // will be sent on the next iteration. If we exceed the hard limit of double the block
          // size, Push() will throw an exception.
          is_buffer_full = streambuf->Push(record);
        }
      }
      dlen = streambuf->Size();
      XrdSsiPb::Log::Msg(XrdSsiPb::Log::DEBUG, LOG_SUFFIX, "GetBuff(): Returning buffer with ", dlen, " bytes of data.");
    } catch(cta::exception::Exception &ex) {
      throw std::runtime_error(ex.getMessage().str());
    } catch(std::exception &ex) {
      std::ostringstream errMsg;
      errMsg << __FUNCTION__ << " failed: " << ex.what();
      eInfo.Set(errMsg.str().c_str(), ECANCELED);
      delete streambuf;
    } catch(...) {
      std::ostringstream errMsg;
      errMsg << __FUNCTION__ << " failed: Caught an unknown exception";
      eInfo.Set(errMsg.str().c_str(), ECANCELED);
      delete streambuf;
    }
    return streambuf;
  }

  void GetBuffSummary(XrdSsiPb::OStreamBuffer<Data> *streambuf) {
    common::dataStructures::ArchiveFileSummary summary = m_catalogue.getTapeFileSummary(m_searchCriteria);

    Data record;

    // Summary statistics
    record.mutable_afls_summary()->set_total_files(summary.totalFiles);
    record.mutable_afls_summary()->set_total_size(summary.totalBytes);

    streambuf->Push(record);

    m_isSummary = false;
  }

private:
  cta::catalogue::Catalogue                    &m_catalogue;                 //!< Reference to CTA Catalogue
  const cta::catalogue::TapeFileSearchCriteria  m_searchCriteria;            //!< Search criteria
  catalogue::ArchiveFileItor                    m_archiveFileItor;           //!< Iterator across files which have been archived
  bool                                          m_isSummary;                 //!< Full listing or short summary?

  static constexpr const char* const LOG_SUFFIX  = "ArchiveFileLsStream";    //!< Identifier for log messages
};

}} // namespace cta::xrd<|MERGE_RESOLUTION|>--- conflicted
+++ resolved
@@ -78,119 +78,6 @@
         last = true;
         return nullptr;
       }
-<<<<<<< HEAD
-=======
-   }
-
-   virtual ~ArchiveFileLsStream() {
-      XrdSsiPb::Log::Msg(XrdSsiPb::Log::DEBUG, LOG_SUFFIX, "~ArchiveFileLsStream() destructor");
-   }
-
-   /*!
-    * Synchronously obtain data from an active stream
-    *
-    * Active streams can only exist on the server-side. This XRootD SSI Stream class is marked as an
-    * active stream in the constructor.
-    *
-    * @param[out]       eInfo   The object to receive any error description.
-    * @param[in,out]    dlen    input:  the optimal amount of data wanted (this is a hint)
-    *                           output: the actual amount of data returned in the buffer.
-    * @param[in,out]    last    input:  should be set to false.
-    *                           output: if true it indicates that no more data remains to be returned
-    *                                   either for this call or on the next call.
-    *
-    * @return    Pointer to the Buffer object that contains a pointer to the the data (see below). The
-    *            buffer must be returned to the stream using Buffer::Recycle(). The next member is usable.
-    * @retval    0    No more data remains or an error occurred:
-    *                 last = true:  No more data remains.
-    *                 last = false: A fatal error occurred, eRef has the reason.
-    */
-   virtual Buffer *GetBuff(XrdSsiErrInfo &eInfo, int &dlen, bool &last) override {
-      XrdSsiPb::Log::Msg(XrdSsiPb::Log::DEBUG, LOG_SUFFIX, "GetBuff(): XrdSsi buffer fill request (", dlen, " bytes)");
-
-      XrdSsiPb::OStreamBuffer<Data> *streambuf;
-
-      try {
-         if(!m_isSummary && !m_archiveFileItor.hasMore()) {
-            // Nothing more to send, close the stream
-            last = true;
-            return nullptr;
-         }
-
-         streambuf = new XrdSsiPb::OStreamBuffer<Data>(dlen);
-
-         // Special handling for -S option
-         if(m_isSummary) {
-            GetBuffSummary(streambuf);
-            dlen = streambuf->Size();
-            last = true;
-            return streambuf;
-         }
-
-         for(bool is_buffer_full = false; m_archiveFileItor.hasMore() && !is_buffer_full; )
-         {
-            const cta::common::dataStructures::ArchiveFile archiveFile = m_archiveFileItor.next();
-
-            for(auto jt = archiveFile.tapeFiles.cbegin(); jt != archiveFile.tapeFiles.cend(); jt++) {
-               Data record;
-
-               // Copy number
-               record.mutable_afls_item()->set_copy_nb(jt->first);
-
-               // Archive file
-               auto af = record.mutable_afls_item()->mutable_af();
-               af->set_archive_id(archiveFile.archiveFileID);
-               af->set_disk_instance(archiveFile.diskInstance);
-               af->set_disk_id(archiveFile.diskFileId);
-               af->set_size(archiveFile.fileSize);
-               af->mutable_cs()->set_type(archiveFile.checksumType);
-               af->mutable_cs()->set_value(archiveFile.checksumValue);
-               af->set_storage_class(archiveFile.storageClass);
-               af->mutable_df()->set_owner(archiveFile.diskFileInfo.owner);
-               af->mutable_df()->set_group(archiveFile.diskFileInfo.group);
-               af->mutable_df()->set_path(archiveFile.diskFileInfo.path);
-               af->set_creation_time(archiveFile.creationTime);
-
-               // Tape file
-               auto tf = record.mutable_afls_item()->mutable_tf();
-               tf->set_vid(jt->second.vid);
-               tf->set_f_seq(jt->second.fSeq);
-               tf->set_block_id(jt->second.blockId);
-
-               // is_buffer_full is set to true when we have one full block of data in the buffer, i.e.
-               // enough data to send to the client. The actual buffer size is double the block size,
-               // so we can keep writing a few additional records after is_buffer_full is true. These
-               // will be sent on the next iteration. If we exceed the hard limit of double the block
-               // size, Push() will throw an exception.
-               is_buffer_full = streambuf->Push(record);
-            }
-         }
-         dlen = streambuf->Size();
-         XrdSsiPb::Log::Msg(XrdSsiPb::Log::DEBUG, LOG_SUFFIX, "GetBuff(): Returning buffer with ", dlen, " bytes of data.");
-      } catch(cta::exception::Exception &ex) {
-         std::ostringstream errMsg;
-         errMsg << __FUNCTION__ << " failed: Caught CTA exception: " << ex.what();
-         eInfo.Set(errMsg.str().c_str(), ECANCELED);
-         delete streambuf;
-      } catch(std::exception &ex) {
-         std::ostringstream errMsg;
-         errMsg << __FUNCTION__ << " failed: " << ex.what();
-         eInfo.Set(errMsg.str().c_str(), ECANCELED);
-         delete streambuf;
-      } catch(...) {
-         std::ostringstream errMsg;
-         errMsg << __FUNCTION__ << " failed: Caught an unknown exception";
-         eInfo.Set(errMsg.str().c_str(), ECANCELED);
-         delete streambuf;
-      }
-      return streambuf;
-   }
-
-   void GetBuffSummary(XrdSsiPb::OStreamBuffer<Data> *streambuf) {
-      common::dataStructures::ArchiveFileSummary summary = m_catalogue.getTapeFileSummary(m_searchCriteria);
-
-      Data record;
->>>>>>> 69f6c4b4
 
       streambuf = new XrdSsiPb::OStreamBuffer<Data>(dlen);
 
@@ -243,7 +130,10 @@
       dlen = streambuf->Size();
       XrdSsiPb::Log::Msg(XrdSsiPb::Log::DEBUG, LOG_SUFFIX, "GetBuff(): Returning buffer with ", dlen, " bytes of data.");
     } catch(cta::exception::Exception &ex) {
-      throw std::runtime_error(ex.getMessage().str());
+      std::ostringstream errMsg;
+      errMsg << __FUNCTION__ << " failed: Caught CTA exception: " << ex.what();
+      eInfo.Set(errMsg.str().c_str(), ECANCELED);
+      delete streambuf;
     } catch(std::exception &ex) {
       std::ostringstream errMsg;
       errMsg << __FUNCTION__ << " failed: " << ex.what();
