--- conflicted
+++ resolved
@@ -5,34 +5,12 @@
 #
 # Makefile.ini	Startup Makefile
 #
-<<<<<<< HEAD
-#
-#
-=======
 
->>>>>>> bf7d8849
 
 .PHONY: Makefiles
-Makefiles: imake/imake
+Makefiles:
+	@(cd imake; $(MAKE) $(MFLAGS) -f Makefile.ini BOOTSTRAPCFLAGS="$$BOOTSTRAPCFLAGS")
 	@echo "Building Makefiles"
-<<<<<<< HEAD
-	@for i in `find ./ -name Imakefile -exec dirname {} \;`; do                                \
-             if [ $${i} == "." ]; then back_to_root=".";                                           \
-	     else back_to_root=`echo $${i} | sed -r 's|^./(.)|\\1|' | sed 's|[^/][^/]*|..|g'`;     \
-	     fi;                                                                                   \
-	     echo " $${i}";                                                                        \
-	     local_path_underscored=`echo $${i} | sed 's/^\.\//_/' | tr "[/]" _ | sed 's/$$/_/'`;  \
-	     i_escaped=`echo $${i} | awk '{ gsub(/\//,"\\\/"); print}'`;                           \
-	     back_to_root_escaped=`echo $${back_to_root} | awk '{ gsub(/\//,"\\\/"); print}'`;     \
-	     (cd $$i; $${back_to_root}/imake/imake -I$${back_to_root}/config;);                    \
-             sed -i -e "s/__local_path__/$$i_escaped/g"                   $${i}/Makefile 2>&1;     \
-	     sed -i -e "s/__root_prefix__/$${local_path_underscored}/g"   $${i}/Makefile 2>&1;     \
-	     sed -i -e "s/__back_to_root__/$${back_to_root_escaped}/g"    $${i}/Makefile 2>&1 ;	   \
-	done;
-
-imake/imake:
-	$(MAKE) $(MFLAGS) -C imake -f Makefile.ini BOOTSTRAPCFLAGS="$$BOOTSTRAPCFLAGS"
-=======
 	@for directory in `find . -name Imakefile -exec dirname {} \;`; do                   \
 	    (echo " $$directory";                                                            \
              relativedirectory=`echo $$directory | sed -e 's|^.||' -e 's|^/||'`;             \
@@ -42,5 +20,4 @@
              cd $$directory;                                                                 \
              $$backtoroot/imake/imake -I$$backtoroot/config;                                 \
              sed -i -e "s|__local_path__|$$localpath|g" -e "s|__root_prefix__|$$rootprefix|g" -e "s|__back_to_root__|$$backtoroot|g" Makefile); \
-	done ;
->>>>>>> bf7d8849
+	done ;