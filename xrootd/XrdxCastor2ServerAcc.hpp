/*******************************************************************************
 *                      XrdxCastor2ServerAcc.hpp
 *
 * This file is part of the Castor project.
 * See http://castor.web.cern.ch/castor
 *
 * Copyright (C) 2012  CERN
 * This program is free software; you can redistribute it and/or
 * modify it under the terms of the GNU General Public License
 * as published by the Free Software Foundation; either version 2
 * of the License, or (at your option) any later version.
 * This program is distributed in the hope that it will be useful,
 * but WITHOUT ANY WARRANTY; without even the implied warranty of
 * MERCHANTABILITY or FITNESS FOR A PARTICULAR PURPOSE.  See the
 * GNU General Public License for more details.
 * You should have received a copy of the GNU General Public License
 * along with this program; if not, write to the Free Software
 * Foundation, Inc., 59 Temple Place - Suite 330, Boston, MA 02111-1307, USA.
 *
 *
 * @author Andreas Peters <apeters@cern.ch> 
 * @author Elvin Sindrilaru <esindril@cern.ch>
 *
 ******************************************************************************/

#pragma once

/*-----------------------------------------------------------------------------*/
#include <openssl/rsa.h>
#include <openssl/evp.h>
#include <openssl/objects.h>
#include <openssl/x509.h>
#include <openssl/err.h>
#include <openssl/pem.h>
/*-----------------------------------------------------------------------------*/
#include "XrdAcc/XrdAccAuthorize.hh"
#include "XrdAcc/XrdAccPrivs.hh"
/*-----------------------------------------------------------------------------*/
#include "XrdxCastorLogging.hpp"
/*-----------------------------------------------------------------------------*/

//! Forward declaration 
class XrdOucEnv;
class XrdSecEntity;

//------------------------------------------------------------------------------
//! Class XrdxCastor2ServerAcc
//------------------------------------------------------------------------------
class XrdxCastor2ServerAcc: public XrdAccAuthorize, public LogId
{
<<<<<<< HEAD
  public:

    //--------------------------------------------------------------------------
    //! Struct AuthzInfo
    //! This struct can be used in two ways: either by taking ownership of the 
    //! object passed to it by using strdup as they are all chars and then in the 
    //! destructor one needs to free these objects by calling free(), or by not 
    //! taking ownership and then we don't need to do any memory management.
    //--------------------------------------------------------------------------
    struct AuthzInfo {

      bool takeOwnership;    ///< if true then we need to free memory in the destructor
      int accessop;          ///< the access operation allowed -> see XrdAcc/XrdAccAuthorize.hh
      time_t exptime;        ///< time when the authorization expires 
      char* sfn;             ///< sfn
      char* pfn1;            ///< physical mount filename 
      char* pfn2;            ///< physical replica filename, if exists otherwise '-'
      char* id;              ///< the client connection id 
      char* client_sec_uid;  ///< the sec identity eg. user name 
      char* client_sec_gid;  ///< the sec identity eg. group name 
      char* signature;       ///< signature
      char* manager;         ///< hostname of the managernode 

      
      //------------------------------------------------------------------------
      //! Constructor 
      //!
      //! @param ownObj if true then the class attribute will be dynamically 
      //!               allocated and the memeory must be freed in the destructor,
      //!               otherwise if false than we dont't need to do any 
      //!               memory management 
      //!
      //------------------------------------------------------------------------
      AuthzInfo( bool ownObj ) :
        takeOwnership( ownObj ), accessop( 0 ), exptime( 0 ), 
        sfn( NULL ), pfn1( NULL ), pfn2( NULL ), id( NULL ), client_sec_uid( NULL ),
        client_sec_gid( NULL ), signature( NULL ), manager( NULL )
      { }


      //------------------------------------------------------------------------
      //! Destructor 
      //------------------------------------------------------------------------
      ~AuthzInfo() {
        if ( takeOwnership ) {
          if ( sfn )            free( sfn );
          if ( pfn1 )           free( pfn1 );
          if ( pfn2 )           free( pfn2 );
          if ( id )             free( id );
          if ( client_sec_uid ) free( client_sec_uid );
          if ( client_sec_gid ) free( client_sec_gid );
          if ( signature )      free( signature );
          if ( manager )        free( manager );
        }
      }
    };


    //--------------------------------------------------------------------------
    //! Constructor
    //--------------------------------------------------------------------------
    XrdxCastor2ServerAcc();


    //--------------------------------------------------------------------------
    //! Destructor
    //--------------------------------------------------------------------------
    virtual ~XrdxCastor2ServerAcc();


    //--------------------------------------------------------------------------
    //! Initalise the plugin
    //--------------------------------------------------------------------------
    bool Init();


    //--------------------------------------------------------------------------
    //! Configure the plugin
    //!
    //! @param conf_file path to configuration file 
    //!
    //! @return true if configuration successful, otherwise false 
    //! 
    //--------------------------------------------------------------------------
    bool Configure( const char* conf_file );


    //--------------------------------------------------------------------------
    //! Build opaque information based on the info in AuthzInfo structure
    //! 
    //! @param authz structure containing info about authorization
    //! @param stagehost the name of the stager concerned
    //! 
    //! @return the opaque information or empty string in case of error 
    //! 
    //--------------------------------------------------------------------------
    std::string BuildOpaque(XrdxCastor2ServerAcc::AuthzInfo &authz,
                            XrdOucString &stagehost,
                            bool issueCapability,
                            XrdOucString &map_path);


    //--------------------------------------------------------------------------
    //! Signature with base64 encoding. First the implementation of the digest 
    //! type is set ( sha1 ) then the input data is hased into the context. The
    //! next step is signing the hash value with the private key. The result is
    //! encoded using base64 encoding. Furthermore, as a last step all the '\n'
    //! are removed from the signature so that it is compliant with the HTTP URL
    //! syntax.
    //!
    //! @param input buffer to be signed 
    //! @param inputlen length of the input buffer
    //! @param sb64 output buffer containgin the signature
    //! @param sb64len length of the signature
    //! @param keyclass key class to be used 
    //!
    //! @return true if signing was successful, otherwise false 
    //!
    //--------------------------------------------------------------------------
    bool  SignBase64( unsigned char* input,
                      int            inputlen,
                      XrdOucString&  sb64,
                      int&           sig64len,
                      const char*    keyclass = "default" );


    //--------------------------------------------------------------------------
    //!
    //! Indicates whether or not the user/host is permitted access to the
    //! path for the specified operation. The default implementation that is
    //! statically linked determines privileges by combining user, host, user group,
    //! and user/host netgroup privileges. If the operation is AOP_Any, then the
    //! actual privileges are returned and the caller may make subsequent tests using
    //! Test(). Otherwise, a non-zero value is returned if access is permitted or a
    //! zero value is returned is access is to be denied. Other iplementations may
    //! use other decision making schemes but the return values must mean the same.
    //!
    //! @param Entity authentication information
    //! @param path the logical path which is the target of oper
    //! @param oper the operation being attempted (see above)
    //! @param env environmental information at the time of the
    //! @param operation as supplied by the path CGI string. This is optional 
    //!                  and the pointer may be zero.
    //!
    //--------------------------------------------------------------------------
    virtual XrdAccPrivs Access( const XrdSecEntity*    Entity,
                                const char*            path,
                                const Access_Operation oper,
                                XrdOucEnv*             Env = 0 );


    //--------------------------------------------------------------------------
    //! Not used 
    //--------------------------------------------------------------------------
    virtual int Audit( const int              /*accok*/,
                       const XrdSecEntity*    /*Entity*/,
                       const char*            /*path*/,
                       const Access_Operation /*oper*/,
                       XrdOucEnv*             /*Env = 0*/ ) { return 0; }


    //--------------------------------------------------------------------------
    //! Check whether the specified operation is permitted. If permitted it
    //! returns a non-zero. Otherwise, zero is returned. Not used.
    //--------------------------------------------------------------------------
    virtual int Test( const XrdAccPrivs      /*priv*/,
                      const Access_Operation /*oper*/ ) { return 0; }

  private:

    //--------------------------------------------------------------------------
    //! The reverse of the SignBase64 method. For this to be successful the 
    //! hashed value of the data buffer must be the same as the value obtained 
    //! by decoding the signature using the public key.
    //! 
    //! @param data buffer containing the signed part of the original URL
    //! @param base64buffer signature buffer
    //! @param path file name path 
    //!
    //! @return true if data matches with the signature, otherwise false
    //!
    //--------------------------------------------------------------------------
    bool VerifyUnbase64( const char*    data, 
                         unsigned char* base64buffer, 
                         const char*    path );


    char* auth_certfile;                    ///< file name of public key for signature verification
    XrdOucHash<XrdOucString> auth_keyfile;  ///< file name of private key for signature creation
    XrdOucTList* auth_keylist;

    bool RequireCapability; ///< client has to show up with a capability in the opaque info, if true
    bool StrictCapability;  ///< a client has to show up with a capability but we don't require 
                            ///< the authentication ID used in the capability e.g. we can run the 
                            ///< disk server without strong authentication!
    bool AllowLocalhost;    ///< a client connecting from localhost does not need authorization [default=yes]
    bool AllowXfer;         ///< a client coming from a transfer connection does not need authorization [default=yes]

    X509* x509public;
    EVP_PKEY*            publickey;
    XrdOucHash<EVP_PKEY> privatekey;
    XrdSysMutex          decodeLock;
    XrdSysMutex          encodeLock;
=======
public:
  
  //----------------------------------------------------------------------------
  //! Struct AuthzInfo used to hold authorization information about a transfer
  //----------------------------------------------------------------------------
  struct AuthzInfo
  {
    int accessop; ///< the access operation allowed -> see XrdAcc/XrdAccAuthorize.hh
    time_t exptime; ///< time when the authorization expires
    std::string sfn; ///< sfn
    std::string pfn1; ///< physical mount filename
    std::string pfn2; ///< stager job connection details
    std::string id; ///< the client connection id
    std::string client_sec_uid; ///< the sec identity eg. user name
    std::string client_sec_gid; ///< the sec identity eg. group name
    std::string token; ///< the full token
    std::string signature; ///< signature of the 'token'
    std::string manager; ///< hostname of the managernode
  };
  
  
  //----------------------------------------------------------------------------
  //! Constructor
  //----------------------------------------------------------------------------
  XrdxCastor2ServerAcc();
  
  
  //----------------------------------------------------------------------------
  //! Destructor
  //----------------------------------------------------------------------------
  virtual ~XrdxCastor2ServerAcc();
  
  
  //--------------------------------------------------------------------------
  //! Initialise the plugin
  //--------------------------------------------------------------------------
  bool Init();
  
  
  //----------------------------------------------------------------------------
  //! Configure the plugin
  //!
  //! @param conf_file path to configuration file
  //!
  //! @return true if configuration successful, otherwise false
  //!
  //----------------------------------------------------------------------------
  bool Configure(const char* conf_file);
  

  //----------------------------------------------------------------------------
  //! Build the authorization token from the information held in the AuthzInfo
  //! structure and sign all this with the private key of the server if the 
  //! signature is required
  //!
  //! @param authz AuthzInfo structure
  //! @param doSign if true sign, otherwise don't
  //!
  //! @return opaque information containing all the data in the AuthzInfo and 
  //!         the signature to verify that the information was actually sent 
  //!         by the XRootD headnode
  //!
  //----------------------------------------------------------------------------
  std::string GetOpaqueAcc(AuthzInfo& authz, bool doSign);
  

  //----------------------------------------------------------------------------
  //! Indicates whether or not the user/host is permitted access to the
  //! path for the specified operation. The default implementation that is
  //! statically linked determines privileges by combining user, host, user group,
  //! and user/host netgroup privileges. If the operation is AOP_Any, then the
  //! actual privileges are returned and the caller may make subsequent tests using
  //! Test(). Otherwise, a non-zero value is returned if access is permitted or a
  //! zero value is returned is access is to be denied. Other iplementations may
  //! use other decision making schemes but the return values must mean the same.
  //!
  //! @param Entity authentication information
  //! @param path the logical path which is the target of oper
  //! @param oper the operation being attempted (see above)
  //! @param env environmental information at the time of the
  //! @param operation as supplied by the path CGI string. This is optional
  //!                  and the pointer may be zero.
  //!
  //----------------------------------------------------------------------------
  virtual XrdAccPrivs Access(const XrdSecEntity* Entity,
                             const char* path,
                             const Access_Operation oper,
                             XrdOucEnv* Env = 0);
  

  //----------------------------------------------------------------------------
  //! Not used
  //----------------------------------------------------------------------------
  virtual int Audit(const int /*accok*/,
                    const XrdSecEntity* /*Entity*/,
                    const char* /*path*/,
                    const Access_Operation /*oper*/,
                    XrdOucEnv* /*Env = 0*/)
  {
    return 0;
  }


  //----------------------------------------------------------------------------
  //! Check whether the specified operation is permitted. If permitted it
  //! returns a non-zero. Otherwise, zero is returned. Not used.
  //----------------------------------------------------------------------------
  virtual int Test(const XrdAccPrivs /*priv*/,
                   const Access_Operation /*oper*/)
  {
      return 0;
  }
  
private:

  //----------------------------------------------------------------------------
  //! Build the autorization token used for signing
  //!
  //! @param authz AuthzInfo used to build the token
  //!
  //! @return token string used later for signing
  //!
  //----------------------------------------------------------------------------
  std::string BuildToken(const AuthzInfo& authz);


  //----------------------------------------------------------------------------
  //! Signature with base64 encoding. First the implementation of the digest
  //! type is set ( sha1 ) then the input data is hased into the context. The
  //! next step is signing the hash value with the private key. The result is
  //! encoded using base64 encoding. Furthermore, as a last step all the '\n'
  //! are removed from the signature so that it is compliant with the HTTP URL
  //! syntax.
  //!
  //! @param input buffer to be signed
  //! @param inputlen length of the input buffer
  //! @param sb64 output buffer containgin the signature
  //! @param sb64len length of the signature
  //!
  //! @return true if signing was successful, otherwise false
  //!
  //----------------------------------------------------------------------------
  bool SignBase64(unsigned char* input,
                  int inputlen,
                  std::string& sb64,
                  int& sb64len);

  
  //----------------------------------------------------------------------------
  //! The reverse of the SignBase64 method. For this to be successful the
  //! hashed value of the data buffer must be the same as the value obtained
  //! by decrypting the signature using the public key
  //!
  //! @param data buffer containgin the full token information
  //! @param base64buffer signature buffer
  //! @param path file name path
  //!
  //! @return true if data matches with the signature, otherwise false
  //!
  //----------------------------------------------------------------------------
  bool VerifyUnbase64(const char* data,
                      unsigned char* base64buffer,
                      const char* path);
  
  
  //----------------------------------------------------------------------------
  //! Decode the opaque information
  //!
  //! @param opaque buffer containing opaque information
  //! @param authz structure populated with info from the opaque buffer
  //!
  //! @return true if decoding successful, otherwise false
  //!
  //----------------------------------------------------------------------------
  bool Decode(const char* opaque, AuthzInfo& authz);


  std::string mAuthCertfile; ///< file name of public key for signature verification
  std::string mAuthKeyfile; ///< file name of private key for signature creation
  
  bool mRequireCapability; ///< client has to show up with a capability in the opaque info, if true
  bool mAllowLocal; ///< a client connecting from localhost does not need authorization [default=yes]

  EVP_PKEY* mPublicKey; ///< public key used for decryption
  EVP_PKEY* mPrivateKey; ///< private key used for encryption 

  XrdSysMutex decodeLock; ///< TODO: not sure if these two are actually useful
  XrdSysMutex encodeLock; ///< 
>>>>>>> 7d23823c
};
<|MERGE_RESOLUTION|>--- conflicted
+++ resolved
@@ -48,211 +48,6 @@
 //------------------------------------------------------------------------------
 class XrdxCastor2ServerAcc: public XrdAccAuthorize, public LogId
 {
-<<<<<<< HEAD
-  public:
-
-    //--------------------------------------------------------------------------
-    //! Struct AuthzInfo
-    //! This struct can be used in two ways: either by taking ownership of the 
-    //! object passed to it by using strdup as they are all chars and then in the 
-    //! destructor one needs to free these objects by calling free(), or by not 
-    //! taking ownership and then we don't need to do any memory management.
-    //--------------------------------------------------------------------------
-    struct AuthzInfo {
-
-      bool takeOwnership;    ///< if true then we need to free memory in the destructor
-      int accessop;          ///< the access operation allowed -> see XrdAcc/XrdAccAuthorize.hh
-      time_t exptime;        ///< time when the authorization expires 
-      char* sfn;             ///< sfn
-      char* pfn1;            ///< physical mount filename 
-      char* pfn2;            ///< physical replica filename, if exists otherwise '-'
-      char* id;              ///< the client connection id 
-      char* client_sec_uid;  ///< the sec identity eg. user name 
-      char* client_sec_gid;  ///< the sec identity eg. group name 
-      char* signature;       ///< signature
-      char* manager;         ///< hostname of the managernode 
-
-      
-      //------------------------------------------------------------------------
-      //! Constructor 
-      //!
-      //! @param ownObj if true then the class attribute will be dynamically 
-      //!               allocated and the memeory must be freed in the destructor,
-      //!               otherwise if false than we dont't need to do any 
-      //!               memory management 
-      //!
-      //------------------------------------------------------------------------
-      AuthzInfo( bool ownObj ) :
-        takeOwnership( ownObj ), accessop( 0 ), exptime( 0 ), 
-        sfn( NULL ), pfn1( NULL ), pfn2( NULL ), id( NULL ), client_sec_uid( NULL ),
-        client_sec_gid( NULL ), signature( NULL ), manager( NULL )
-      { }
-
-
-      //------------------------------------------------------------------------
-      //! Destructor 
-      //------------------------------------------------------------------------
-      ~AuthzInfo() {
-        if ( takeOwnership ) {
-          if ( sfn )            free( sfn );
-          if ( pfn1 )           free( pfn1 );
-          if ( pfn2 )           free( pfn2 );
-          if ( id )             free( id );
-          if ( client_sec_uid ) free( client_sec_uid );
-          if ( client_sec_gid ) free( client_sec_gid );
-          if ( signature )      free( signature );
-          if ( manager )        free( manager );
-        }
-      }
-    };
-
-
-    //--------------------------------------------------------------------------
-    //! Constructor
-    //--------------------------------------------------------------------------
-    XrdxCastor2ServerAcc();
-
-
-    //--------------------------------------------------------------------------
-    //! Destructor
-    //--------------------------------------------------------------------------
-    virtual ~XrdxCastor2ServerAcc();
-
-
-    //--------------------------------------------------------------------------
-    //! Initalise the plugin
-    //--------------------------------------------------------------------------
-    bool Init();
-
-
-    //--------------------------------------------------------------------------
-    //! Configure the plugin
-    //!
-    //! @param conf_file path to configuration file 
-    //!
-    //! @return true if configuration successful, otherwise false 
-    //! 
-    //--------------------------------------------------------------------------
-    bool Configure( const char* conf_file );
-
-
-    //--------------------------------------------------------------------------
-    //! Build opaque information based on the info in AuthzInfo structure
-    //! 
-    //! @param authz structure containing info about authorization
-    //! @param stagehost the name of the stager concerned
-    //! 
-    //! @return the opaque information or empty string in case of error 
-    //! 
-    //--------------------------------------------------------------------------
-    std::string BuildOpaque(XrdxCastor2ServerAcc::AuthzInfo &authz,
-                            XrdOucString &stagehost,
-                            bool issueCapability,
-                            XrdOucString &map_path);
-
-
-    //--------------------------------------------------------------------------
-    //! Signature with base64 encoding. First the implementation of the digest 
-    //! type is set ( sha1 ) then the input data is hased into the context. The
-    //! next step is signing the hash value with the private key. The result is
-    //! encoded using base64 encoding. Furthermore, as a last step all the '\n'
-    //! are removed from the signature so that it is compliant with the HTTP URL
-    //! syntax.
-    //!
-    //! @param input buffer to be signed 
-    //! @param inputlen length of the input buffer
-    //! @param sb64 output buffer containgin the signature
-    //! @param sb64len length of the signature
-    //! @param keyclass key class to be used 
-    //!
-    //! @return true if signing was successful, otherwise false 
-    //!
-    //--------------------------------------------------------------------------
-    bool  SignBase64( unsigned char* input,
-                      int            inputlen,
-                      XrdOucString&  sb64,
-                      int&           sig64len,
-                      const char*    keyclass = "default" );
-
-
-    //--------------------------------------------------------------------------
-    //!
-    //! Indicates whether or not the user/host is permitted access to the
-    //! path for the specified operation. The default implementation that is
-    //! statically linked determines privileges by combining user, host, user group,
-    //! and user/host netgroup privileges. If the operation is AOP_Any, then the
-    //! actual privileges are returned and the caller may make subsequent tests using
-    //! Test(). Otherwise, a non-zero value is returned if access is permitted or a
-    //! zero value is returned is access is to be denied. Other iplementations may
-    //! use other decision making schemes but the return values must mean the same.
-    //!
-    //! @param Entity authentication information
-    //! @param path the logical path which is the target of oper
-    //! @param oper the operation being attempted (see above)
-    //! @param env environmental information at the time of the
-    //! @param operation as supplied by the path CGI string. This is optional 
-    //!                  and the pointer may be zero.
-    //!
-    //--------------------------------------------------------------------------
-    virtual XrdAccPrivs Access( const XrdSecEntity*    Entity,
-                                const char*            path,
-                                const Access_Operation oper,
-                                XrdOucEnv*             Env = 0 );
-
-
-    //--------------------------------------------------------------------------
-    //! Not used 
-    //--------------------------------------------------------------------------
-    virtual int Audit( const int              /*accok*/,
-                       const XrdSecEntity*    /*Entity*/,
-                       const char*            /*path*/,
-                       const Access_Operation /*oper*/,
-                       XrdOucEnv*             /*Env = 0*/ ) { return 0; }
-
-
-    //--------------------------------------------------------------------------
-    //! Check whether the specified operation is permitted. If permitted it
-    //! returns a non-zero. Otherwise, zero is returned. Not used.
-    //--------------------------------------------------------------------------
-    virtual int Test( const XrdAccPrivs      /*priv*/,
-                      const Access_Operation /*oper*/ ) { return 0; }
-
-  private:
-
-    //--------------------------------------------------------------------------
-    //! The reverse of the SignBase64 method. For this to be successful the 
-    //! hashed value of the data buffer must be the same as the value obtained 
-    //! by decoding the signature using the public key.
-    //! 
-    //! @param data buffer containing the signed part of the original URL
-    //! @param base64buffer signature buffer
-    //! @param path file name path 
-    //!
-    //! @return true if data matches with the signature, otherwise false
-    //!
-    //--------------------------------------------------------------------------
-    bool VerifyUnbase64( const char*    data, 
-                         unsigned char* base64buffer, 
-                         const char*    path );
-
-
-    char* auth_certfile;                    ///< file name of public key for signature verification
-    XrdOucHash<XrdOucString> auth_keyfile;  ///< file name of private key for signature creation
-    XrdOucTList* auth_keylist;
-
-    bool RequireCapability; ///< client has to show up with a capability in the opaque info, if true
-    bool StrictCapability;  ///< a client has to show up with a capability but we don't require 
-                            ///< the authentication ID used in the capability e.g. we can run the 
-                            ///< disk server without strong authentication!
-    bool AllowLocalhost;    ///< a client connecting from localhost does not need authorization [default=yes]
-    bool AllowXfer;         ///< a client coming from a transfer connection does not need authorization [default=yes]
-
-    X509* x509public;
-    EVP_PKEY*            publickey;
-    XrdOucHash<EVP_PKEY> privatekey;
-    XrdSysMutex          decodeLock;
-    XrdSysMutex          encodeLock;
-=======
 public:
   
   //----------------------------------------------------------------------------
@@ -441,5 +236,4 @@
 
   XrdSysMutex decodeLock; ///< TODO: not sure if these two are actually useful
   XrdSysMutex encodeLock; ///< 
->>>>>>> 7d23823c
 };
