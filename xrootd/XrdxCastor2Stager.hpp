--- conflicted
+++ resolved
@@ -226,30 +226,6 @@
   
 private:
 
-<<<<<<< HEAD
-    //--------------------------------------------------------------------------
-    //! UpdateDone
-    //--------------------------------------------------------------------------
-    static bool UpdateDone( XrdOucErrInfo& error,
-                            const char* path,
-                            const char* reqid,
-                            const char* fileid,
-                            const char* nameserver,
-                            const char* stagehost,
-                            const char* serviceclass );
-
-
-    //--------------------------------------------------------------------------
-    //! StagerQuery
-    //--------------------------------------------------------------------------
-    static bool StagerQuery( XrdOucErrInfo& error,
-                             uid_t uid, gid_t gid,
-                             const char* path,
-                             const char* stagehost,
-                             const char* serviceclass,
-                             XrdOucString& stagestatus );
-=======
   static XrdSysRWLock msLockStore; ///< RW lock for the delay map
 
->>>>>>> 7d23823c
 };
