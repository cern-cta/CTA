--- conflicted
+++ resolved
@@ -63,2206 +63,11 @@
 /*                        G l o b a l   O b j e c t s                         */
 /******************************************************************************/
 
-<<<<<<< HEAD
 XrdOucHash<XrdOucString>* XrdxCastor2Stager::msDelayStore;
 xcastor::XrdxCastorClient* XrdxCastor2Fs::msCastorClient;
 int XrdxCastor2Fs::msTokenLockTime = 5;
 XrdxCastor2Fs* gMgr;
 XrdSysError OfsEroute(0);
-=======
-XrdSysError  xCastor2FsEroute(0);
-XrdSysError* XrdxCastor2Fs::eDest;
-XrdOucHash<XrdOucString>* XrdxCastor2Fs::filesystemhosttable;
-XrdSysMutex               XrdxCastor2Fs::filesystemhosttablelock;
-XrdOucHash<XrdOucString>* XrdxCastor2Fs::nsMap;
-XrdOucHash<XrdOucString>* XrdxCastor2Fs::stagertable;
-XrdOucHash<XrdOucString>* XrdxCastor2Fs::stagerpolicy;
-XrdOucHash<XrdOucString>* XrdxCastor2Fs::roletable;
-XrdOucHash<XrdOucString>* XrdxCastor2Fs::stringstore;
-XrdOucHash<XrdSecEntity>* XrdxCastor2Fs::secentitystore;
-XrdOucHash<XrdOucString>* XrdxCastor2Fs::gridmapstore;
-XrdOucHash<struct passwd>* XrdxCastor2Fs::passwdstore;
-XrdOucHash<XrdxCastor2FsGroupInfo>*  XrdxCastor2Fs::groupinfocache;
-XrdOucHash<XrdOucString>* XrdxCastor2Stager::msDelayStore;
-xcastor::XrdxCastorClient* XrdxCastor2Fs::msCastorClient;
-
-int XrdxCastor2Fs::TokenLockTime = 5;
-XrdxCastor2Fs* XrdxCastor2FS = 0;
-
-#define XCASTOR2FS_EXACT_MATCH 1000
-
-/******************************************************************************/
-/*                        C o n v i n i e n c e                               */
-/******************************************************************************/
-
-//------------------------------------------------------------------------------
-// This helps to avoid memory leaks by strdup, we maintain a string hash to
-// keep all used user ids/group ids etc.
-//------------------------------------------------------------------------------
-char*
-STRINGSTORE(const char* __charptr__)
-{
-  XrdOucString* yourstring;
-
-  if (!__charptr__) return "";
-
-  XrdxCastor2FS->StoreMutex.Lock();
-
-  if ((yourstring = XrdxCastor2FS->stringstore->Find(__charptr__)))
-  {
-    XrdxCastor2FS->StoreMutex.UnLock();
-    return (char*)yourstring->c_str();
-  }
-  else
-  {
-    XrdOucString* newstring = new XrdOucString(__charptr__);
-    XrdxCastor2FS->stringstore->Add(__charptr__, newstring);
-    XrdxCastor2FS->StoreMutex.UnLock();
-    return (char*)newstring->c_str();
-  }
-}
-
-
-//------------------------------------------------------------------------------
-// Get uid and gid for current path and client
-//------------------------------------------------------------------------------
-void
-XrdxCastor2Fs::GetId(const char* path, XrdSecEntity client, uid_t& uid, gid_t& gid)
-{
-  MapMutex.Lock();
-  uid = 99;
-  gid = 99;
-  struct passwd* pw = NULL;
-  XrdxCastor2FsGroupInfo* ginfo = NULL;
-
-  if (client.name)
-  {
-    if ((ginfo = groupinfocache->Find(client.name)))
-    {
-      pw = &(ginfo->Passwd);
-
-      if (pw) uid = pw->pw_uid;
-
-      if (pw) gid = pw->pw_gid;
-    }
-    else
-    {
-      if (!(pw = passwdstore->Find(client.name)))
-      {
-        pw = getpwnam(client.name);
-
-        if (pw)
-        {
-          struct passwd* pwdcpy = (struct passwd*) malloc(sizeof(struct passwd));
-          memcpy(pwdcpy, pw, sizeof(struct passwd));
-          pw = pwdcpy;
-          passwdstore->Add(client.name, pwdcpy, 60);
-        }
-      }
-
-      if (pw)
-      {
-        uid = pw->pw_uid;
-        gid = pw->pw_gid;
-      }
-    }
-  }
-
-  if (client.role)
-  {
-    char buffer[65536];
-    struct group* gr = 0;
-    struct group group;
-    getgrnam_r(client.role, &group, buffer, 65536, &gr);
-
-    if (gr) gid = gr->gr_gid;
-  }
-  else
-  {
-    if (pw) gid = pw->pw_gid;
-  }
-
-  if (uid == 0)
-  {
-    gid = 0;
-  }
-
-  XrdOucString tracestring = "getgid ";
-  tracestring += (int) uid;
-  tracestring += "/";
-  tracestring += (int) gid;
-  xcastor_debug("file=%s, tracestring=%s", path, tracestring.c_str());
-  MapMutex.UnLock();
-}
-
-
-//------------------------------------------------------------------------------
-// Set the ACL for a file
-//------------------------------------------------------------------------------
-void
-XrdxCastor2Fs::SetAcl(const char* path, XrdSecEntity client, bool isLink)
-{
-  MapMutex.Lock();  // -->
-  uid_t uid = 99;
-  uid_t gid = 0;
-  struct passwd* pw = NULL;
-  XrdxCastor2FsGroupInfo* ginfo = NULL;
-
-  if (client.name)
-  {
-    if ((ginfo = groupinfocache->Find(client.name)))
-    {
-      pw = &(ginfo->Passwd);
-
-      if (pw) uid = pw->pw_uid;
-    }
-    else
-    {
-      if (!(pw = passwdstore->Find(client.name)))
-      {
-        pw = getpwnam(client.name);
-        struct passwd* pwdcpy = (struct passwd*) malloc(sizeof(struct passwd));
-        memcpy(pwdcpy, pw, sizeof(struct passwd));
-        pw = pwdcpy;
-        passwdstore->Add(client.name, pwdcpy, 60);
-      }
-
-      if (pw) uid = pw->pw_uid;
-    }
-  }
-
-  if (client.role)
-  {
-    char buffer[65536];
-    struct group* gr = 0;
-    struct group group;
-    getgrnam_r(client.role, &group, buffer, 65536, &gr);
-
-    if (gr) gid = gr->gr_gid;
-  }
-  else
-  {
-    if (pw) gid = pw->pw_gid;
-  }
-
-  XrdOucString tracestring = "setacl ";
-  tracestring += (int)uid;
-  tracestring += "/";
-  tracestring += (int)gid;
-  xcastor_debug("file=%s, tracestring=%s", path, tracestring.c_str());
-
-  if (isLink)
-  {
-    if (XrdxCastor2FsUFS::Lchown(path , uid, gid))
-    {
-      xcastor_debug("file=%s, error:chown failed");
-    }
-  }
-  else
-  {
-    if (XrdxCastor2FsUFS::Chown(path, uid, gid))
-    {
-      xcastor_debug("file=%s, error:chown failed");
-    }
-  }
-
-  MapMutex.UnLock(); // <--
-}
-
-
-//------------------------------------------------------------------------------
-// Get all groups for a user name
-//------------------------------------------------------------------------------
-void
-XrdxCastor2Fs::GetAllGroups(const char*   name,
-                            XrdOucString& allGroups,
-                            XrdOucString& defaultGroup)
-{
-  allGroups = ":";
-  defaultGroup = "";
-  XrdxCastor2FsGroupInfo* ginfo = NULL;
-
-  if ((ginfo = groupinfocache->Find(name)))
-  {
-    allGroups = ginfo->AllGroups;
-    defaultGroup = ginfo->DefaultGroup;
-    return;
-  }
-
-  struct group* gr;
-
-  struct passwd* passwdinfo = NULL;
-
-  if (!(passwdinfo = XrdxCastor2Fs::passwdstore->Find(name)))
-  {
-    passwdinfo = getpwnam(name);
-
-    if (passwdinfo)
-    {
-      struct passwd* pwdcpy = (struct passwd*) malloc(sizeof(struct passwd));
-      memcpy(pwdcpy, passwdinfo, sizeof(struct passwd));
-      passwdinfo = pwdcpy;
-      XrdxCastor2Fs::passwdstore->Add(name, pwdcpy, 60);
-    }
-    else 
-    {
-      xcastor_debug("passwdinfo is NULL");
-      return;
-    }
-  }
-
-  setgrent();
-  char buf[65536];
-  struct group grp;
-
-  while ((!getgrent_r(&grp, buf, 65536, &gr)))
-  {
-    int cnt;
-    cnt = 0;
-
-    if (gr->gr_gid == passwdinfo->pw_gid)
-    {
-      if (!defaultGroup.length()) defaultGroup += gr->gr_name;
-
-      allGroups += gr->gr_name;
-      allGroups += ":";
-    }
-
-    while (gr->gr_mem[cnt])
-    {
-      if (!strcmp(gr->gr_mem[cnt], name))
-      {
-        allGroups += gr->gr_name;
-        allGroups += ":";
-      }
-
-      cnt++;
-    }
-  }
-
-  endgrent();
-  ginfo = new XrdxCastor2FsGroupInfo(defaultGroup.c_str(), allGroups.c_str(), passwdinfo);
-  groupinfocache->Add(name, ginfo, ginfo->Lifetime);
-}
-
-
-//------------------------------------------------------------------------------
-// Map client to role
-//------------------------------------------------------------------------------
-void
-XrdxCastor2Fs::RoleMap(const XrdSecEntity* client,
-                       const char*         env,
-                       XrdSecEntity&       mappedClient,
-                       const char*         tident)
-{
-  XrdSecEntity* entity = NULL;
-  int len_env;
-  XrdOucEnv lenv(env);
-  const char* role = lenv.Get("role");
-  SecEntityMutex.Lock();  // -->
-  char clientid[1024];
-  sprintf(clientid, "%s:%llu", tident, (unsigned long long) client);
-  xcastor_debug("tident=%s env=%s", tident, lenv.Env(len_env));
-
-  if ((!role) && (entity = secentitystore->Find(clientid)))
-  {
-    // Find existing client rolemaps ....
-    mappedClient.name = entity->name;
-    mappedClient.role = entity->role;
-    mappedClient.host = entity->host;
-    mappedClient.vorg = entity->vorg;
-    mappedClient.grps = entity->grps;
-    mappedClient.endorsements = entity->endorsements;
-    mappedClient.tident = entity->endorsements;
-    uid_t _client_uid;
-    gid_t _client_gid;
-    GetId("-", mappedClient, _client_uid, _client_gid);
-    XrdxCastor2FsUFS::SetId(_client_uid, _client_gid);
-    SecEntityMutex.UnLock();  // <--
-    return;
-  }
-
-  do
-  {
-    // (re-)create client rolemaps
-    MapMutex.Lock();  // -->
-    mappedClient.name = "__noauth__";
-    mappedClient.role = "__noauth__";
-    mappedClient.host = "";
-    mappedClient.vorg = "";
-    mappedClient.role = "";
-    mappedClient.grps = "__noauth__";
-    mappedClient.endorsements = "";
-    mappedClient.tident = "";
-
-    if (client)
-    {
-      if (client->prot) strcpy(mappedClient.prot, client->prot);
-
-      if (client->name) mappedClient.name = STRINGSTORE(client->name);
-
-      if (client->host) mappedClient.host = STRINGSTORE(client->host);
-
-      if (client->vorg) mappedClient.vorg = STRINGSTORE(client->vorg);
-
-      if (client->role) mappedClient.role = STRINGSTORE(client->role);
-
-      if (client->grps) mappedClient.grps = STRINGSTORE(client->grps);
-
-      if (client->endorsements) mappedClient.endorsements = STRINGSTORE(client->endorsements);
-
-      if (client->tident) mappedClient.tident = STRINGSTORE(client->tident);
-
-      // Static user mapping
-      XrdOucString* hisroles;
-
-      if ((hisroles = roletable->Find(mappedClient.name)))
-      {
-        XrdOucString allgroups;
-        XrdOucString defaultgroup;
-        XrdOucString FixedName;
-
-        if (hisroles->beginswith("static:"))
-          FixedName = hisroles->c_str() + 7;        
-        else
-          FixedName = hisroles->c_str();
-        
-
-        while ((FixedName.find(":")) != STR_NPOS)
-          FixedName.replace(":", "");
-
-        mappedClient.name = STRINGSTORE(FixedName.c_str());
-        GetAllGroups(mappedClient.name, allgroups, defaultgroup);
-        mappedClient.grps = STRINGSTORE(defaultgroup.c_str());
-        mappedClient.role = STRINGSTORE(defaultgroup.c_str());
-        break;
-      }
-
-      if ((hisroles = roletable->Find("*")))
-      {
-        XrdOucString allgroups;
-        XrdOucString defaultgroup;
-        XrdOucString FixedName;
-
-        if (hisroles->beginswith("static:"))
-          FixedName = hisroles->c_str() + 7;
-        else
-          FixedName = hisroles->c_str();
-
-        while ((FixedName.find(":")) != STR_NPOS)
-          FixedName.replace(":", "");
-      
-        mappedClient.name = STRINGSTORE(FixedName.c_str());
-        GetAllGroups(mappedClient.name, allgroups, defaultgroup);
-        mappedClient.grps = STRINGSTORE(defaultgroup.c_str());
-        mappedClient.role = STRINGSTORE(defaultgroup.c_str());
-        break;
-      }
-
-      if ((client->prot) && ((!strcmp(client->prot, "gsi")) ||
-                             (!strcmp(client->prot, "ssl"))))
-      {
-        XrdOucString certsubject = client->name;
-
-        if ((MapCernCertificates) &&
-            (certsubject.beginswith("/DC=ch/DC=cern/OU=Organic Units/OU=Users/CN=")))
-        {
-          certsubject.erasefromstart(strlen("/DC=ch/DC=cern/OU=Organic Units/OU=Users/CN="));
-          int pos = certsubject.find('/');
-
-          if (pos != STR_NPOS)
-            certsubject.erase(pos);
-
-          mappedClient.name = STRINGSTORE(certsubject.c_str());
-        }
-
-        certsubject.replace("/CN=proxy", "");
-        // Leave only the first CN=, cut the rest
-        int pos = certsubject.find("CN=");
-        int pos2 = certsubject.find("/", pos);
-
-        if (pos2 > 0) certsubject.erase(pos2);
-
-        XrdOucString* gridmaprole;
-
-        if (GridMapFile.length())
-        {
-          ReloadGridMapFile();
-        }
-
-        GridMapMutex.Lock();    // -->
-
-        if ((gridmaprole = gridmapstore->Find(certsubject.c_str())))
-        {
-          mappedClient.name = STRINGSTORE(gridmaprole->c_str());
-          mappedClient.role = 0;
-        }
-
-        GridMapMutex.UnLock();  // <--
-      }
-    }
-
-    if (client && mappedClient.name)
-    {
-      XrdOucString defaultgroup = "";
-      XrdOucString allgroups = "";
-
-      if (client->role)
-      {
-        defaultgroup = client->role;
-      }
-
-      if ((client->grps == 0) || (!strlen(client->grps)))
-      {
-        GetAllGroups(mappedClient.name, allgroups, defaultgroup);
-        mappedClient.grps = STRINGSTORE(allgroups.c_str());
-      }
-
-      if (((! mappedClient.role) || (!strlen(mappedClient.role))) && (!role))
-      {
-        role = STRINGSTORE(defaultgroup.c_str());
-      }
-
-      XrdOucString* hisroles = roletable->Find(mappedClient.name);
-      XrdOucString match = ":";
-      match += role;
-      match += ":";
-      xcastor_debug("default %s all %s match %s role %sn", defaultgroup.c_str(),
-                    allgroups.c_str(), match.c_str(), role);
-
-      if (hisroles)
-        if ((hisroles->find(match.c_str())) != STR_NPOS)
-        {
-          mappedClient.role = STRINGSTORE(role);
-        }
-        else
-        {
-          if (hisroles->beginswith("static:"))
-          {
-            mappedClient.role = STRINGSTORE(hisroles->c_str() + 7);
-          }
-          else
-          {
-            if ((allgroups.find(match.c_str())) != STR_NPOS)
-              mappedClient.role = STRINGSTORE(role);
-            else
-              mappedClient.role = STRINGSTORE(defaultgroup.c_str());
-          }
-        }
-      else
-      {
-        if ((allgroups.find(match.c_str())) != STR_NPOS)
-        {
-          mappedClient.role = STRINGSTORE(role);
-        }
-        else
-        {
-          mappedClient.role = STRINGSTORE(defaultgroup.c_str());
-        }
-      }
-
-      if ((!strlen(mappedClient.role)) && (client->grps))
-        mappedClient.role = STRINGSTORE(client->grps);
-    }
-
-    {
-      // Try tident mapping
-      XrdOucString reducedTident, user, stident;
-      reducedTident = "";
-      user = "";
-      stident = tident;
-      int dotpos = stident.find(".");
-      reducedTident.assign(tident, 0, dotpos - 1);
-      reducedTident += "@";
-      int adpos  = stident.find("@");
-      user.assign(tident, adpos + 1);
-      reducedTident += user;
-      XrdOucString* hisroles = roletable->Find(reducedTident.c_str());
-      XrdOucString match = ":";
-      match += role;
-      match += ":";
-
-      if (hisroles) {
-        if ((hisroles->find(match.c_str())) != STR_NPOS)
-        {
-          mappedClient.role = STRINGSTORE(role);
-          mappedClient.name = STRINGSTORE(role);
-        }
-        else
-        {
-          if (hisroles->beginswith("static:"))
-          {
-            if (mappedClient.role)(mappedClient.role);
-
-            mappedClient.role = STRINGSTORE(hisroles->c_str() + 7);
-            mappedClient.name = STRINGSTORE(hisroles->c_str() + 7);
-          }
-        }
-      }
-    }
-
-    if (mappedClient.role && (!strcmp(mappedClient.role, "root")))
-    {
-      mappedClient.name = STRINGSTORE("root");
-    }
-    
-    break;
-  }
-  while (0);
-
-  MapMutex.UnLock();  // <--
-
-  XrdSecEntity* newentity = new XrdSecEntity();
-
-  if (newentity)
-  {
-    newentity->name = mappedClient.name;
-    newentity->role = mappedClient.role;
-    newentity->host = mappedClient.host;
-    newentity->vorg = mappedClient.vorg;
-    newentity->grps = mappedClient.grps;
-    newentity->endorsements = mappedClient.endorsements;
-    newentity->tident = mappedClient.tident;
-    secentitystore->Add(clientid, newentity, 60);
-  }
-
-  SecEntityMutex.UnLock();  // <--
-  uid_t _client_uid;
-  gid_t _client_gid;
-  GetId("-", mappedClient, _client_uid, _client_gid);
-  XrdxCastor2FsUFS::SetId(_client_uid, _client_gid);
-  return;
-}
-
-
-//------------------------------------------------------------------------------
-// Reload grid map file
-//------------------------------------------------------------------------------
-void
-XrdxCastor2Fs::ReloadGridMapFile()
-{
-  xcastor_debug("reload grid map file");
-  static time_t GridMapMtime = 0;
-  static time_t GridMapCheckTime = 0;
-  time_t now = time(NULL);
-
-  // Load it for the first time or again
-  if ((!GridMapCheckTime) ||
-      (now > GridMapCheckTime + XCASTOR2FS_GRIDMAPCHECKINTERVAL))
-  {
-    struct stat buf;
-
-    if (!::stat(GridMapFile.c_str(), &buf))
-    {
-      if (buf.st_mtime != GridMapMtime)
-      {
-        GridMapMutex.Lock();
-        // Store the last modification time
-        GridMapMtime = buf.st_mtime;
-        // Store the current time of the check
-        GridMapCheckTime = now;
-        // Dump the current table
-        gridmapstore->Purge();
-        // Open the gridmap file
-        FILE* mapin = fopen(GridMapFile.c_str(), "r");
-
-        if (!mapin)
-        {
-          // Error no grid map possible
-          xcastor_debug("Unable to open gridmapfile:%s - no mapping!", GridMapFile.c_str());
-        }
-        else
-        {
-          char userdnin[4096];
-          char usernameout[4096];
-          int nitems;
-
-          // Parse it
-          while ((nitems = fscanf(mapin, "\"%[^\"]\" %s\n", userdnin, usernameout)) == 2)
-          {
-            XrdOucString dn = userdnin;
-            dn.replace("\"", "");
-            // Leave only the first CN=, cut the rest
-            int pos = dn.find("CN=");
-            int pos2 = dn.find("/", pos);
-
-            if (pos2 > 0) dn.erase(pos2);
-
-            if (!gridmapstore->Find(dn.c_str()))
-            {
-              gridmapstore->Add(dn.c_str(), new XrdOucString(usernameout));
-              xcastor_debug("GridMapFile mapping added: %s => %s", dn.c_str(), usernameout);
-            }
-          }
-
-          fclose(mapin);
-        }
-
-        GridMapMutex.UnLock();
-      }
-      else
-      {
-        // The file didn't change, we don't do anything
-      }
-    }
-    else
-    {
-      xcastor_debug("Unbale to stat gridmapfile:%s - no mapping!", GridMapFile.c_str());
-    }
-  }
-}
-
-
-//------------------------------------------------------------------------------
-// Set stage variables
-//------------------------------------------------------------------------------
-int
-XrdxCastor2Fs::SetStageVariables(const char*   Path,
-                                 const char*   Opaque,
-                                 XrdOucString  stagevariables,
-                                 XrdOucString& stagehost,
-                                 XrdOucString& serviceclass,
-                                 int           n,
-                                 const char*   /*tident*/)
-{
-  XrdOucEnv Open_Env(Opaque);
-
-  if (Opaque)
-  {
-    xcastor_debug("path=%s opaque=%s stagevariables=%s", Path, Opaque,
-                  stagevariables.c_str());
-  }
-  else
-  {
-    xcastor_debug("path=%s, stagevariables=%s", Path, stagevariables.c_str());
-  }
-
-  // The tokenizer likes line feeds
-  stagevariables.replace(',', '\n');
-  XrdOucTokenizer stagetokens((char*)stagevariables.c_str());
-  XrdOucString desiredstagehost = "";
-  XrdOucString desiredserviceclass = "";
-  const char* sh = 0;
-  const char* stoken;
-  int ntoken = 0;
-
-  while ((stoken = stagetokens.GetLine()))
-  {
-    if ((sh = Open_Env.Get("stagerHost")))
-      desiredstagehost = sh;
-    else
-      desiredstagehost = "";
-
-    if ((sh = Open_Env.Get("svcClass")))
-      desiredserviceclass = sh;
-    else
-      desiredserviceclass = "";
-
-    XrdOucString mhost = stoken;
-    XrdOucString shost;
-    int offset;
-
-    if ((offset = mhost.find("::")) != STR_NPOS)
-    {
-      shost.assign(mhost.c_str(), 0, offset - 1);
-      stagehost = shost.c_str();
-      shost.assign(mhost.c_str(), offset + 2);
-      serviceclass = shost;
-    }
-    else
-    {
-      stagehost = mhost;
-      serviceclass = "default";
-    }
-
-    xcastor_debug("0 path=%s, dstagehost=%s, dserviceclass=%s, stagehost=%s, "
-                  "serviceclass=%s, n=%i, ntoken=%i", Path,
-                  desiredstagehost.c_str(), desiredserviceclass.c_str(),
-                  stagehost.c_str(), serviceclass.c_str(), n, ntoken);
-
-    if (!desiredstagehost.length())
-    {
-      if (stagehost == "*")
-      {
-        XrdOucString* dh = 0;
-
-        // Use the default one
-        if ((dh = stagertable->Find("default")))
-        {
-          XrdOucString defhost = dh->c_str();
-          int spos = 0;
-
-          // Remove the service class if defined
-          if ((spos = defhost.find("::")) != STR_NPOS)
-            defhost.assign(defhost.c_str(), 0, spos - 1);
-
-          // Set the default one now!
-          desiredstagehost = defhost;
-        }
-      }
-      else
-      {
-        desiredstagehost = stagehost;
-      }
-    }
-
-    if ((stagehost == "*"))
-    {
-      if (desiredstagehost.length())
-      {
-        stagehost = desiredstagehost;
-
-        if (!desiredserviceclass.length())
-        {
-          if (serviceclass != "*")
-            desiredserviceclass = serviceclass;
-        }
-      }
-    }
-
-    if ((serviceclass == "*") && desiredserviceclass.length())
-    {
-      serviceclass = desiredserviceclass;
-    }
-
-    xcastor_debug("1 path=%s, dstagehost=%s, dserviceclass=%s, stagehost=%s, "
-                  "serviceclass=%s, n=%i, ntoken=%i",
-                  Path, desiredstagehost.c_str(), desiredserviceclass.c_str(),
-                  stagehost.c_str(), serviceclass.c_str(), n, ntoken);
-
-    // This handles the case, where  only the stager is set
-    if ((desiredstagehost == stagehost) && (!desiredserviceclass.length()))
-    {
-      if (serviceclass != "*")
-      {
-        desiredserviceclass = serviceclass;
-      }
-    }
-
-    xcastor_debug("2 path=%s, dstagehost=%s, dserviceclass=%s, stagehost=%s, "
-                  "serviceclass=%s, n=%i, ntoken=%i",
-                  Path, desiredstagehost.c_str(), desiredserviceclass.c_str(),
-                  stagehost.c_str(), serviceclass.c_str(), n, ntoken);
-
-    // We are successfull if we either return the appropriate token or if
-    // the token matches the user specified stager/svc class pair as a result:
-    // if the host/svc class pair is not defined, a user cannot request it!
-    // this now also supports to allow any service class or host via *::default
-    // or stager::* to be user selected
-    if (((desiredstagehost == stagehost) &&
-         (desiredserviceclass == serviceclass)) &&
-        ((n == ntoken) || (n == XCASTOR2FS_EXACT_MATCH)))
-    {
-      xcastor_debug("path=%s, stagehost=%s, serviceclass=%s",
-                    Path, stagehost.c_str(), serviceclass.c_str());
-      return 1;
-    }
-    else
-    {
-      if ((n != XCASTOR2FS_EXACT_MATCH) && (ntoken == n))
-        return 0;
-    }
-
-    ntoken++;
-  }
-
-  return -1;
-}
-
-
-//------------------------------------------------------------------------------
-// Get stage variables
-//------------------------------------------------------------------------------
-bool
-XrdxCastor2Fs::GetStageVariables(const char*   Path,
-                                 const char*   Opaque,
-                                 XrdOucString& stagevariables,
-                                 uid_t         client_uid,
-                                 gid_t         client_gid,
-                                 const char*   /*tident*/)
-{
-  if (Opaque)
-  {
-    xcastor_debug("path=%s, opaque=%s", Path, Opaque);
-  }
-  else
-  {
-    xcastor_debug("path=%s", Path);
-  }
-
-  XrdOucEnv Open_Env(Opaque);
-  XrdOucString spath = Path;
-  XrdOucString* mhost;
-  // Try the stagertable
-  int pos = 0;
-  bool found = false;
-
-  // Mapping by path is done first
-  while ((pos = spath.find("/", pos)) != STR_NPOS)
-  {
-    XrdOucString subpath;
-    subpath.assign(Path, 0, pos);
-
-    if ((mhost = stagertable->Find(subpath.c_str())))
-    {
-      stagevariables = mhost->c_str();
-      found = true;
-    }
-
-    pos++;
-  }
-
-  // Mapping by uid/gid overwrites path mapping
-  XrdOucString uidmap = "uid:";
-  XrdOucString gidmap = "gid:";
-  uidmap += (int)client_uid;
-  gidmap += (int)client_gid;
-
-  if ((mhost = stagertable->Find(uidmap.c_str())))
-  {
-    stagevariables = mhost->c_str();
-    found = true;
-  }
-
-  if ((mhost = stagertable->Find(gidmap.c_str())))
-  {
-    stagevariables = mhost->c_str();
-    found = true;
-  }
-
-  // uid/gid + path mapping wins!
-  // user mapping superseeds group mapping
-  pos = 0;
-
-  while ((pos = spath.find("/", pos)) != STR_NPOS)
-  {
-    XrdOucString subpath;
-    subpath.assign(Path, 0, pos);
-    subpath += "::";
-    subpath += "gid:";
-    subpath += (int) client_gid;
-
-    if ((mhost = stagertable->Find(subpath.c_str())))
-    {
-      stagevariables = mhost->c_str();
-      found = true;
-    }
-
-    pos++;
-  }
-
-  pos = 0;
-
-  while ((pos = spath.find("/", pos)) != STR_NPOS)
-  {
-    XrdOucString subpath;
-    subpath.assign(Path, 0, pos);
-    subpath += "::";
-    subpath += "uid:";
-    subpath += (int) client_uid;
-
-    if ((mhost = stagertable->Find(subpath.c_str())))
-    {
-      stagevariables = mhost->c_str();
-      found = true;
-    }
-
-    pos++;
-  }
-
-  if (!found)
-  {
-    if ((mhost = stagertable->Find("default")))
-    {
-      stagevariables = mhost->c_str();
-    }
-    else
-    {
-      return false;
-    }
-  }
-
-  return true;
-}
-
-
-/******************************************************************************/
-/*           D i r e c t o r y   O b j e c t   I n t e r f a c e s            */
-/******************************************************************************/
-
-
-//------------------------------------------------------------------------------
-// Constructor
-//------------------------------------------------------------------------------
-XrdxCastor2FsDirectory::XrdxCastor2FsDirectory(char* user, int MonID) :
-  XrdSfsDirectory(user, MonID)
-{
-  ateof = 0;
-  fname = 0;
-  dh    = (DIR*)0;
-  d_pnt = &dirent_full.d_entry;
-}
-
-
-//------------------------------------------------------------------------------
-// Destructor
-//------------------------------------------------------------------------------
-XrdxCastor2FsDirectory::~XrdxCastor2FsDirectory()
-{
-  if (dh) close();
-}
-
-
-//------------------------------------------------------------------------------
-// Open directory
-//------------------------------------------------------------------------------
-int
-XrdxCastor2FsDirectory::open(const char*         dir_path,
-                             const XrdSecEntity* client,
-                             const char*         info)
-{
-  static const char* epname = "open";
-  const char* tident = error.getErrUser();
-  XrdSecEntity mappedclient;
-  XrdOucString map_dir;
-  XrdOucEnv Open_Env(info);
-  AUTHORIZE(client, &Open_Env, AOP_Readdir, "open directory", dir_path, error);
-  map_dir = XrdxCastor2Fs::NsMapping(dir_path) ;
-  xcastor_debug("open directory: %s", map_dir.c_str());
-
-  if (map_dir == "")
-    return XrdxCastor2Fs::Emsg(epname, error, ENOMEDIUM, "map filename", dir_path);
-
-  XrdxCastor2FS->RoleMap(client, info, mappedclient, tident);
-
-  if (XrdxCastor2FS->Proc)
-    XrdxCastor2FS->Stats.IncCmd();
-
-  // Verify that this object is not already associated with an open directory
-  if (dh) return XrdxCastor2Fs::Emsg(epname, error, EADDRINUSE,
-                                       "open directory", map_dir.c_str());
-
-  // Set up values for this directory object
-  ateof = 0;
-  fname = strdup(map_dir.c_str());
-
-  // Open the directory and get it's id
-  if (!(dh = XrdxCastor2FsUFS::OpenDir(map_dir.c_str())))
-    return  XrdxCastor2Fs::Emsg(epname, error, serrno, "open directory", map_dir.c_str());
-
-  return SFS_OK;
-}
-
-
-//------------------------------------------------------------------------------
-// Read next directory entry
-//------------------------------------------------------------------------------
-const char*
-XrdxCastor2FsDirectory::nextEntry()
-{
-  static const char* epname = "nextEntry";
-
-  // Lock the directory and do any required tracing
-  if (!dh)
-  {
-    XrdxCastor2Fs::Emsg(epname, error, EBADF, "read directory", fname);
-    return (const char*)0;
-  }
-
-  // Check if we are at EOF (once there we stay there)
-  if (ateof) return (const char*)0;
-
-  if (XrdxCastor2FS->Proc)
-    XrdxCastor2FS->Stats.IncReadd();
-
-  // Read the next directory entry
-  if (!(d_pnt = XrdxCastor2FsUFS::ReadDir(dh)))
-  {
-    if (serrno != 0)
-      XrdxCastor2Fs::Emsg(epname, error, serrno, "read directory", fname);
-    
-    return (const char*)0;
-  }
-
-  entry = d_pnt->d_name;
-  xcastor_debug("dir next entry: %s", entry.c_str());
-  // Return the actual entry
-  return (const char*)(entry.c_str());
-}
-
-
-//------------------------------------------------------------------------------
-// Close directory
-//------------------------------------------------------------------------------
-int
-XrdxCastor2FsDirectory::close()
-{
-  static const char* epname = "closedir";
-
-  if (XrdxCastor2FS->Proc)
-    XrdxCastor2FS->Stats.IncCmd();
- 
-  // Release the handle
-  if (dh && XrdxCastor2FsUFS::CloseDir(dh))
-  {
-    XrdxCastor2Fs::Emsg(epname, error, serrno ? serrno : EIO, "close directory", fname);
-    return SFS_ERROR;
-  }
-
-  if (fname) free(fname);
-
-  dh = (DIR*)0;
-  return SFS_OK;
-}
-
-
-/******************************************************************************/
-/*                F i l e   O b j e c t   I n t e r f a c e s                 */
-/******************************************************************************/
-
-
-//------------------------------------------------------------------------------
-// Constructor
-//------------------------------------------------------------------------------
-XrdxCastor2FsFile::XrdxCastor2FsFile(const char* user, int MonID) :
-  XrdSfsFile(user, MonID),
-  LogId()
-{
-  oh = -1;
-  fname = 0;
-  ohp = NULL;
-  ohperror = NULL;
-  ohperror_cnt = 0;
-}
-
-
-//------------------------------------------------------------------------------
-// Destructor
-//------------------------------------------------------------------------------
-XrdxCastor2FsFile::~XrdxCastor2FsFile()
-{
-  if (oh) close();
-  if (ohp) pclose(ohp);
-  if (ohperror) pclose(ohperror);
-}
-
-
-//------------------------------------------------------------------------------
-// Open file
-//------------------------------------------------------------------------------
-int
-XrdxCastor2FsFile::open(const char*         path,
-                        XrdSfsFileOpenMode  open_mode,
-                        mode_t              Mode,
-                        const XrdSecEntity* client,
-                        const char*         ininfo)
-{
-  static const char* epname = "open";
-  const char* tident = error.getErrUser();
-  const char* origpath = path;
-  XrdSecEntity mappedclient;
-  xcastor::Timing opentiming("fileopen");
-  XrdOucString sinfo = (ininfo ? ininfo : "");
-  XrdOucString map_path;
-  const char* info;
-  int qpos = 0;
-
-  // => case where open fails and client bounces back
-  if ((qpos = sinfo.find("?") != STR_NPOS))
-    sinfo.erase(qpos);
-
-  // If the clients sends tried info, we have to erase it
-  if ((qpos = sinfo.find("tried") != STR_NPOS))
-    sinfo.erase(qpos);
-
-  // If the clients send old redirection info, we have to erase it
-  if ((qpos = sinfo.find("castor2fs.sfn=")))
-    sinfo.erase(qpos);
-
-  if (ininfo)
-    info = sinfo.c_str();
-  else
-    info = 0;
-  
-  if (info)
-    xcastor_debug("path=%s, info=%s", path, info);
-
-  TIMING("START", &opentiming);
-  map_path = XrdxCastor2Fs::NsMapping(path);
-  XrdxCastor2FS->RoleMap(client, info, mappedclient, tident);
-  TIMING("MAPPING", &opentiming);
-
-  if (map_path == "")
-  {
-    error.setErrInfo(ENOMEDIUM, "No mapping for file name");
-    return SFS_ERROR;
-  }
-
-  // Check if user is coming back for a response after a stall
-  bool stall_comeback = XrdxCastor2FS->msCastorClient->HasSubmittedReq(map_path.c_str(), error);
-
-  int aop = AOP_Read;
-  int retc = 0;
-  int open_flag = 0;
-  struct Cns_filestatcs buf;
-  int isRW = 0;
-  int isRewrite = 0;
-  int crOpts = (Mode & SFS_O_MKPTH ? XRDOSS_mkpath : 0);
-  XrdOucEnv Open_Env(info);
-  int ecode = 0;
-  //TODO: print the open mode in hex
-  xcastor_debug("open_mode=%i, fn=%s, tident=%s", Mode, map_path.c_str(), tident);
-
-  // Set the actual open mode and find mode
-  if (open_mode & SFS_O_CREAT) open_mode = SFS_O_CREAT;
-  else if (open_mode & SFS_O_TRUNC) open_mode = SFS_O_TRUNC;
-
-  switch (open_mode & (SFS_O_RDONLY | SFS_O_WRONLY | SFS_O_RDWR |
-                       SFS_O_CREAT  | SFS_O_TRUNC))
-  {
-  case SFS_O_CREAT:
-    open_flag  = O_RDWR | O_CREAT | O_EXCL;
-    crOpts |= XRDOSS_new;
-    isRW = 1;
-    break;
-
-  case SFS_O_TRUNC:
-    open_flag |= O_RDWR | O_CREAT | O_TRUNC;
-    isRW = 1;
-    break;
-
-  case SFS_O_RDONLY:
-    open_flag = O_RDONLY;
-    isRW = 0;
-    break;
-
-  case SFS_O_WRONLY:
-    open_flag = O_WRONLY;
-    isRW = 1;
-    break;
-
-  case SFS_O_RDWR:
-    open_flag = O_RDWR;
-    isRW = 1;
-    break;
-
-  default:
-    open_flag = O_RDONLY;
-    isRW = 0;
-    break;
-  }
-
-  if (open_flag & O_CREAT)
-  {
-    AUTHORIZE(client, &Open_Env, AOP_Create, "create", map_path.c_str(), error);
-  }
-  else
-  {
-    AUTHORIZE(client, &Open_Env, (isRW ? AOP_Update : AOP_Read), "open", map_path.c_str(), error);
-  }
-  
-  // See if the cluster is in maintenance mode and has delays configured for write/read
-  XrdOucString msg_delay;
-  int64_t delay = XrdxCastor2FS->GetAdminDelay(msg_delay, isRW);
-
-  if (delay) 
-  {
-    TIMING("RETURN", &opentiming);
-    opentiming.Print();
-    return XrdxCastor2FS->Stall(error, delay, msg_delay.c_str());
-  }
-
-  TIMING("DELAYCHECK", &opentiming);
-
-  // Prepare to create or open the file, only if this is the first time the user
-  // comes with this request. If the user comes after a stall we skip this part.
-  if (!stall_comeback)
-  {
-    if (isRW)
-    {
-      if (!(retc = XrdxCastor2FsUFS::Statfn(map_path.c_str(), &buf)))
-      {
-        if (buf.filemode & S_IFDIR)
-          return XrdxCastor2Fs::Emsg(epname, error, EISDIR, "open directory as file", map_path.c_str());
-
-        if (crOpts & XRDOSS_new)
-        {
-          return XrdxCastor2Fs::Emsg(epname, error, EEXIST, "open file in create mode - file exists");
-        }
-        else
-        {
-          if (open_mode == SFS_O_TRUNC)
-          {
-            // We delete the file because the open specified the truncate flag
-            if ((retc = XrdxCastor2FsUFS::Unlink(map_path.c_str())))
-            {
-              return XrdxCastor2Fs::Emsg(epname, error, serrno, "remove file as requested by truncate flag",
-                                         map_path.c_str());
-            }
-          }
-          else
-          {
-            isRewrite = 1;
-          }
-        }
-      }
-    }
-    else
-    {
-      // This is the read/stage case
-      if ((retc = XrdxCastor2FsUFS::Statfn(map_path.c_str(), &buf)))
-        return XrdxCastor2Fs::Emsg(epname, error, serrno, "stat file", map_path.c_str());
-      
-      if (!retc && !(buf.filemode & S_IFREG))
-      {
-        if (buf.filemode & S_IFDIR)
-          return XrdxCastor2Fs::Emsg(epname, error, EISDIR, "open directory as file", map_path.c_str());
-        else
-          return XrdxCastor2Fs::Emsg(epname, error, ENOTBLK, "open not regular file", map_path.c_str());
-      }
-      
-      if (buf.filesize == 0)
-      {
-        oh = XrdxCastor2FsUFS::Open(XrdxCastor2FS->zeroProc.c_str(), 0, 0);
-        fname = strdup(XrdxCastor2FS->zeroProc.c_str());
-        return SFS_OK;
-      }
-    }
-  }
-  else 
-  {
-    xcastor_debug("skip some checks as request was previously submitted");
-  }
-  
-  TIMING("PREOPEN", &opentiming);
-  uid_t client_uid;
-  gid_t client_gid;
-  XrdOucString sclient_uid = "";
-  XrdOucString sclient_gid = "";
-  XrdxCastor2FS->GetId(map_path.c_str(), mappedclient, client_uid, client_gid);
-  sclient_uid += (int) client_uid;
-  sclient_gid += (int) client_gid;
- 
-  XrdOucString stagehost = "";
-  XrdOucString serviceclass = "default";
-  XrdOucString stagevariables = "";
-  const char* val;
-
-  if (!XrdxCastor2FS->GetStageVariables(map_path.c_str(), info, stagevariables, 
-                                        client_uid, client_gid, tident))
-  {
-    return XrdxCastor2Fs::Emsg(epname, error, EINVAL, "set the stager host - you didn't "
-                               "specify a valid one and I have no stager map for fn = ", 
-                               map_path.c_str());
-  }
-
-  XrdOucString* policy = NULL;
-
-  if (isRW)
-  {
-    const char* val;
-
-    // We try the user specified or the first possible setting
-    if ((val = Open_Env.Get("stagerHost"))) stagehost = val;
-    if ((val = Open_Env.Get("svcClass"))) serviceclass = val;
-
-    if (stagehost.length() && serviceclass.length())
-    {
-      // Try the user specified pair
-      if ((XrdxCastor2FS->SetStageVariables(map_path.c_str(), info, stagevariables, stagehost,
-                                            serviceclass, XCASTOR2FS_EXACT_MATCH, tident)) == 1)
-      {
-        // Select the policy
-        XrdOucString* wildcardpolicy = NULL;
-        XrdOucString policytag = stagehost;
-        policytag += "::";
-        policytag += serviceclass;
-        XrdOucString grouppolicytag = policytag;
-        grouppolicytag += "::gid:";
-        grouppolicytag += (int)client_gid;
-        XrdOucString userpolicytag  = policytag;
-        userpolicytag += "::uid:";
-        userpolicytag += (int)client_uid;
-        XrdOucString wildcardpolicytag = stagehost;
-        wildcardpolicytag += "::";
-        wildcardpolicytag += "*";
-        wildcardpolicy = XrdxCastor2FS->stagerpolicy->Find(wildcardpolicytag.c_str());
-
-        if (!(policy = XrdxCastor2FS->stagerpolicy->Find(userpolicytag.c_str())))
-          if (!(policy = XrdxCastor2FS->stagerpolicy->Find(grouppolicytag.c_str())))
-            policy = XrdxCastor2FS->stagerpolicy->Find(policytag.c_str());
-
-        if ((!policy) && (wildcardpolicy))
-          policy = wildcardpolicy;
-
-        if (policy && (strstr(policy->c_str(), "ronly")) && isRW)
-        {
-          return XrdxCastor2Fs::Emsg(epname, error, EPERM, "write - path is forced readonly for you : fn = ",
-                                     map_path.c_str());
-        }
-      }
-      else
-      {
-        return XrdxCastor2Fs::Emsg(epname, error, EINVAL, "write - cannot find any valid "
-                                   "stager/service class mapping for you for fn = ", map_path.c_str());
-      }
-    }
-    else
-    {
-      int n = 0;
-      bool allowed = false;
-      int hasmore = 0;
-
-      // Try the list and stop when we find a matching policy tag
-      do
-      {
-        if ((hasmore = XrdxCastor2FS->SetStageVariables(map_path.c_str(), info, stagevariables,
-                       stagehost, serviceclass, n++, tident)) == 1)
-        {
-          // Select the policy
-          policy = NULL;
-          XrdOucString* wildcardpolicy = NULL;
-          XrdOucString policytag = stagehost;
-          policytag += "::";
-          policytag += serviceclass;
-          XrdOucString grouppolicytag = policytag;
-          grouppolicytag += "::gid:";
-          grouppolicytag += (int)client_gid;
-          XrdOucString userpolicytag  = policytag;
-          userpolicytag += "::uid:";
-          userpolicytag += (int)client_uid;
-          XrdOucString wildcardpolicytag = stagehost;
-          wildcardpolicytag += "::";
-          wildcardpolicytag += "*";
-          wildcardpolicy = XrdxCastor2FS->stagerpolicy->Find(wildcardpolicytag.c_str());
-
-          if (!(policy = XrdxCastor2FS->stagerpolicy->Find(userpolicytag.c_str())))
-            if (!(policy = XrdxCastor2FS->stagerpolicy->Find(grouppolicytag.c_str())))
-              policy = XrdxCastor2FS->stagerpolicy->Find(policytag.c_str());
-
-          if ((!policy) && (wildcardpolicy))
-          {
-            policy = wildcardpolicy;
-          }
-
-          if (policy && (!strstr(policy->c_str(), "ronly")))
-          {
-            allowed = true;
-            break;
-          }
-        }
-      }
-      while ((n < 20) && (hasmore >= 0));
-
-      if (!allowed)
-      {
-        return XrdxCastor2Fs::Emsg(epname, error, EPERM, "write - you are not "
-                                   "allowed to do write requests for fn = ", map_path.c_str());
-      }
-    }
-  }
-
-  // Open response structure in which we initialize rpfn2 for not scheduled access
-  struct XrdxCastor2Stager::RespInfo resp_info;
-  resp_info.mRedirectionPfn2 = 0;
-  resp_info.mRedirectionPfn2 += ":";
-  resp_info.mRedirectionPfn2 += stagehost;
-  resp_info.mRedirectionPfn2 += ":";
-  resp_info.mRedirectionPfn2 += serviceclass;
-  resp_info.mRedirectionPfn2 += ":0";
-  resp_info.mRedirectionPfn2 += ":0";
-
-  // Delay tag used to stall the current client incrementally
-  XrdOucString delaytag = tident;
-  delaytag += ":";
-  delaytag += map_path.c_str();
-
-  if (isRW)
-  {
-    if (!stall_comeback && !isRewrite)
-    {
-      // File doesn't exist, we have to create the path - check if we need to mkpath
-      if ((Mode & SFS_O_MKPTH) || (policy && (strstr(policy->c_str(), "mkpath"))))
-      {
-        XrdOucString newpath = map_path;
-
-        while (newpath.replace("//", "/")) {};
-
-        int rpos = STR_NPOS;
-
-        while ((rpos = newpath.rfind("/", rpos)) != STR_NPOS)
-        {
-          rpos--;
-          struct Cns_filestatcs cstat;
-          XrdOucString spath;
-          spath.assign(newpath, 0, rpos);
-
-          if (XrdxCastor2FsUFS::Statfn(spath.c_str(), &cstat))
-          {
-            // Protect against misconfiguration ( all.export / ) and missing stat result on Cns_stat('/');
-            if (rpos < 0)
-              return XrdxCastor2Fs::Emsg(epname, error, serrno , "create path in root directory");
-            
-            continue;
-          }
-          else
-          {
-            // Start to create from here and finish
-            int fpos = rpos + 2;
-
-            while ((fpos = newpath.find("/", fpos)) != STR_NPOS)
-            {
-              XrdOucString createpath;
-              createpath.assign(newpath, 0, fpos);
-              xcastor_debug("creating path as uid=%i, gid=%i", (int)client_uid, (int)client_gid);
-              mode_t cmask = 0;
-              Cns_umask(cmask);
-              fpos++;
-
-              if (XrdxCastor2FsUFS::Mkdir(createpath.c_str(), S_IRWXU | S_IRGRP | S_IXGRP | S_IROTH | S_IXOTH) && (serrno != EEXIST))
-                return XrdxCastor2Fs::Emsg(epname, error, serrno , "create path need dir = ", createpath.c_str());
-            }
-
-            const char* file_class = 0;
-
-            if ((file_class = Open_Env.Get("fileClass")) &&
-                (Cns_chclass(newpath.c_str(), 0, (char*)file_class)))
-            {
-              return XrdxCastor2Fs::Emsg(epname, error, serrno , "set fileclass to ", file_class);
-            }
-
-            break;
-          }
-        }
-      }
-    }
-
-    // For all write operations
-    TIMING("PUT", &opentiming);
-    int status = 0;
-
-    // Create structures for request and response and call the get method
-    struct XrdxCastor2Stager::ReqInfo req_info(client_uid, client_gid, map_path.c_str(), 
-                                               stagehost.c_str(), serviceclass.c_str());
-   
-    if (!isRewrite)
-    {
-      xcastor_debug("Put stagehost=%s, serviceclass=%s", stagehost.c_str(), serviceclass.c_str());
-      status = XrdxCastor2Stager::DoAsyncReq(error, "put", &req_info, resp_info);
-      delaytag += ":put";
-      aop = AOP_Create;
-    }
-    else
-    {
-      xcastor_debug("Update stagehost=%s, serviceclass=%s", stagehost.c_str(), serviceclass.c_str());
-      status = XrdxCastor2Stager::DoAsyncReq(error, "update", &req_info, resp_info);
-      delaytag += ":update";
-      aop = AOP_Update;
-    }
-
-    if (status == SFS_ERROR)
-    {
-      // If the file is not yet closed from the last write delay the client
-      if (error.getErrInfo() == EBUSY)
-      {
-        TIMING("RETURN", &opentiming);
-
-        if (XrdxCastor2FS->mLogLevel == LOG_DEBUG)
-          opentiming.Print();
-      
-        return XrdxCastor2FS->Stall(error, XrdxCastor2Stager::GetDelayValue(delaytag.c_str()) , 
-                                    "file is still busy, please wait");
-      }
-
-      TIMING("RETURN", &opentiming);
-
-      if (XrdxCastor2FS->mLogLevel == LOG_DEBUG)
-        opentiming.Print();
-
-      return XrdxCastor2Fs::Emsg(epname, error, EINVAL, "async request failed");
-
-    }
-    else if (status >= SFS_STALL)
-    {
-      TIMING("RETURN", &opentiming);
-
-      if (XrdxCastor2FS->mLogLevel == LOG_DEBUG)
-        opentiming.Print();
-
-      return XrdxCastor2FS->Stall(error, XrdxCastor2Stager::GetDelayValue(delaytag.c_str()) , 
-                                  "request queue full or response not ready yet");
-    }
-
-    // Clean-up any possible delay tag remainings
-    XrdxCastor2Stager::DropDelayTag(delaytag.c_str());
-    
-    if (resp_info.mStageStatus != "READY")
-    {
-      TIMING("RETURN", &opentiming);
-      
-      if (XrdxCastor2FS->mLogLevel == LOG_DEBUG)
-        opentiming.Print();
-
-      return XrdxCastor2Fs::Emsg(epname, error, EINVAL, "access file in stager (Put request failed)  fn = ",
-                                 map_path.c_str());
-    }
-  }
-  else
-  {
-    // Read operation
-    XrdOucString usedpolicytag = "";
-    int n = 0;
-    bool possible = false;
-    int hasmore = 0;
-
-    // Loop through the possible stager settings to find the file somewhere staged
-    do
-    {
-      if ((hasmore = XrdxCastor2FS->SetStageVariables(map_path.c_str(), info,
-                     stagevariables, stagehost, serviceclass, n++, tident)) == 1)
-      {
-        // Select the policy
-        policy = NULL;
-        XrdOucString* wildcardpolicy = NULL;
-        XrdOucString policytag = stagehost;
-        policytag += "::";
-        policytag += serviceclass;
-        XrdOucString grouppolicytag = policytag;
-        grouppolicytag += "::gid:";
-        grouppolicytag += (int)client_gid;
-        XrdOucString userpolicytag  = policytag;
-        userpolicytag += "::uid:";
-        userpolicytag += (int)client_uid;
-        XrdOucString wildcardpolicytag = stagehost;
-        wildcardpolicytag += "::";
-        wildcardpolicytag += "*";
-        wildcardpolicy = XrdxCastor2FS->stagerpolicy->Find(wildcardpolicytag.c_str());
-        usedpolicytag = userpolicytag.c_str();
-
-        if (!(policy = XrdxCastor2FS->stagerpolicy->Find(userpolicytag.c_str())))
-        {
-          usedpolicytag = grouppolicytag.c_str();
-
-          if (!(policy = XrdxCastor2FS->stagerpolicy->Find(grouppolicytag.c_str())))
-          {
-            usedpolicytag = policytag;
-            policy = XrdxCastor2FS->stagerpolicy->Find(policytag.c_str());
-          }
-        }
-
-        if ((!policy) && (wildcardpolicy))
-        {
-          policy = wildcardpolicy;
-          usedpolicytag = wildcardpolicytag;
-        }
-
-        // Query the staging status
-        TIMING("STAGERQUERY", &opentiming);
-        XrdOucString stage_status;
-        
-        if (!XrdxCastor2Stager::StagerQuery(error, (uid_t) client_uid, (gid_t) client_gid, 
-                                            map_path.c_str(), stagehost.c_str(), 
-                                            serviceclass.c_str(), stage_status))
-        {
-          stage_status = "NA";
-        }
-
-        if ((stage_status != "STAGED") && 
-            (stage_status != "CANBEMIGR") && 
-            (stage_status != "STAGEOUT"))
-        {
-          // Check if we want transparent staging
-          if (policy && ((strstr(policy->c_str(), "nohsm"))))
-          {
-            
-            if (XrdxCastor2FS->mLogLevel == LOG_DEBUG)
-              opentiming.Print();
-
-            continue;
-          }
-        }
-
-        TIMING("PREP2GET", &opentiming);
-        
-        if (!XrdxCastor2Stager::Prepare2Get(error, (uid_t) client_uid, (gid_t) client_gid, 
-                                            map_path.c_str(), stagehost.c_str(), serviceclass.c_str(), 
-                                            resp_info))
-        {
-          TIMING("RETURN", &opentiming);
-          
-          if (XrdxCastor2FS->mLogLevel == LOG_DEBUG)
-            opentiming.Print();
-
-          continue;
-        }
-
-        xcastor_debug("Got redirection to:%s and stagestatus is:%s", 
-                      resp_info.mRedirectionPfn1.c_str(), 
-                      resp_info.mStageStatus.c_str());
-
-        if (resp_info.mRedirectionPfn1.length() && (resp_info.mStageStatus == "READY"))
-        {
-          // That is perfect, we can use the setting to read
-          possible = true;
-          XrdxCastor2Stager::DropDelayTag(delaytag.c_str());
-          break;
-        }
-
-        // We select this setting and tell the client to wait for the staging in this pool/svc class
-        if (resp_info.mStageStatus == "READY")
-        {
-          TIMING("RETURN", &opentiming);
-          
-          if (XrdxCastor2FS->mLogLevel == LOG_DEBUG)
-            opentiming.Print();
-
-          return XrdxCastor2FS->Stall(error, XrdxCastor2Stager::GetDelayValue(delaytag.c_str()) , 
-                                      "file is being staged in");
-        }
-        else
-        {
-          TIMING("RETURN", &opentiming);
-          
-          if (XrdxCastor2FS->mLogLevel == LOG_DEBUG)
-            opentiming.Print();
-
-          continue;
-        }
-      }
-    }
-    while ((n < 20) && (hasmore >= 0));
-
-    if (!possible)
-    {
-      TIMING("RETURN", &opentiming);
-      opentiming.Print();
-      XrdxCastor2Stager::DropDelayTag(delaytag.c_str());
-      return XrdxCastor2Fs::Emsg(epname, error, EINVAL, "access file in ANY stager (all prepare2get failed) fn = ",
-                                 map_path.c_str());
-    }
-
-    // If there was no stager_get we fill request id 0
-    if (!resp_info.mRedirectionPfn2.length())
-    {
-      resp_info.mRedirectionPfn2 += ":";
-      resp_info.mRedirectionPfn2 += stagehost;
-      resp_info.mRedirectionPfn2 += ":";
-      resp_info.mRedirectionPfn2 += serviceclass;
-    }
-
-    // CANBEMIGR or STAGED, STAGEOUT files can be read ;-)
-    if (policy)
-      xcastor_debug("policy for:%s is %s", usedpolicytag.c_str(), policy->c_str());
-    else
-      xcastor_debug("policy for:%s is default [read not scheduled]", usedpolicytag.c_str());
-
-    if (policy && ((strstr(policy->c_str(), "schedread")) || (strstr(policy->c_str(), "schedall"))))
-    {
-      TIMING("GET", &opentiming);
-
-      // Create structures for request and response and call the get method
-      struct XrdxCastor2Stager::ReqInfo req_info(client_uid, client_gid, map_path.c_str(), 
-                                                 stagehost.c_str(), serviceclass.c_str());
-
-      int status = XrdxCastor2Stager::DoAsyncReq(error, "get", &req_info, resp_info);
-      delaytag += ":get";
-
-      if (status == SFS_ERROR)
-      {
-        TIMING("RETURN", &opentiming);
-
-        if (XrdxCastor2FS->mLogLevel == LOG_DEBUG)
-          opentiming.Print();
-
-        return XrdxCastor2Fs::Emsg(epname, error, EINVAL, "async req failed fn=", map_path.c_str());
-      }
-      else if (status >= SFS_STALL)
-      {
-        TIMING("RETURN", &opentiming);
-
-        if (XrdxCastor2FS->mLogLevel == LOG_DEBUG)
-          opentiming.Print();
-
-        return XrdxCastor2FS->Stall(error, XrdxCastor2Stager::GetDelayValue(delaytag.c_str()) , 
-                                    "request queue full or response not ready");
-      }
-
-      if (resp_info.mStageStatus != "READY")
-      {
-        TIMING("RETURN", &opentiming);
-        
-        if (XrdxCastor2FS->mLogLevel == LOG_DEBUG)
-          opentiming.Print();
-
-        return XrdxCastor2Fs::Emsg(epname, error, EINVAL, "access stager (Get request failed) fn=", 
-                                   map_path.c_str());
-      }
-    }
-  }
-
-  // Save the redirection host with and without the domain in the host table 
-  int pos;
-  XrdOucString nodomainhost = "";
-
-  if ((pos = resp_info.mRedirectionHost.find(".")) != STR_NPOS)
-  {
-    nodomainhost.assign(resp_info.mRedirectionHost, 0, pos - 1);
-    XrdxCastor2FS->filesystemhosttablelock.Lock();    // -->
-
-    if (!XrdxCastor2FS->filesystemhosttable->Find(nodomainhost.c_str()))
-      XrdxCastor2FS->filesystemhosttable->Add(nodomainhost.c_str(), new XrdOucString(nodomainhost.c_str()));
-    
-    XrdxCastor2FS->filesystemhosttablelock.UnLock();  // <--
-  }
-
-  XrdxCastor2FS->filesystemhosttablelock.Lock();   // -->
-
-  if (!XrdxCastor2FS->filesystemhosttable->Find(resp_info.mRedirectionHost.c_str()))
-    XrdxCastor2FS->filesystemhosttable->Add(resp_info.mRedirectionHost.c_str(), 
-                                            new XrdOucString(resp_info.mRedirectionHost.c_str()));
-  
-  XrdxCastor2FS->filesystemhosttablelock.UnLock(); // -->
-
-
-  TIMING("REDIRECTION", &opentiming);
-  xcastor_debug("redirection to:%s", resp_info.mRedirectionHost.c_str());
-
-  // Save statistics about server read/write operations 
-  if (XrdxCastor2FS->Proc)
-  {
-    std::ostringstream ostreamclient;
-    std::ostringstream ostreamserver;
-
-    ostreamclient << stagehost << "::" << serviceclass << "::" << mappedclient.name;
-    ostreamserver << stagehost << "::" << serviceclass << "::" 
-                  << resp_info.mRedirectionHost;
-    
-    XrdxCastor2FS->Stats.IncServerRdWr(ostreamserver.str().c_str(), isRW);
-    XrdxCastor2FS->Stats.IncUserRdWr(ostreamclient.str().c_str(), isRW);
-  }
-
-  // Add the opaque authorization information for the server for read & write
-  XrdOucString accopaque = "";
-  XrdxCastor2ServerAcc::AuthzInfo* authz = new XrdxCastor2ServerAcc::AuthzInfo(false);
-  authz->sfn = (char*) origpath;
-  authz->pfn1 = (char*) resp_info.mRedirectionPfn1.c_str();
-  authz->pfn2 = (char*) resp_info.mRedirectionPfn2.c_str();
-  authz->id  = (char*)tident;
-  authz->client_sec_uid = STRINGSTORE(sclient_uid.c_str());
-  authz->client_sec_gid = STRINGSTORE(sclient_gid.c_str());
-  authz->accessop = aop;
-  time_t now = time(NULL);
-  authz->exptime  = (now + XrdxCastor2FS->TokenLockTime);
-  
-  if (XrdxCastor2FS->IssueCapability)
-  {
-    authz->token = NULL;
-    authz->signature = NULL;
-  }
-  else
-  {
-    authz->token = "";
-    authz->signature = "";
-  }
-  
-  authz->manager = (char*)XrdxCastor2FS->ManagerId.c_str();
-  XrdOucString authztoken;
-  XrdOucString sb64;
-  
-  if (!XrdxCastor2ServerAcc::BuildToken(authz, authztoken))
-  {
-    XrdxCastor2Fs::Emsg(epname, error, retc, "build authorization token for sfn = ", map_path.c_str());
-    delete authz;
-    return SFS_ERROR;
-  }
-  
-  authz->token = (char*) authztoken.c_str();
-  TIMING("BUILDTOKEN", &opentiming);
-  
-  if (XrdxCastor2FS->IssueCapability)
-  {
-    int sig64len = 0;
-    
-    if (!XrdxCastor2FS->ServerAcc->SignBase64((unsigned char*)authz->token,
-                                              strlen(authz->token), sb64,
-                                              sig64len, stagehost.c_str()))
-    {
-      XrdxCastor2Fs::Emsg(epname, error, retc, "sign authorization token for sfn = ", map_path.c_str());
-      delete authz;
-      return SFS_ERROR;
-    }
-    
-    authz->signature = (char*)sb64.c_str();
-  }
-  
-  TIMING("SIGNBASE64", &opentiming);
-  
-  if (!XrdxCastor2ServerAcc::BuildOpaque(authz, accopaque))
-  {
-    XrdxCastor2Fs::Emsg(epname, error, retc, "build authorization opaque string for sfn = ", map_path.c_str());
-    delete authz;
-    return SFS_ERROR;
-  }
-
-  TIMING("BUILDOPAQUE", &opentiming);
-  // Add the internal token opaque tag
-  resp_info.mRedirectionHost += "?";
-  
-  // We add the user defined stager selection also to the redirection in case
-  // the client comes back from a failure
-  if ((val = Open_Env.Get("svcClass")))
-  {
-    resp_info.mRedirectionHost += "svcClass=";
-    resp_info.mRedirectionHost += val;
-    resp_info.mRedirectionHost += "&";
-  }
-
-  if ((val = Open_Env.Get("stagerHost")))
-  {
-    resp_info.mRedirectionHost += "stagerHost=";
-    resp_info.mRedirectionHost += val;
-    resp_info.mRedirectionHost += "&";
-  }
-  
-  // Add the external token opaque tag
-  resp_info.mRedirectionHost += accopaque;
-  
-  if (!isRW)
-  {
-    // We always assume adler, but we should check the type here ...
-    if (!strcmp(buf.csumtype, "AD"))
-    {
-      resp_info.mRedirectionHost += "adler32=";
-      resp_info.mRedirectionHost += buf.csumvalue;
-      resp_info.mRedirectionHost += "&";
-    }
-
-    // Add the 0-size create flag
-    if (buf.filesize == 0)
-      resp_info.mRedirectionHost += "createifnotexist=1&";
-  }
-  
-  ecode = atoi(XrdxCastor2FS->xCastor2FsTargetPort.c_str());
-  error.setErrInfo(ecode, resp_info.mRedirectionHost.c_str());
-  delete authz;
-  
-  TIMING("AUTHZ", &opentiming);
-
-  // Do the proc statistics if a proc file system is specified
-  if (XrdxCastor2FS->Proc)
-    XrdxCastor2FS->Stats.IncRdWr(isRW);
-
-  // Check if a mode was given
-  if (Open_Env.Get("mode"))
-  {
-    mode_t mode = strtol(Open_Env.Get("mode"), NULL, 8);
-
-    if (XrdxCastor2FsUFS::Chmod(map_path.c_str(), mode))
-    {
-      return XrdxCastor2Fs::Emsg(epname, error, serrno, "set mode on", map_path.c_str());
-    }
-  }
-
-  TIMING("PROC/DONE", &opentiming);
-  
-  if (XrdxCastor2FS->mLogLevel == LOG_DEBUG)
-    opentiming.Print();
-
-  xcastor_debug("redirection to:%s", resp_info.mRedirectionHost.c_str());
-  return SFS_REDIRECT;
-}
-
-
-//------------------------------------------------------------------------------
-// Close file
-//------------------------------------------------------------------------------
-int
-XrdxCastor2FsFile::close()
-{
-  static const char* epname = "close";
-
-  if (XrdxCastor2FS->Proc)
-  {
-    XrdxCastor2FS->Stats.IncCmd();
-  }
-
-  // Release the handle and return
-  if (oh >= 0  && XrdxCastor2FsUFS::Close(oh))
-    return XrdxCastor2Fs::Emsg(epname, error, serrno, "close", fname);
-
-  oh = -1;
-
-  if (fname)
-  {
-    free(fname);
-    fname = 0;
-  }
-
-  if (ohp != NULL)
-  {
-    pclose(ohp);
-    ohp = NULL;
-  }
-
-  if (ohperror_cnt != 0)
-  {
-    XrdOucString ohperrorfile = "/tmp/xrdfscmd.";
-    ohperrorfile += (int)ohperror_cnt;
-    ::unlink(ohperrorfile.c_str());
-  }
-
-  if (ohperror != NULL)
-  {
-    fclose(ohperror);
-    ohperror = NULL;
-  }
-
-  return SFS_OK;
-}
-
-
-//------------------------------------------------------------------------------
-// Read from file
-//------------------------------------------------------------------------------
-XrdSfsXferSize
-XrdxCastor2FsFile::read(XrdSfsFileOffset offset,
-                        char*            buff,
-                        XrdSfsXferSize   blen)
-{
-  static const char* epname = "read";
-  XrdSfsXferSize nbytes;
-
-  if (XrdxCastor2FS->Proc)
-  {
-    XrdxCastor2FS->Stats.IncCmd();
-  }
-
-  // Make sure the offset is not too large
-#if _FILE_OFFSET_BITS!=64
-
-  if (offset >  0x000000007fffffff)
-    return XrdxCastor2Fs::Emsg(epname, error, EFBIG, "read", fname);
-
-#endif
-
-  // Pipe reads
-  if (ohp)
-  {
-    char linestorage[4096];
-    char* lineptr = linestorage;
-    char* bufptr = buff;
-    size_t n = 4096;
-    int pn;
-    nbytes = 0;
-
-    while ((pn = getline(&lineptr, &n, ohp)) > 0)
-    {
-      XrdOucString line = lineptr;
-      XrdOucString rep1 = "/";
-      rep1 += XrdxCastor2FS->xCastor2FsName;
-      rep1 += "/";
-
-      if (line.beginswith(rep1))
-        line.replace(rep1, "/");
-
-      memcpy(bufptr, line.c_str(), line.length());
-      bufptr[line.length()] = 0;
-      nbytes += line.length();
-      bufptr += line.length();
-
-      if (nbytes > (blen - 1024))
-        break;
-
-      // Read something from stderr if, existing
-      if (ohperror)
-      {
-        while ((pn = getline(&lineptr, &n, ohperror)) > 0)
-        {
-          XrdOucString line = "__STDERR__>";
-          line += lineptr;
-          XrdOucString rep1 = "/";
-          rep1 += XrdxCastor2FS->xCastor2FsName;
-          rep1 += "/";
-          line.replace(rep1, "/");
-          memcpy(bufptr, line.c_str(), line.length());
-          bufptr[line.length()] = 0;
-          nbytes += line.length();
-          bufptr += line.length();
-
-          if (nbytes > (blen - 1024))
-            break;
-        }
-      }
-    }
-
-    // Read something from stderr if, existing
-    if (ohperror)
-      while ((pn = getline(&lineptr, &n, ohperror)) > 0)
-      {
-        XrdOucString line = "__STDERR__>";
-        line += lineptr;
-        XrdOucString rep1 = "/";
-        rep1 += XrdxCastor2FS->xCastor2FsName;
-        rep1 += "/";
-        line.replace(rep1, "/");
-        memcpy(bufptr, line.c_str(), line.length());
-        bufptr[line.length()] = 0;
-        nbytes += line.length();
-        bufptr += line.length();
-
-        if (nbytes > (blen - 1024))
-          break;
-      }
-
-    return nbytes;
-  }
-
-  // Read the actual number of bytes
-  do
-  {
-    nbytes = pread(oh, (void*)buff, (size_t)blen, (off_t)offset);
-  }
-  while (nbytes < 0 && errno == EINTR);
-
-  if (nbytes  < 0)
-  {
-    return XrdxCastor2Fs::Emsg(epname, error, errno, "read", fname);
-  }
-
-  // Return number of bytes read
-  return nbytes;
-}
-
-
-//------------------------------------------------------------------------------
-// Read from file - asynchronous
-//------------------------------------------------------------------------------
-int
-XrdxCastor2FsFile::read(XrdSfsAio* aiop)
-{
-  if (XrdxCastor2FS->Proc)
-  {
-    XrdxCastor2FS->Stats.IncCmd();
-  }
-
-  // Execute this request in a synchronous fashion
-  aiop->Result = this->read((XrdSfsFileOffset)aiop->sfsAio.aio_offset,
-                            (char*)aiop->sfsAio.aio_buf,
-                            (XrdSfsXferSize)aiop->sfsAio.aio_nbytes);
-  aiop->doneRead();
-  return 0;
-}
-
-
-//------------------------------------------------------------------------------
-// Write to file
-//------------------------------------------------------------------------------
-XrdSfsXferSize
-XrdxCastor2FsFile::write(XrdSfsFileOffset offset,
-                         const char*      buff,
-                         XrdSfsXferSize   blen)
-{
-  static const char* epname = "write";
-  XrdSfsXferSize nbytes;
-
-  if (XrdxCastor2FS->Proc)
-  {
-    XrdxCastor2FS->Stats.IncCmd();
-  }
-
-  // Make sure the offset is not too large
-#if _FILE_OFFSET_BITS!=64
-
-  if (offset >  0x000000007fffffff)
-    return XrdxCastor2Fs::Emsg(epname, error, EFBIG, "write", fname);
-
-#endif
-
-  // Write the requested bytes
-  do
-  {
-    nbytes = pwrite(oh, (void*)buff, (size_t)blen, (off_t)offset);
-  }
-  while (nbytes < 0 && errno == EINTR);
-
-  if (nbytes  < 0)
-    return XrdxCastor2Fs::Emsg(epname, error, errno, "write", fname);
-
-  // Return number of bytes written
-  return nbytes;
-}
-
-
-//------------------------------------------------------------------------------
-// Write to file - asynchrnous
-//------------------------------------------------------------------------------
-int
-XrdxCastor2FsFile::write(XrdSfsAio* aiop)
-{
-  // Execute this request in a synchronous fashion
-  aiop->Result = this->write((XrdSfsFileOffset)aiop->sfsAio.aio_offset,
-                             (char*)aiop->sfsAio.aio_buf,
-                             (XrdSfsXferSize)aiop->sfsAio.aio_nbytes);
-  aiop->doneWrite();
-  return 0;
-}
-
-
-//------------------------------------------------------------------------------
-// Stat the file
-//------------------------------------------------------------------------------
-int
-XrdxCastor2FsFile::stat(struct stat* buf)
-{
-  static const char* epname = "stat";
-
-  // Fake for pipe reads
-  if (ohp)
-  {
-    memset(buf, sizeof(struct stat), 0);
-    buf->st_size = 1024 * 1024 * 1024;
-    return SFS_OK;
-  }
-
-  if (oh)
-  {
-    int rc = ::stat(fname, buf);
-
-    if (rc)
-    {
-      return XrdxCastor2Fs::Emsg(epname, error, errno, "stat", fname);
-    }
-
-    return SFS_OK;
-  }
-
-  // Execute the function
-  struct Cns_filestatcs cstat;
-
-  if (XrdxCastor2FsUFS::Statfn(fname, &cstat))
-  {
-    return XrdxCastor2Fs::Emsg(epname, error, serrno, "stat", fname);
-  }
-
-  // All went well
-  memset(buf, sizeof(struct stat), 0);
-  buf->st_dev     = 0xcaff;
-  buf->st_ino     = cstat.fileid;
-  buf->st_mode    = cstat.filemode;
-  buf->st_nlink   = cstat.nlink;
-  buf->st_uid     = cstat.uid;
-  buf->st_gid     = cstat.gid;
-  buf->st_rdev    = 0;     /* device type (if inode device) */
-  buf->st_size    = cstat.filesize;
-  buf->st_blksize = 4096;
-  buf->st_blocks  = cstat.filesize / 4096;
-  buf->st_atime   = cstat.atime;
-  buf->st_mtime   = cstat.mtime;
-  buf->st_ctime   = cstat.ctime;
-  return SFS_OK;
-}
-
->>>>>>> e9634817
 
 //------------------------------------------------------------------------------
 // Get file system
