--- conflicted
+++ resolved
@@ -114,11 +114,7 @@
           re.removeArchiveQueueAndCommit(tapePool.value(), queueType, lc);
           rootQueueDereferenceTime += t.secs(utils::Timer::resetCounter);
           log::ScopedParamContainer params(lc);
-<<<<<<< HEAD
-          params.add("tapepool", tapePool.value())
-=======
-          params.add("tapePool", tapePool)
->>>>>>> 6356349a
+          params.add("tapePool", tapePool.value())
                 .add("queueObject", archiveQueue.getAddressIfSet())
                 .add("exceptionMsg", ex.getMessageValue());
           lc.log(log::INFO, "In Helpers::getLockedAndFetchedQueue<ArchiveQueue>(): removed reference to gone archive queue from root entry.");
@@ -235,11 +231,7 @@
           re.removeRetrieveQueueAndCommit(vid.value(), queueType, lc);
           rootQueueDereferenceTime += t.secs(utils::Timer::resetCounter);
           log::ScopedParamContainer params(lc);
-<<<<<<< HEAD
-          params.add("vid", vid.value())
-=======
-          params.add("tapeVid", vid)
->>>>>>> 6356349a
+          params.add("tapeVid", vid.value())
                 .add("queueObject", retrieveQueue.getAddressIfSet())
                 .add("exceptionMsg", ex.getMessageValue());
           lc.log(log::INFO, "In Helpers::getLockedAndFetchedQueue<RetrieveQueue>(): removed reference to gone retrieve queue from root entry.");
