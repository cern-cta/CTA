<<<<<<< HEAD
/**
=======
 /*
>>>>>>> 77cd5937
 * The CERN Tape Archive (CTA) project
 * Copyright © 2018 CERN
 *
 * This program is free software: you can redistribute it and/or modify
 * it under the terms of the GNU General Public License as published by
 * the Free Software Foundation, either version 3 of the License, or
 * (at your option) any later version.
 *
 * This program is distributed in the hope that it will be useful,
 * but WITHOUT ANY WARRANTY; without even the implied warranty of
 * MERCHANTABILITY or FITNESS FOR A PARTICULAR PURPOSE.  See the
 * GNU General Public License for more details.
 *
 * You should have received a copy of the GNU General Public License
 * along with this program.  If not, see <http://www.gnu.org/licenses/>.
 */

#pragma once

/**
 * This file defines the containers, their traits and algorithms to add/remove
 * to/from them.
 */

#include <string>
#include "Helpers.hpp"
#include "common/log/LogContext.hpp"
#include "common/exception/Exception.hpp"
#include "common/log/TimingList.hpp"

namespace cta { namespace objectstore {

/**
 * Container traits type definitions
 */
template<typename C>
struct ContainerTraitsTypes
{
  struct ContainerSummary {
    void addDeltaToLog(const ContainerSummary&, log::ScopedParamContainer&);
  };

  struct InsertedElement {
    typedef std::list<InsertedElement> list;
  };
<<<<<<< HEAD

  struct ElementDescriptor {};

  struct PoppedElement {};
  struct PoppedElementsSummary;
  struct PopCriteria {
=======
  typedef std::list<std::unique_ptr<InsertedElement>> ElementMemoryContainer;
  typedef std::list <InsertedElement *>       ElementPointerContainer;
  class                                       ElementDescriptor {};
  typedef std::list<ElementDescriptor>        ElementDescriptorContainer;
  
  template <class Element>
  struct OpFailure {
    Element * element;
    std::exception_ptr failure;
    typedef std::list<OpFailure> list;
  };
  
  class PoppedElement;
  class PoppedElementsSummary;
  class PopCriteria {
  public:
>>>>>>> 77cd5937
    PopCriteria();
    PopCriteria& operator-= (const PoppedElementsSummary &);
  };
  struct PoppedElementsSummary {
    bool operator<(const PopCriteria&);
    PoppedElementsSummary& operator+=(const PoppedElementsSummary&);
    PoppedElementsSummary(const PoppedElementsSummary&);
    void addDeltaToLog(const PoppedElementsSummary&, log::ScopedParamContainer&);
  };
  struct PoppedElementsList {
    PoppedElementsList();
    void insertBack(PoppedElementsList&&);
  };
  struct PoppedElementsBatch {
    PoppedElementsList elements;
    PoppedElementsSummary summary;
    void addToLog(log::ScopedParamContainer&);
  };
<<<<<<< HEAD
};


/**
 * Container traits definition
 */
template<typename C> 
struct ContainerTraits
{
  using ContainerSummary = typename ContainerTraitsTypes<C>::ContainerSummary;
  using InsertedElement = typename ContainerTraitsTypes<C>::InsertedElement;
  using ElementDescriptor = typename ContainerTraitsTypes<C>::ElementDescriptor;
  using PoppedElement = typename ContainerTraitsTypes<C>::PoppedElement;
  using PopCriteria = typename ContainerTraitsTypes<C>::PopCriteria;
  using PoppedElementsSummary = typename ContainerTraitsTypes<C>::PoppedElementsSummary;
  using PoppedElementsList = typename ContainerTraitsTypes<C>::PoppedElementsList;
  using PoppedElementsBatch = typename ContainerTraitsTypes<C>::PoppedElementsBatch;

  typedef C                                           Container;
  typedef std::string                                 ContainerAddress;
  typedef std::string                                 ElementAddress;
  typedef std::string                                 ContainerIdentifier;
  typedef std::list<std::unique_ptr<InsertedElement>> ElementMemoryContainer;
  typedef std::list<ElementDescriptor>                ElementDescriptorContainer;
  typedef std::set<ElementAddress>                    ElementsToSkipSet;

  CTA_GENERATE_EXCEPTION_CLASS(NoSuchContainer);

  template<typename Element>
  struct OpFailure {
    Element *element;
    std::exception_ptr failure;
    typedef std::list<OpFailure> list;

    OpFailure() {}
    OpFailure(Element *e, const std::exception_ptr &f) : element(e), failure(f) {}
  };

  class OwnershipSwitchFailure: public cta::exception::Exception {
  public:
    OwnershipSwitchFailure(const std::string &message): cta::exception::Exception(message) {};
    typename OpFailure<InsertedElement>::list failedElements;
  };

  template<typename Element>
  static ElementAddress getElementAddress(const Element &e);

  static ContainerSummary getContainerSummary(Container &cont);
  static void trimContainerIfNeeded(Container &cont, ScopedExclusiveLock &contLock,
    const ContainerIdentifier &cId, log::LogContext &lc);
  static void getLockedAndFetched(Container &cont, ScopedExclusiveLock &contLock, AgentReference &agRef,
    const ContainerIdentifier &cId, log::LogContext &lc);
  static void getLockedAndFetchedNoCreate(Container &cont, ScopedExclusiveLock &contLock,
    const ContainerIdentifier &cId, log::LogContext &lc);
  static void addReferencesAndCommit(Container &cont, typename InsertedElement::list &elemMemCont,
    AgentReference &agentRef, log::LogContext &lc);
  static void addReferencesIfNecessaryAndCommit(Container &cont, typename InsertedElement::list &elemMemCont,
    AgentReference &agentRef, log::LogContext &lc);
  static void removeReferencesAndCommit(Container &cont, typename OpFailure<InsertedElement>::list &elementsOpFailures);
  static void removeReferencesAndCommit(Container &cont, std::list<ElementAddress> &elementAddressList);

  static typename OpFailure<InsertedElement>::list
  switchElementsOwnership(typename InsertedElement::list &elemMemCont, const ContainerAddress &contAddress,
    const ContainerAddress &previousOwnerAddress, log::TimingList &timingList, utils::Timer &t, log::LogContext &lc);

  static typename OpFailure<PoppedElement>::list
  switchElementsOwnership(PoppedElementsBatch &poppedElementBatch, const ContainerAddress &contAddress,
    const ContainerAddress &previousOwnerAddress, log::TimingList &timingList, utils::Timer &t, log::LogContext &lc);

  static PoppedElementsSummary getElementSummary(const PoppedElement &);
  static PoppedElementsBatch getPoppingElementsCandidates(Container &cont, PopCriteria &unfulfilledCriteria,
    ElementsToSkipSet &elemtsToSkip, log::LogContext &lc);

  static const std::string c_containerTypeName; // = "genericContainer"
  static const std::string c_identifierType;    // = "genericId"
};


/**
 * Container algorithms
 */
template<typename C>
=======
  typedef std::set<ElementAddress> ElementsToSkipSet;
  
  class OwnershipSwitchFailure: public cta::exception::Exception {
  public:
    OwnershipSwitchFailure(const std::string & message): cta::exception::Exception(message) {};
    typename OpFailure<InsertedElement>::list failedElements;
  };
  
  static void trimContainerIfNeeded(Container & cont);
  
  CTA_GENERATE_EXCEPTION_CLASS(NoSuchContainer);
  
  template <class Element>
  static ElementAddress getElementAddress(const Element & e);
  
  static void getLockedAndFetched(Container & cont, ScopedExclusiveLock & contLock, AgentReference & agRef,
      const ContainerIdentifyer & cId, QueueType queueType, log::LogContext & lc);
  static void getLockedAndFetchedNoCreate(Container & cont, ScopedExclusiveLock & contLock,
      const ContainerIdentifyer & cId, QueueType queueType, log::LogContext & lc);
  static void addReferencesAndCommit(Container & cont, typename InsertedElement::list & elemMemCont,
      AgentReference & agentRef, log::LogContext & lc);
  static void addReferencesIfNecessaryAndCommit(Container & cont, typename InsertedElement::list & elemMemCont,
      AgentReference & agentRef, log::LogContext & lc);
  void removeReferencesAndCommit(Container & cont, typename OpFailure<InsertedElement>::list & elementsOpFailures);
  void removeReferencesAndCommit(Container & cont, std::list<ElementAddress>& elementAddressList);
  static typename OpFailure<InsertedElement>::list switchElementsOwnership(typename InsertedElement::list & elemMemCont,
      const ContainerAddress & contAddress, const ContainerAddress & previousOwnerAddress, log::TimingList& timingList, utils::Timer & t,
      log::LogContext & lc);
  static typename OpFailure<PoppedElement>::list switchElementsOwnership(PoppedElementsBatch & popedElementBatch,
      const ContainerAddress & contAddress, const ContainerAddress & previousOwnerAddress, log::TimingList& timingList, utils::Timer & t,
      log::LogContext & lc);
  template <class Element>
  static PoppedElementsSummary getElementSummary(const Element &);
  static PoppedElementsBatch getPoppingElementsCandidates(Container & cont, PopCriteria & unfulfilledCriteria,
      ElementsToSkipSet & elemtsToSkip, log::LogContext & lc);
};

/************************************************************************************************************/
/* The algorithms themselves ********************************************************************************/
/************************************************************************************************************/
template <class C>
>>>>>>> 77cd5937
class ContainerAlgorithms {
public:
  ContainerAlgorithms(Backend & backend, AgentReference & agentReference):
    m_backend(backend), m_agentReference(agentReference) {}
    
  typedef typename ContainerTraits<C>::InsertedElement InsertedElement;
  typedef typename ContainerTraits<C>::PopCriteria PopCriteria;
  typedef typename ContainerTraits<C>::OwnershipSwitchFailure OwnershipSwitchFailure;
    
  /** Reference objects in the container and then switch their ownership. Objects 
   * are provided existing and owned by algorithm's agent.
   */
<<<<<<< HEAD
  void referenceAndSwitchOwnership(const typename ContainerTraits<C>::ContainerIdentifier & contId,
      const typename ContainerTraits<C>::ContainerIdentifier & prevContId,
=======
  void referenceAndSwitchOwnership(const typename ContainerTraits<C>::ContainerIdentifyer & contId,
      QueueType queueType, const typename ContainerTraits<C>::ContainerIdentifyer & prevContId,
>>>>>>> 77cd5937
      typename ContainerTraits<C>::InsertedElement::list & elements, log::LogContext & lc) {
    C cont(m_backend);
    ScopedExclusiveLock contLock;
    log::TimingList timingList;
    utils::Timer t;
    ContainerTraits<C>::getLockedAndFetched(cont, contLock, m_agentReference, contId, queueType, lc);
    ContainerTraits<C>::addReferencesAndCommit(cont, elements, m_agentReference, lc);
<<<<<<< HEAD
    auto failedOwnershipSwitchElements = ContainerTraits<C>::switchElementsOwnership(elements, cont.getAddressIfSet(), prevContId, timingList, t, lc);
=======
    auto failedOwnershipSwitchElements = ContainerTraits<C>::switchElementsOwnership(elements, cont.getAddressIfSet(),
        prevContId, timingList, t, lc);
>>>>>>> 77cd5937
    // If ownership switching failed, remove failed object from queue to not leave stale pointers.
    if (failedOwnershipSwitchElements.size()) {
      ContainerTraits<C>::removeReferencesAndCommit(cont, failedOwnershipSwitchElements);
    }
    // We are now done with the container.
    contLock.release();
    if (failedOwnershipSwitchElements.empty()) {
      // The good case: all elements went through.
      std::list<std::string> transferedElements;
      for(const auto &e : elements) {
        transferedElements.emplace_back(ContainerTraits<C>::getElementAddress(e));
      }
      m_agentReference.removeBatchFromOwnership(transferedElements, m_backend);
      // That's it, we're done.
      return;
    } else {
      // Bad case: we have to filter the elements and remove ownership only for the successful ones.
      std::set<std::string> failedElementsSet;
      for (const auto & feos: failedOwnershipSwitchElements) failedElementsSet.insert(ContainerTraits<C>::getElementAddress(*feos.element));
      std::list<std::string> transferedElements;
      typename ContainerTraits<C>::OwnershipSwitchFailure failureEx(
          "In ContainerAlgorithms<>::referenceAndSwitchOwnership(): failed to switch ownership of some elements");
      for (const auto & e: elements) {
        if (!failedElementsSet.count(ContainerTraits<C>::getElementAddress(e))) {
          transferedElements.emplace_back(ContainerTraits<C>::getElementAddress(e));
        }
      }
      if (transferedElements.size()) m_agentReference.removeBatchFromOwnership(transferedElements, m_backend);
      failureEx.failedElements = failedOwnershipSwitchElements;
      throw failureEx;
    }
  }
  
  /**
<<<<<<< HEAD
   * Reference objects in the container if needed and then switch their ownership (if needed).
   *
   * Objects are expected to be owned by an agent and not listed in the container, but situations
   * might vary. This function is typically used by the garbage collector. We do not take care of
   * dereferencing the object from the caller.
   */
  void referenceAndSwitchOwnershipIfNecessary(const typename ContainerTraits<C>::ContainerIdentifier & contId,
=======
   * Addition of jobs to container. Convenience overload for cases when current agent is the previous owner 
   * (most cases except garbage collection).
   */
  void referenceAndSwitchOwnership(const typename ContainerTraits<C>::ContainerIdentifyer & contId, QueueType queueType,
      typename ContainerTraits<C>::InsertedElement::list & elements, log::LogContext & lc) {
    referenceAndSwitchOwnership(contId, queueType, m_agentReference.getAgentAddress(), elements, lc);
  }
  
  /** Reference objects in the container if needed and then switch their ownership (if needed). Objects 
   * are expected to be owned by agent, and not listed in the container but situations might vary.
   * This function is typically used by the garbage collector. We do not take care of dereferencing
   * the object from the caller.
   */
  void referenceAndSwitchOwnershipIfNecessary(const typename ContainerTraits<C>::ContainerIdentifyer & contId, QueueType queueType,
>>>>>>> 77cd5937
      typename ContainerTraits<C>::ContainerAddress & previousOwnerAddress,
      typename ContainerTraits<C>::ContainerAddress & contAddress,
      typename ContainerTraits<C>::InsertedElement::list & elements, log::LogContext & lc) {
    C cont(m_backend);
    ScopedExclusiveLock contLock;
    log::TimingList timingList;
    utils::Timer t;
<<<<<<< HEAD
    ContainerTraits<C>::getLockedAndFetched(cont, contLock, m_agentReference, contId, lc);
=======
    ContainerTraits<C>::getLockedAndFetched(cont, contLock, m_agentReference, contId, queueType, lc);
>>>>>>> 77cd5937
    contAddress = cont.getAddressIfSet();
    auto contSummaryBefore = ContainerTraits<C>::getContainerSummary(cont);
    timingList.insertAndReset("queueLockFetchTime", t);
    ContainerTraits<C>::addReferencesIfNecessaryAndCommit(cont, elements, m_agentReference, lc);
    timingList.insertAndReset("queueProcessAndCommitTime", t);
<<<<<<< HEAD
    auto failedOwnershipSwitchElements = ContainerTraits<C>::switchElementsOwnership(elements, cont.getAddressIfSet(), previousOwnerAddress, timingList, t, lc);
=======
    auto failedOwnershipSwitchElements = ContainerTraits<C>::switchElementsOwnership(elements, cont.getAddressIfSet(),
        previousOwnerAddress, timingList, t, lc);
>>>>>>> 77cd5937
    timingList.insertAndReset("requestsUpdatingTime", t);
    // If ownership switching failed, remove failed object from queue to not leave stale pointers.
    if (failedOwnershipSwitchElements.size()) {
      ContainerTraits<C>::removeReferencesAndCommit(cont, failedOwnershipSwitchElements);
      timingList.insertAndReset("queueRecommitTime", t);
    }
    // We are now done with the container.
    auto contSummaryAfter = ContainerTraits<C>::getContainerSummary(cont);
    contLock.release();
    timingList.insertAndReset("queueUnlockTime", t);
    log::ScopedParamContainer params(lc);
    params.add("C", ContainerTraits<C>::c_containerTypeName)
<<<<<<< HEAD
          .add(ContainerTraits<C>::c_identifierType, contId)
=======
          .add(ContainerTraits<C>::c_identifyerType, contId)
>>>>>>> 77cd5937
          .add("containerAddress", cont.getAddressIfSet());
    contSummaryAfter.addDeltaToLog(contSummaryBefore, params);
    timingList.addToLog(params);
    if (failedOwnershipSwitchElements.empty()) {
      // That's it, we're done.
      lc.log(log::INFO, "In ContainerAlgorithms::referenceAndSwitchOwnershipIfNecessary(): Requeued a batch of elements.");
      return;
    } else {
      // Bad case: just return the failure set to the caller.
      typename ContainerTraits<C>::OwnershipSwitchFailure failureEx(
<<<<<<< HEAD
          "In ContainerAlgorithms<>::referenceAndSwitchOwnershipIfNecessary(): failed to switch ownership of some elements");
=======
          "In ContainerAlgorithms<>::referenceAndSwitchOwnershipIfNecessar(): failed to switch ownership of some elements");
>>>>>>> 77cd5937
      failureEx.failedElements = failedOwnershipSwitchElements;
      params.add("errorCount", failedOwnershipSwitchElements.size());
      lc.log(log::WARNING, "In ContainerAlgorithms::referenceAndSwitchOwnershipIfNecessary(): "
          "Encountered problems while requeuing a batch of elements");
      throw failureEx;
    }
  }
<<<<<<< HEAD

  /**
   * Addition of jobs to container. Convenience overload for cases when current agent is the previous owner 
   * (most cases except garbage collection).
   */
  void referenceAndSwitchOwnership(const typename ContainerTraits<C>::ContainerIdentifier &contId,
      typename ContainerTraits<C>::InsertedElement::list &elements, log::LogContext &lc) {
    referenceAndSwitchOwnership(contId, m_agentReference.getAgentAddress(), elements, lc);
  }

  typename ContainerTraits<C>::PoppedElementsBatch popNextBatch(
    const typename ContainerTraits<C>::ContainerIdentifier &contId,
    typename ContainerTraits<C>::PopCriteria &popCriteria,
    log::LogContext &lc)
  {
=======
  
  typename ContainerTraits<C>::PoppedElementsBatch popNextBatch(const typename ContainerTraits<C>::ContainerIdentifyer & contId,
      QueueType queueType, typename ContainerTraits<C>::PopCriteria & popCriteria, log::LogContext & lc) {
>>>>>>> 77cd5937
    // Prepare the return value
    typename ContainerTraits<C>::PoppedElementsBatch ret;
    typename ContainerTraits<C>::PopCriteria unfulfilledCriteria = popCriteria;
    size_t iterationCount=0;
    typename ContainerTraits<C>::ElementsToSkipSet elementsToSkip;
    log::TimingList timingList;
    utils::Timer t, totalTime;
    bool unexpectedException = false;
    while (!unexpectedException && ret.summary < popCriteria) {
      typename ContainerTraits<C>::PoppedElementsSummary previousSummary = ret.summary;
      log::TimingList localTimingList;
      // Get a container if it exists
      C cont(m_backend);
      iterationCount++;
      ScopedExclusiveLock contLock;
      try {
        ContainerTraits<C>::getLockedAndFetchedNoCreate(cont, contLock, contId, queueType, lc);
      } catch (typename ContainerTraits<C>::NoSuchContainer &) {
        localTimingList.insertAndReset("findLockFetchQueueTime", t);
        timingList+=localTimingList;
        // We could not find a container to pop from: return what we have.
        goto logAndReturn;
      }
      localTimingList.insertAndReset("findLockFetchQueueTime", t);
      typename ContainerTraits<C>::ContainerSummary contSummaryBefore, contSummaryAfter;
      contSummaryBefore = ContainerTraits<C>::getContainerSummary(cont);
      // We have a container. Get candidate element list from it.
      typename ContainerTraits<C>::PoppedElementsBatch candidateElements = 
          ContainerTraits<C>::getPoppingElementsCandidates(cont, unfulfilledCriteria, elementsToSkip, lc);
      localTimingList.insertAndReset("jobSelectionTime", t);
      // Reference the candidates to our agent
      std::list<typename ContainerTraits<C>::ElementAddress> candidateElementsAddresses;
      for (auto & e: candidateElements.elements) {
        candidateElementsAddresses.emplace_back(ContainerTraits<C>::getElementAddress(e));
      }
      localTimingList.insertAndReset("ownershipAdditionTime", t);
      m_agentReference.addBatchToOwnership(candidateElementsAddresses, m_backend);
      // We can now attempt to switch ownership of elements
      auto failedOwnershipSwitchElements = ContainerTraits<C>::switchElementsOwnership(candidateElements, m_agentReference.getAgentAddress(), cont.getAddressIfSet(), localTimingList, t, lc);
      if (failedOwnershipSwitchElements.empty()) {
        localTimingList.insertAndReset("updateResultProcessingTime", t);
        // This is the easy case (and most common case). Everything went through fine.
        ContainerTraits<C>::removeReferencesAndCommit(cont, candidateElementsAddresses);
        localTimingList.insertAndReset("containerUpdateTime", t);
        contSummaryAfter = ContainerTraits<C>::getContainerSummary(cont);
        // If we emptied the container, we have to trim it.
        ContainerTraits<C>::trimContainerIfNeeded(cont, contLock, contId, lc);
        localTimingList.insertAndReset("containerTrimmingTime", t);
        // trimming might release the lock
        if (contLock.isLocked()) contLock.release();
        localTimingList.insertAndReset("containerUnlockTime", t);
        // All jobs are validated
        ret.summary += candidateElements.summary;
        unfulfilledCriteria -= candidateElements.summary;
        ret.elements.insertBack(std::move(candidateElements.elements));
        localTimingList.insertAndReset("structureProcessingTime", t);
      } else {
        // For the failed files, we have to differentiate the not owned or not existing ones from other error cases.
        // For the not owned, not existing and those successfully switched, we have to de reference them form the container.
        // For other cases, we will leave the elements referenced in the container, as we cannot ensure de-referencing is safe.
        std::set<typename ContainerTraits<C>::ElementAddress> elementsNotToDereferenceFromContainer;
        std::set<typename ContainerTraits<C>::ElementAddress> elementsNotToReport;
        std::list<typename ContainerTraits<C>::ElementAddress> elementsToDereferenceFromAgent;
        for (auto &e: failedOwnershipSwitchElements) {
          try {
            std::rethrow_exception(e.failure);
          } catch (Backend::NoSuchObject &) {
            elementsToDereferenceFromAgent.push_back(ContainerTraits<C>::getElementAddress(*e.element));
            elementsNotToReport.insert(ContainerTraits<C>::getElementAddress(*e.element));
          } catch (Backend::WrongPreviousOwner &) {
            elementsToDereferenceFromAgent.push_back(ContainerTraits<C>::getElementAddress(*e.element));
            elementsNotToReport.insert(ContainerTraits<C>::getElementAddress(*e.element));
          } catch (Backend::CouldNotUnlock&) {
            // Do nothing, this element was indeed OK.
          }
          catch (...) {
            // This is a different error, so we will leave the reference to the element in the container
            elementsNotToDereferenceFromContainer.insert(ContainerTraits<C>::getElementAddress(*e.element));
            elementsToDereferenceFromAgent.push_back(ContainerTraits<C>::getElementAddress(*e.element));
            elementsNotToReport.insert(ContainerTraits<C>::getElementAddress(*e.element));
            elementsToSkip.insert(ContainerTraits<C>::getElementAddress(*e.element));
            // If we get this kind of situation, we do not try to carry on, as it becomes too complex.
            unexpectedException = true;
          }
        }
        // We are done with the sorting. Apply the decisions...
        std::list<typename ContainerTraits<C>::ElementAddress> elementsToDereferenceFromContainer;
        for (auto & e: candidateElements.elements) {
          if (!elementsNotToDereferenceFromContainer.count(ContainerTraits<C>::getElementAddress(e))) {
            elementsToDereferenceFromContainer.push_back(ContainerTraits<C>::getElementAddress(e));
          }
        }
        localTimingList.insertAndReset("updateResultProcessingTime", t);
        ContainerTraits<C>::removeReferencesAndCommit(cont, elementsToDereferenceFromContainer);
        localTimingList.insertAndReset("containerUpdateTime", t);
        contSummaryAfter = ContainerTraits<C>::getContainerSummary(cont);
        // If we emptied the container, we have to trim it.
        ContainerTraits<C>::trimContainerIfNeeded(cont, contLock, contId, lc);
        localTimingList.insertAndReset("containerTrimmingTime", t);
        // trimming might release the lock
        if (contLock.isLocked()) contLock.release();
        localTimingList.insertAndReset("containerUnlockTime", t);
        m_agentReference.removeBatchFromOwnership(elementsToDereferenceFromAgent, m_backend);
        for (auto & e: candidateElements.elements) {
          if (!elementsNotToReport.count(ContainerTraits<C>::getElementAddress(e))) {
            ret.summary += ContainerTraits<C>::getElementSummary(e);
            unfulfilledCriteria -= ContainerTraits<C>::getElementSummary(e);
            ret.elements.insertBack(std::move(e));
          }
        }
        localTimingList.insertAndReset("structureProcessingTime", t);
      }
      log::ScopedParamContainer params(lc);
      params.add("C", ContainerTraits<C>::c_containerTypeName)
            .add(ContainerTraits<C>::c_identifierType, contId)
            .add("containerAddress", cont.getAddressIfSet());
      ret.summary.addDeltaToLog(previousSummary, params);
      contSummaryAfter.addDeltaToLog(contSummaryBefore, params);
      localTimingList.addToLog(params);
      lc.log(log::INFO, "In ContainerTraits<C>::PoppedElementsBatch(): did one round of elements retrieval.");
      timingList+=localTimingList;
    }
  logAndReturn:
    {
      log::ScopedParamContainer params(lc);
      params.add("C", ContainerTraits<C>::c_containerTypeName)
            .add(ContainerTraits<C>::c_identifierType, contId);
      ret.addToLog(params);
      timingList.addToLog(params);
      params.add("schedulerDbTime", totalTime.secs());
      params.add("iterationCount", iterationCount);
      lc.log(log::INFO, "In ContainerTraits<C>::PoppedElementsBatch(): elements retrieval complete.");
    }
    return ret;
  }

private:
  Backend & m_backend;
  AgentReference & m_agentReference;
};

}} // namespace cta::objectstore<|MERGE_RESOLUTION|>--- conflicted
+++ resolved
@@ -1,8 +1,4 @@
-<<<<<<< HEAD
 /**
-=======
- /*
->>>>>>> 77cd5937
  * The CERN Tape Archive (CTA) project
  * Copyright © 2018 CERN
  *
@@ -48,31 +44,24 @@
   struct InsertedElement {
     typedef std::list<InsertedElement> list;
   };
-<<<<<<< HEAD
 
   struct ElementDescriptor {};
+
+  typedef std::list<std::unique_ptr<InsertedElement>> ElementMemoryContainer;
+  typedef std::list<InsertedElement*>                 ElementPointerContainer;
+  typedef std::list<ElementDescriptor>                ElementDescriptorContainer;
+  
+  template<typename Element>
+  struct OpFailure {
+    Element *element;
+    std::exception_ptr failure;
+    typedef std::list<OpFailure> list;
+  };
 
   struct PoppedElement {};
   struct PoppedElementsSummary;
+
   struct PopCriteria {
-=======
-  typedef std::list<std::unique_ptr<InsertedElement>> ElementMemoryContainer;
-  typedef std::list <InsertedElement *>       ElementPointerContainer;
-  class                                       ElementDescriptor {};
-  typedef std::list<ElementDescriptor>        ElementDescriptorContainer;
-  
-  template <class Element>
-  struct OpFailure {
-    Element * element;
-    std::exception_ptr failure;
-    typedef std::list<OpFailure> list;
-  };
-  
-  class PoppedElement;
-  class PoppedElementsSummary;
-  class PopCriteria {
-  public:
->>>>>>> 77cd5937
     PopCriteria();
     PopCriteria& operator-= (const PoppedElementsSummary &);
   };
@@ -91,8 +80,8 @@
     PoppedElementsSummary summary;
     void addToLog(log::ScopedParamContainer&);
   };
-<<<<<<< HEAD
 };
+
 
 
 /**
@@ -130,22 +119,24 @@
     OpFailure(Element *e, const std::exception_ptr &f) : element(e), failure(f) {}
   };
 
-  class OwnershipSwitchFailure: public cta::exception::Exception {
-  public:
-    OwnershipSwitchFailure(const std::string &message): cta::exception::Exception(message) {};
+  struct OwnershipSwitchFailure: public cta::exception::Exception {
+    OwnershipSwitchFailure(const std::string & message): cta::exception::Exception(message) {};
     typename OpFailure<InsertedElement>::list failedElements;
   };
 
   template<typename Element>
   static ElementAddress getElementAddress(const Element &e);
-
+  
   static ContainerSummary getContainerSummary(Container &cont);
+#if 0
+  static void trimContainerIfNeeded(Container &cont);
+#endif
   static void trimContainerIfNeeded(Container &cont, ScopedExclusiveLock &contLock,
     const ContainerIdentifier &cId, log::LogContext &lc);
   static void getLockedAndFetched(Container &cont, ScopedExclusiveLock &contLock, AgentReference &agRef,
-    const ContainerIdentifier &cId, log::LogContext &lc);
+    const ContainerIdentifier &cId, QueueType queueType, log::LogContext &lc);
   static void getLockedAndFetchedNoCreate(Container &cont, ScopedExclusiveLock &contLock,
-    const ContainerIdentifier &cId, log::LogContext &lc);
+    const ContainerIdentifier &cId, QueueType queueType, log::LogContext &lc);
   static void addReferencesAndCommit(Container &cont, typename InsertedElement::list &elemMemCont,
     AgentReference &agentRef, log::LogContext &lc);
   static void addReferencesIfNecessaryAndCommit(Container &cont, typename InsertedElement::list &elemMemCont,
@@ -170,53 +161,11 @@
 };
 
 
-/**
- * Container algorithms
- */
-template<typename C>
-=======
-  typedef std::set<ElementAddress> ElementsToSkipSet;
-  
-  class OwnershipSwitchFailure: public cta::exception::Exception {
-  public:
-    OwnershipSwitchFailure(const std::string & message): cta::exception::Exception(message) {};
-    typename OpFailure<InsertedElement>::list failedElements;
-  };
-  
-  static void trimContainerIfNeeded(Container & cont);
-  
-  CTA_GENERATE_EXCEPTION_CLASS(NoSuchContainer);
-  
-  template <class Element>
-  static ElementAddress getElementAddress(const Element & e);
-  
-  static void getLockedAndFetched(Container & cont, ScopedExclusiveLock & contLock, AgentReference & agRef,
-      const ContainerIdentifyer & cId, QueueType queueType, log::LogContext & lc);
-  static void getLockedAndFetchedNoCreate(Container & cont, ScopedExclusiveLock & contLock,
-      const ContainerIdentifyer & cId, QueueType queueType, log::LogContext & lc);
-  static void addReferencesAndCommit(Container & cont, typename InsertedElement::list & elemMemCont,
-      AgentReference & agentRef, log::LogContext & lc);
-  static void addReferencesIfNecessaryAndCommit(Container & cont, typename InsertedElement::list & elemMemCont,
-      AgentReference & agentRef, log::LogContext & lc);
-  void removeReferencesAndCommit(Container & cont, typename OpFailure<InsertedElement>::list & elementsOpFailures);
-  void removeReferencesAndCommit(Container & cont, std::list<ElementAddress>& elementAddressList);
-  static typename OpFailure<InsertedElement>::list switchElementsOwnership(typename InsertedElement::list & elemMemCont,
-      const ContainerAddress & contAddress, const ContainerAddress & previousOwnerAddress, log::TimingList& timingList, utils::Timer & t,
-      log::LogContext & lc);
-  static typename OpFailure<PoppedElement>::list switchElementsOwnership(PoppedElementsBatch & popedElementBatch,
-      const ContainerAddress & contAddress, const ContainerAddress & previousOwnerAddress, log::TimingList& timingList, utils::Timer & t,
-      log::LogContext & lc);
-  template <class Element>
-  static PoppedElementsSummary getElementSummary(const Element &);
-  static PoppedElementsBatch getPoppingElementsCandidates(Container & cont, PopCriteria & unfulfilledCriteria,
-      ElementsToSkipSet & elemtsToSkip, log::LogContext & lc);
-};
 
 /************************************************************************************************************/
 /* The algorithms themselves ********************************************************************************/
 /************************************************************************************************************/
-template <class C>
->>>>>>> 77cd5937
+template<typename C>
 class ContainerAlgorithms {
 public:
   ContainerAlgorithms(Backend & backend, AgentReference & agentReference):
@@ -229,13 +178,8 @@
   /** Reference objects in the container and then switch their ownership. Objects 
    * are provided existing and owned by algorithm's agent.
    */
-<<<<<<< HEAD
   void referenceAndSwitchOwnership(const typename ContainerTraits<C>::ContainerIdentifier & contId,
-      const typename ContainerTraits<C>::ContainerIdentifier & prevContId,
-=======
-  void referenceAndSwitchOwnership(const typename ContainerTraits<C>::ContainerIdentifyer & contId,
-      QueueType queueType, const typename ContainerTraits<C>::ContainerIdentifyer & prevContId,
->>>>>>> 77cd5937
+      QueueType queueType, const typename ContainerTraits<C>::ContainerIdentifier & prevContId,
       typename ContainerTraits<C>::InsertedElement::list & elements, log::LogContext & lc) {
     C cont(m_backend);
     ScopedExclusiveLock contLock;
@@ -243,12 +187,8 @@
     utils::Timer t;
     ContainerTraits<C>::getLockedAndFetched(cont, contLock, m_agentReference, contId, queueType, lc);
     ContainerTraits<C>::addReferencesAndCommit(cont, elements, m_agentReference, lc);
-<<<<<<< HEAD
-    auto failedOwnershipSwitchElements = ContainerTraits<C>::switchElementsOwnership(elements, cont.getAddressIfSet(), prevContId, timingList, t, lc);
-=======
     auto failedOwnershipSwitchElements = ContainerTraits<C>::switchElementsOwnership(elements, cont.getAddressIfSet(),
         prevContId, timingList, t, lc);
->>>>>>> 77cd5937
     // If ownership switching failed, remove failed object from queue to not leave stale pointers.
     if (failedOwnershipSwitchElements.size()) {
       ContainerTraits<C>::removeReferencesAndCommit(cont, failedOwnershipSwitchElements);
@@ -281,32 +221,24 @@
       throw failureEx;
     }
   }
-  
+
   /**
-<<<<<<< HEAD
+   * Addition of jobs to container. Convenience overload for cases when current agent is the previous owner 
+   * (most cases except garbage collection).
+   */
+  void referenceAndSwitchOwnership(const typename ContainerTraits<C>::ContainerIdentifier &contId, QueueType queueType,
+      typename ContainerTraits<C>::InsertedElement::list &elements, log::LogContext &lc) {
+    referenceAndSwitchOwnership(contId, queueType, m_agentReference.getAgentAddress(), elements, lc);
+  }
+
+  /**
    * Reference objects in the container if needed and then switch their ownership (if needed).
    *
    * Objects are expected to be owned by an agent and not listed in the container, but situations
    * might vary. This function is typically used by the garbage collector. We do not take care of
    * dereferencing the object from the caller.
    */
-  void referenceAndSwitchOwnershipIfNecessary(const typename ContainerTraits<C>::ContainerIdentifier & contId,
-=======
-   * Addition of jobs to container. Convenience overload for cases when current agent is the previous owner 
-   * (most cases except garbage collection).
-   */
-  void referenceAndSwitchOwnership(const typename ContainerTraits<C>::ContainerIdentifyer & contId, QueueType queueType,
-      typename ContainerTraits<C>::InsertedElement::list & elements, log::LogContext & lc) {
-    referenceAndSwitchOwnership(contId, queueType, m_agentReference.getAgentAddress(), elements, lc);
-  }
-  
-  /** Reference objects in the container if needed and then switch their ownership (if needed). Objects 
-   * are expected to be owned by agent, and not listed in the container but situations might vary.
-   * This function is typically used by the garbage collector. We do not take care of dereferencing
-   * the object from the caller.
-   */
-  void referenceAndSwitchOwnershipIfNecessary(const typename ContainerTraits<C>::ContainerIdentifyer & contId, QueueType queueType,
->>>>>>> 77cd5937
+  void referenceAndSwitchOwnershipIfNecessary(const typename ContainerTraits<C>::ContainerIdentifier & contId, QueueType queueType,
       typename ContainerTraits<C>::ContainerAddress & previousOwnerAddress,
       typename ContainerTraits<C>::ContainerAddress & contAddress,
       typename ContainerTraits<C>::InsertedElement::list & elements, log::LogContext & lc) {
@@ -314,22 +246,14 @@
     ScopedExclusiveLock contLock;
     log::TimingList timingList;
     utils::Timer t;
-<<<<<<< HEAD
-    ContainerTraits<C>::getLockedAndFetched(cont, contLock, m_agentReference, contId, lc);
-=======
     ContainerTraits<C>::getLockedAndFetched(cont, contLock, m_agentReference, contId, queueType, lc);
->>>>>>> 77cd5937
     contAddress = cont.getAddressIfSet();
     auto contSummaryBefore = ContainerTraits<C>::getContainerSummary(cont);
     timingList.insertAndReset("queueLockFetchTime", t);
     ContainerTraits<C>::addReferencesIfNecessaryAndCommit(cont, elements, m_agentReference, lc);
     timingList.insertAndReset("queueProcessAndCommitTime", t);
-<<<<<<< HEAD
-    auto failedOwnershipSwitchElements = ContainerTraits<C>::switchElementsOwnership(elements, cont.getAddressIfSet(), previousOwnerAddress, timingList, t, lc);
-=======
     auto failedOwnershipSwitchElements = ContainerTraits<C>::switchElementsOwnership(elements, cont.getAddressIfSet(),
         previousOwnerAddress, timingList, t, lc);
->>>>>>> 77cd5937
     timingList.insertAndReset("requestsUpdatingTime", t);
     // If ownership switching failed, remove failed object from queue to not leave stale pointers.
     if (failedOwnershipSwitchElements.size()) {
@@ -342,11 +266,7 @@
     timingList.insertAndReset("queueUnlockTime", t);
     log::ScopedParamContainer params(lc);
     params.add("C", ContainerTraits<C>::c_containerTypeName)
-<<<<<<< HEAD
           .add(ContainerTraits<C>::c_identifierType, contId)
-=======
-          .add(ContainerTraits<C>::c_identifyerType, contId)
->>>>>>> 77cd5937
           .add("containerAddress", cont.getAddressIfSet());
     contSummaryAfter.addDeltaToLog(contSummaryBefore, params);
     timingList.addToLog(params);
@@ -357,11 +277,7 @@
     } else {
       // Bad case: just return the failure set to the caller.
       typename ContainerTraits<C>::OwnershipSwitchFailure failureEx(
-<<<<<<< HEAD
           "In ContainerAlgorithms<>::referenceAndSwitchOwnershipIfNecessary(): failed to switch ownership of some elements");
-=======
-          "In ContainerAlgorithms<>::referenceAndSwitchOwnershipIfNecessar(): failed to switch ownership of some elements");
->>>>>>> 77cd5937
       failureEx.failedElements = failedOwnershipSwitchElements;
       params.add("errorCount", failedOwnershipSwitchElements.size());
       lc.log(log::WARNING, "In ContainerAlgorithms::referenceAndSwitchOwnershipIfNecessary(): "
@@ -369,27 +285,13 @@
       throw failureEx;
     }
   }
-<<<<<<< HEAD
-
-  /**
-   * Addition of jobs to container. Convenience overload for cases when current agent is the previous owner 
-   * (most cases except garbage collection).
-   */
-  void referenceAndSwitchOwnership(const typename ContainerTraits<C>::ContainerIdentifier &contId,
-      typename ContainerTraits<C>::InsertedElement::list &elements, log::LogContext &lc) {
-    referenceAndSwitchOwnership(contId, m_agentReference.getAgentAddress(), elements, lc);
-  }
 
   typename ContainerTraits<C>::PoppedElementsBatch popNextBatch(
     const typename ContainerTraits<C>::ContainerIdentifier &contId,
+    QueueType queueType,
     typename ContainerTraits<C>::PopCriteria &popCriteria,
     log::LogContext &lc)
   {
-=======
-  
-  typename ContainerTraits<C>::PoppedElementsBatch popNextBatch(const typename ContainerTraits<C>::ContainerIdentifyer & contId,
-      QueueType queueType, typename ContainerTraits<C>::PopCriteria & popCriteria, log::LogContext & lc) {
->>>>>>> 77cd5937
     // Prepare the return value
     typename ContainerTraits<C>::PoppedElementsBatch ret;
     typename ContainerTraits<C>::PopCriteria unfulfilledCriteria = popCriteria;
