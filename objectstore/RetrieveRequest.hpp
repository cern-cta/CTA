--- conflicted
+++ resolved
@@ -21,11 +21,7 @@
 #include "ObjectOps.hpp"
 #include "objectstore/cta.pb.h"
 #include "TapeFileSerDeser.hpp"
-<<<<<<< HEAD
 #include "JobQueueType.hpp"
-=======
-#include "QueueType.hpp"
->>>>>>> de44a264
 #include <list>
 #include "common/dataStructures/DiskFileInfo.hpp"
 #include "common/dataStructures/EntryLog.hpp"
@@ -50,17 +46,9 @@
   void garbageCollect(const std::string &presumedOwner, AgentReference & agentReference, log::LogContext & lc,
     cta::catalogue::Catalogue & catalogue) override;
   // Job management ============================================================
-<<<<<<< HEAD
-  void addJob(uint64_t copyNumber, uint16_t maxRetiesWithinMount, uint16_t maxTotalRetries);
-  std::string getLastActiveVid();
-  void setFailureReason(const std::string & reason);
-  bool isFailureReported();
-  void setFailureReported();
-=======
   void addJob(uint64_t copyNumber, uint16_t maxRetriesWithinMount, uint16_t maxTotalRetries, uint16_t maxReportRetries);
   std::string getLastActiveVid();
   void setFailureReason(const std::string & reason);
->>>>>>> de44a264
   class JobDump {
   public:
     uint64_t copyNb;
@@ -89,13 +77,6 @@
     uint64_t maxReportRetries = 0;
   };
   RetryStatus getRetryStatus(uint16_t copyNumber);
-<<<<<<< HEAD
-  /// Returns queue type depending on the compound statuses of all retrieve requests.
-  JobQueueType getQueueType();
-  std::list<std::string> getFailures();
-  std::string statusToString(const serializers::RetrieveJobStatus & status);
-  serializers::RetrieveJobStatus getJobStatus(uint16_t copyNumber);
-=======
   enum class JobEvent {
     TransferFailed,
     ReportFailed
@@ -133,12 +114,11 @@
   //! Returns next step to take with the job
   EnqueueingNextStep addReportFailure(uint16_t copyNumber, uint64_t sessionId, const std::string &failureReason, log::LogContext &lc);
   //! Returns queue type depending on the compound statuses of all retrieve requests
-  QueueType getQueueType();
+  JobQueueType getQueueType();
   std::list<std::string> getFailures();
   std::string statusToString(const serializers::RetrieveJobStatus & status);
   serializers::RetrieveJobStatus getJobStatus(uint16_t copyNumber);
   void setJobStatus(uint64_t copyNumber, const serializers::RetrieveJobStatus &status);
->>>>>>> de44a264
   CTA_GENERATE_EXCEPTION_CLASS(NoSuchJob);
   // An asynchronous job ownership updating class.
   class AsyncJobOwnerUpdater {
