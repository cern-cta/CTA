
/*
 * The CERN Tape Archive (CTA) project
 * Copyright (C) 2015  CERN
 *
 * This program is free software: you can redistribute it and/or modify
 * it under the terms of the GNU General Public License as published by
 * the Free Software Foundation, either version 3 of the License, or
 * (at your option) any later version.
 *
 * This program is distributed in the hope that it will be useful,
 * but WITHOUT ANY WARRANTY; without even the implied warranty of
 * MERCHANTABILITY or FITNESS FOR A PARTICULAR PURPOSE.  See the
 * GNU General Public License for more details.
 *
 * You should have received a copy of the GNU General Public License
 * along with this program.  If not, see <http://www.gnu.org/licenses/>.
 */

#include "RootEntry.hpp"
#include "AgentReference.hpp"
#include "Agent.hpp"
#include "common/log/DummyLogger.hpp"
#include "tests/TestsCompileTimeSwitches.hpp"
#include "catalogue/DummyCatalogue.hpp"
#include "BackendVFS.hpp"
#include "common/make_unique.hpp"
#include "ArchiveQueueAlgorithms.hpp"
#include "RetrieveQueueAlgorithms.hpp"
#ifdef STDOUT_LOGGING
#include "common/log/StdoutLogger.hpp"
#endif

#include <gtest/gtest.h>

namespace unitTests {

void fill_retrieve_requests(
  typename cta::objectstore::ContainerAlgorithms<cta::objectstore::RetrieveQueue>::InsertedElement::list &requests,
  cta::objectstore::BackendVFS &be,
  cta::objectstore::AgentReference &agentRef)
{
  using namespace cta::objectstore;

  for(size_t i = 0; i < 10; ++i)
  {
    std::string rrAddr = agentRef.nextId("RetrieveRequest");
    agentRef.addToOwnership(rrAddr, be);
    cta::common::dataStructures::MountPolicy mp;
    cta::common::dataStructures::RetrieveFileQueueCriteria rqc;
    rqc.archiveFile.archiveFileID = 123456789L;
    rqc.archiveFile.diskFileId = "eos://diskFile";
    rqc.archiveFile.checksumType = "";
    rqc.archiveFile.checksumValue = "";
    rqc.archiveFile.creationTime = 0;
    rqc.archiveFile.reconciliationTime = 0;
    rqc.archiveFile.diskFileInfo = cta::common::dataStructures::DiskFileInfo();
    rqc.archiveFile.diskInstance = "eoseos";
    rqc.archiveFile.fileSize = 1000 + i;
    rqc.archiveFile.storageClass = "sc";
    rqc.archiveFile.tapeFiles[1].blockId = 0;
    rqc.archiveFile.tapeFiles[1].compressedSize = 1;
    rqc.archiveFile.tapeFiles[1].compressedSize = 1;
    rqc.archiveFile.tapeFiles[1].copyNb = 1;
    rqc.archiveFile.tapeFiles[1].creationTime = time(nullptr);
    rqc.archiveFile.tapeFiles[1].fSeq = i;
    rqc.archiveFile.tapeFiles[1].vid = "Tape0";
    rqc.mountPolicy.archiveMinRequestAge = 1;
    rqc.mountPolicy.archivePriority = 1;
    rqc.mountPolicy.creationLog.time = time(nullptr);
    rqc.mountPolicy.lastModificationLog.time = time(nullptr);
    rqc.mountPolicy.maxDrivesAllowed = 1;
    rqc.mountPolicy.retrieveMinRequestAge = 1;
    rqc.mountPolicy.retrievePriority = 1;
    requests.emplace_back(ContainerAlgorithms<RetrieveQueue>::InsertedElement{
      cta::make_unique<RetrieveRequest>(rrAddr, be), 1, i, 667, mp, serializers::RetrieveJobStatus::RJS_Pending
    });
    auto &rr = *requests.back().retrieveRequest;
    rr.initialize();
    rr.setRetrieveFileQueueCriteria(rqc);
    cta::common::dataStructures::RetrieveRequest sReq;
    sReq.archiveFileID = rqc.archiveFile.archiveFileID;
    sReq.creationLog.time = time(nullptr);
    rr.setSchedulerRequest(sReq);
    rr.addJob(1, 1, 1);
    rr.setOwner(agentRef.getAgentAddress());
    rr.setActiveCopyNumber(1);
    rr.insert();
  }
}

TEST(ObjectStore, ArchiveQueueAlgorithms) {
  using namespace cta::objectstore;
  // We will need a log object 
#ifdef STDOUT_LOGGING
  cta::log::StdoutLogger dl("dummy", "unitTest");
#else
  cta::log::DummyLogger dl("dummy", "unitTest");
#endif
  cta::catalogue::DummyCatalogue catalogue;
  cta::log::LogContext lc(dl);
  // Here we check for the ability to detect dead (but empty agents)
  // and clean them up.
  BackendVFS be;
  AgentReference agentRef("unitTestGarbageCollector", dl);
  Agent agent(agentRef.getAgentAddress(), be);
  // Create the root entry
  RootEntry re(be);
  re.initialize();
  re.insert();
  // Create the agent register
  EntryLogSerDeser el("user0",
      "unittesthost", time(NULL));
  ScopedExclusiveLock rel(re);
  re.addOrGetAgentRegisterPointerAndCommit(agentRef, el, lc);
  rel.release();
  agent.initialize();
  agent.insertAndRegisterSelf(lc);
  ContainerAlgorithms<ArchiveQueue>::InsertedElement::list requests;
  std::list<std::unique_ptr<cta::objectstore::ArchiveRequest>> archiveRequests;
  for (size_t i=0; i<10; i++) {
    std::string arAddr = agentRef.nextId("ArchiveRequest");
    agentRef.addToOwnership(arAddr, be);
    cta::common::dataStructures::MountPolicy mp;
    // This will be a copy number 1.
    cta::common::dataStructures::ArchiveFile aFile;
    aFile.archiveFileID = 123456789L;
    aFile.diskFileId = "eos://diskFile";
    aFile.checksumType = "";
    aFile.checksumValue = "";
    aFile.creationTime = 0;
    aFile.reconciliationTime = 0;
    aFile.diskFileInfo = cta::common::dataStructures::DiskFileInfo();
    aFile.diskInstance = "eoseos";
    aFile.fileSize = 667;
    aFile.storageClass = "sc";
    archiveRequests.emplace_back(new cta::objectstore::ArchiveRequest(arAddr, be));
    requests.emplace_back(ContainerAlgorithms<ArchiveQueue>::InsertedElement{archiveRequests.back().get(), 1, aFile, mp,
        cta::nullopt});
    auto & ar=*requests.back().archiveRequest;
    auto copyNb = requests.back().copyNb;
    ar.initialize();
    ar.setArchiveFile(aFile);
    ar.addJob(copyNb, "TapePool0", agentRef.getAgentAddress(), 1, 1, 1);
    ar.setMountPolicy(mp);
    ar.setArchiveReportURL("");
    ar.setArchiveErrorReportURL("");
    ar.setRequester(cta::common::dataStructures::UserIdentity("user0", "group0"));
    ar.setSrcURL("root://eoseos/myFile");
    ar.setEntryLog(cta::common::dataStructures::EntryLog("user0", "host0", time(nullptr)));
    ar.insert();
  }
  ContainerAlgorithms<ArchiveQueue> archiveAlgos(be, agentRef);
  archiveAlgos.referenceAndSwitchOwnership("Tapepool", QueueType::JobsToTransfer, requests, lc);
  // Now get the requests back
  ContainerTraits<ArchiveQueue>::PopCriteria popCriteria;
  popCriteria.bytes = std::numeric_limits<decltype(popCriteria.bytes)>::max();
  popCriteria.files = 100;
<<<<<<< HEAD
  auto poppedJobs = archiveAlgos.popNextBatch("Tapepool", popCriteria, lc);
  ASSERT_EQ(poppedJobs.summary.files, 10);
=======
  auto popedJobs = archiveAlgos.popNextBatch("Tapepool", QueueType::JobsToTransfer, popCriteria, lc);
  ASSERT_EQ(popedJobs.summary.files, 10);
>>>>>>> 77cd5937
}

TEST(ObjectStore, RetrieveQueueAlgorithms) {
  using namespace cta::objectstore;
  // We will need a log object 
#ifdef STDOUT_LOGGING
  cta::log::StdoutLogger dl("dummy", "unitTest");
#else
  cta::log::DummyLogger dl("dummy", "unitTest");
#endif
  cta::catalogue::DummyCatalogue catalogue;
  cta::log::LogContext lc(dl);

  // Here we check for the ability to detect dead (but empty agents) and clean them up
  BackendVFS be;
  AgentReference agentRef("unitTestGarbageCollector", dl);
  Agent agent(agentRef.getAgentAddress(), be);
  // Create the root entry
  RootEntry re(be);
  re.initialize();
  re.insert();
  // Create the agent register
  EntryLogSerDeser el("user0", "unittesthost", time(NULL));
  ScopedExclusiveLock rel(re);
  re.addOrGetAgentRegisterPointerAndCommit(agentRef, el, lc);
  rel.release();
  agent.initialize();
  agent.insertAndRegisterSelf(lc);
  ContainerAlgorithms<RetrieveQueue>::InsertedElement::list requests;
<<<<<<< HEAD
  fill_retrieve_requests(requests, be, agentRef);

  {
    // Second agent to test referenceAndSwitchOwnershipIfNecessary
    BackendVFS be2;
    AgentReference agentRef2("Agent 2", dl);
    Agent agent2(agentRef2.getAgentAddress(), be2);
    // Create the root entry
    RootEntry re2(be2);
    re2.initialize();
    re2.insert();
    // Create the agent register
    EntryLogSerDeser el2("user0", "unittesthost", time(NULL));
    ScopedExclusiveLock rel2(re2);
    re2.addOrGetAgentRegisterPointerAndCommit(agentRef2, el2, lc);
    rel2.release();
    agent2.initialize();
    agent2.insertAndRegisterSelf(lc);
    ContainerAlgorithms<RetrieveQueue>::InsertedElement::list requests2;
    fill_retrieve_requests(requests2, be2, agentRef2);

    auto a1 = agentRef2.getAgentAddress();
    auto a2 = agentRef2.getAgentAddress();
    ContainerAlgorithms<RetrieveQueue> retrieveAlgos2(be2, agentRef2);
    retrieveAlgos2.referenceAndSwitchOwnershipIfNecessary("VID", a2, a1, requests2, lc);
=======
  for (size_t i=0; i<10; i++) {
    std::string rrAddr = agentRef.nextId("RetrieveRequest");
    agentRef.addToOwnership(rrAddr, be);
    cta::common::dataStructures::MountPolicy mp;
    cta::common::dataStructures::RetrieveFileQueueCriteria rqc;
    rqc.archiveFile.archiveFileID = 123456789L;
    rqc.archiveFile.diskFileId = "eos://diskFile";
    rqc.archiveFile.checksumType = "";
    rqc.archiveFile.checksumValue = "";
    rqc.archiveFile.creationTime = 0;
    rqc.archiveFile.reconciliationTime = 0;
    rqc.archiveFile.diskFileInfo = cta::common::dataStructures::DiskFileInfo();
    rqc.archiveFile.diskInstance = "eoseos";
    rqc.archiveFile.fileSize = 1000 + i;
    rqc.archiveFile.storageClass = "sc";
    rqc.archiveFile.tapeFiles[1].blockId=0;
    rqc.archiveFile.tapeFiles[1].compressedSize=1;
    rqc.archiveFile.tapeFiles[1].compressedSize=1;
    rqc.archiveFile.tapeFiles[1].copyNb=1;
    rqc.archiveFile.tapeFiles[1].creationTime=time(nullptr);
    rqc.archiveFile.tapeFiles[1].fSeq=i;
    rqc.archiveFile.tapeFiles[1].vid="Tape0";
    rqc.mountPolicy.archiveMinRequestAge = 1;
    rqc.mountPolicy.archivePriority = 1;
    rqc.mountPolicy.creationLog.time = time(nullptr);
    rqc.mountPolicy.lastModificationLog.time = time(nullptr);
    rqc.mountPolicy.maxDrivesAllowed = 1;
    rqc.mountPolicy.retrieveMinRequestAge = 1;
    rqc.mountPolicy.retrievePriority = 1;
    requests.emplace_back(ContainerAlgorithms<RetrieveQueue>::InsertedElement{cta::make_unique<RetrieveRequest>(rrAddr, be), 1, i, 667, mp,
        serializers::RetrieveJobStatus::RJS_ToTransfer});
    auto & rr=*requests.back().retrieveRequest;
    rr.initialize();
    rr.setRetrieveFileQueueCriteria(rqc);
    cta::common::dataStructures::RetrieveRequest sReq;
    sReq.archiveFileID = rqc.archiveFile.archiveFileID;
    sReq.creationLog.time=time(nullptr);
    rr.setSchedulerRequest(sReq);
    rr.addJob(1, 1, 1);
    rr.setOwner(agentRef.getAgentAddress());
    rr.setActiveCopyNumber(1);
    rr.insert();
>>>>>>> 77cd5937
  }

  ContainerAlgorithms<RetrieveQueue> retrieveAlgos(be, agentRef);
  try {
<<<<<<< HEAD
    ASSERT_EQ(requests.size(), 10);

    retrieveAlgos.referenceAndSwitchOwnership("VID", requests, lc);

    // Now get the requests back
    ContainerTraits<RetrieveQueue>::PopCriteria popCriteria;
    popCriteria.bytes = std::numeric_limits<decltype(popCriteria.bytes)>::max();
    popCriteria.files = 100;
    auto poppedJobs = retrieveAlgos.popNextBatch("VID", popCriteria, lc);
    ASSERT_EQ(poppedJobs.summary.files, 10);

    // Validate that the summary has the same information as the popped elements
    ContainerTraits<RetrieveQueue>::PoppedElementsSummary s;
    for(auto &e: poppedJobs.elements) {
      s += ContainerTraits<RetrieveQueue>::getElementSummary(e);
    }
    ASSERT_EQ(s, poppedJobs.summary);
=======
    retrieveAlgos.referenceAndSwitchOwnership("VID", QueueType::JobsToTransfer, agentRef.getAgentAddress(), requests, lc);
>>>>>>> 77cd5937
  } catch (ContainerTraits<RetrieveQueue>::OwnershipSwitchFailure & ex) {
    for (auto & e: ex.failedElements) {
      try {
        throw e.failure;
      } catch(std::exception &e) {
        std::cout << e.what() << std::endl;
      }
    }
  }
}

}<|MERGE_RESOLUTION|>--- conflicted
+++ resolved
@@ -44,6 +44,7 @@
 
   for(size_t i = 0; i < 10; ++i)
   {
+#if 0
     std::string rrAddr = agentRef.nextId("RetrieveRequest");
     agentRef.addToOwnership(rrAddr, be);
     cta::common::dataStructures::MountPolicy mp;
@@ -81,6 +82,49 @@
     cta::common::dataStructures::RetrieveRequest sReq;
     sReq.archiveFileID = rqc.archiveFile.archiveFileID;
     sReq.creationLog.time = time(nullptr);
+    rr.setSchedulerRequest(sReq);
+    rr.addJob(1, 1, 1);
+    rr.setOwner(agentRef.getAgentAddress());
+    rr.setActiveCopyNumber(1);
+    rr.insert();
+#endif
+    std::string rrAddr = agentRef.nextId("RetrieveRequest");
+    agentRef.addToOwnership(rrAddr, be);
+    cta::common::dataStructures::MountPolicy mp;
+    cta::common::dataStructures::RetrieveFileQueueCriteria rqc;
+    rqc.archiveFile.archiveFileID = 123456789L;
+    rqc.archiveFile.diskFileId = "eos://diskFile";
+    rqc.archiveFile.checksumType = "";
+    rqc.archiveFile.checksumValue = "";
+    rqc.archiveFile.creationTime = 0;
+    rqc.archiveFile.reconciliationTime = 0;
+    rqc.archiveFile.diskFileInfo = cta::common::dataStructures::DiskFileInfo();
+    rqc.archiveFile.diskInstance = "eoseos";
+    rqc.archiveFile.fileSize = 1000 + i;
+    rqc.archiveFile.storageClass = "sc";
+    rqc.archiveFile.tapeFiles[1].blockId=0;
+    rqc.archiveFile.tapeFiles[1].compressedSize=1;
+    rqc.archiveFile.tapeFiles[1].compressedSize=1;
+    rqc.archiveFile.tapeFiles[1].copyNb=1;
+    rqc.archiveFile.tapeFiles[1].creationTime=time(nullptr);
+    rqc.archiveFile.tapeFiles[1].fSeq=i;
+    rqc.archiveFile.tapeFiles[1].vid="Tape0";
+    rqc.mountPolicy.archiveMinRequestAge = 1;
+    rqc.mountPolicy.archivePriority = 1;
+    rqc.mountPolicy.creationLog.time = time(nullptr);
+    rqc.mountPolicy.lastModificationLog.time = time(nullptr);
+    rqc.mountPolicy.maxDrivesAllowed = 1;
+    rqc.mountPolicy.retrieveMinRequestAge = 1;
+    rqc.mountPolicy.retrievePriority = 1;
+    requests.emplace_back(ContainerAlgorithms<RetrieveQueue>::InsertedElement{
+      cta::make_unique<RetrieveRequest>(rrAddr, be), 1, i, 667, mp, serializers::RetrieveJobStatus::RJS_ToTransfer
+    });
+    auto & rr=*requests.back().retrieveRequest;
+    rr.initialize();
+    rr.setRetrieveFileQueueCriteria(rqc);
+    cta::common::dataStructures::RetrieveRequest sReq;
+    sReq.archiveFileID = rqc.archiveFile.archiveFileID;
+    sReq.creationLog.time=time(nullptr);
     rr.setSchedulerRequest(sReq);
     rr.addJob(1, 1, 1);
     rr.setOwner(agentRef.getAgentAddress());
@@ -156,13 +200,8 @@
   ContainerTraits<ArchiveQueue>::PopCriteria popCriteria;
   popCriteria.bytes = std::numeric_limits<decltype(popCriteria.bytes)>::max();
   popCriteria.files = 100;
-<<<<<<< HEAD
-  auto poppedJobs = archiveAlgos.popNextBatch("Tapepool", popCriteria, lc);
+  auto poppedJobs = archiveAlgos.popNextBatch("Tapepool", QueueType::JobsToTransfer, popCriteria, lc);
   ASSERT_EQ(poppedJobs.summary.files, 10);
-=======
-  auto popedJobs = archiveAlgos.popNextBatch("Tapepool", QueueType::JobsToTransfer, popCriteria, lc);
-  ASSERT_EQ(popedJobs.summary.files, 10);
->>>>>>> 77cd5937
 }
 
 TEST(ObjectStore, RetrieveQueueAlgorithms) {
@@ -192,7 +231,6 @@
   agent.initialize();
   agent.insertAndRegisterSelf(lc);
   ContainerAlgorithms<RetrieveQueue>::InsertedElement::list requests;
-<<<<<<< HEAD
   fill_retrieve_requests(requests, be, agentRef);
 
   {
@@ -217,65 +255,22 @@
     auto a1 = agentRef2.getAgentAddress();
     auto a2 = agentRef2.getAgentAddress();
     ContainerAlgorithms<RetrieveQueue> retrieveAlgos2(be2, agentRef2);
-    retrieveAlgos2.referenceAndSwitchOwnershipIfNecessary("VID", a2, a1, requests2, lc);
-=======
-  for (size_t i=0; i<10; i++) {
-    std::string rrAddr = agentRef.nextId("RetrieveRequest");
-    agentRef.addToOwnership(rrAddr, be);
-    cta::common::dataStructures::MountPolicy mp;
-    cta::common::dataStructures::RetrieveFileQueueCriteria rqc;
-    rqc.archiveFile.archiveFileID = 123456789L;
-    rqc.archiveFile.diskFileId = "eos://diskFile";
-    rqc.archiveFile.checksumType = "";
-    rqc.archiveFile.checksumValue = "";
-    rqc.archiveFile.creationTime = 0;
-    rqc.archiveFile.reconciliationTime = 0;
-    rqc.archiveFile.diskFileInfo = cta::common::dataStructures::DiskFileInfo();
-    rqc.archiveFile.diskInstance = "eoseos";
-    rqc.archiveFile.fileSize = 1000 + i;
-    rqc.archiveFile.storageClass = "sc";
-    rqc.archiveFile.tapeFiles[1].blockId=0;
-    rqc.archiveFile.tapeFiles[1].compressedSize=1;
-    rqc.archiveFile.tapeFiles[1].compressedSize=1;
-    rqc.archiveFile.tapeFiles[1].copyNb=1;
-    rqc.archiveFile.tapeFiles[1].creationTime=time(nullptr);
-    rqc.archiveFile.tapeFiles[1].fSeq=i;
-    rqc.archiveFile.tapeFiles[1].vid="Tape0";
-    rqc.mountPolicy.archiveMinRequestAge = 1;
-    rqc.mountPolicy.archivePriority = 1;
-    rqc.mountPolicy.creationLog.time = time(nullptr);
-    rqc.mountPolicy.lastModificationLog.time = time(nullptr);
-    rqc.mountPolicy.maxDrivesAllowed = 1;
-    rqc.mountPolicy.retrieveMinRequestAge = 1;
-    rqc.mountPolicy.retrievePriority = 1;
-    requests.emplace_back(ContainerAlgorithms<RetrieveQueue>::InsertedElement{cta::make_unique<RetrieveRequest>(rrAddr, be), 1, i, 667, mp,
-        serializers::RetrieveJobStatus::RJS_ToTransfer});
-    auto & rr=*requests.back().retrieveRequest;
-    rr.initialize();
-    rr.setRetrieveFileQueueCriteria(rqc);
-    cta::common::dataStructures::RetrieveRequest sReq;
-    sReq.archiveFileID = rqc.archiveFile.archiveFileID;
-    sReq.creationLog.time=time(nullptr);
-    rr.setSchedulerRequest(sReq);
-    rr.addJob(1, 1, 1);
-    rr.setOwner(agentRef.getAgentAddress());
-    rr.setActiveCopyNumber(1);
-    rr.insert();
->>>>>>> 77cd5937
+    retrieveAlgos2.referenceAndSwitchOwnershipIfNecessary("VID", QueueType::JobsToTransfer,
+      a2, a1, requests2, lc);
   }
 
   ContainerAlgorithms<RetrieveQueue> retrieveAlgos(be, agentRef);
   try {
-<<<<<<< HEAD
     ASSERT_EQ(requests.size(), 10);
 
-    retrieveAlgos.referenceAndSwitchOwnership("VID", requests, lc);
+    retrieveAlgos.referenceAndSwitchOwnership("VID", QueueType::JobsToTransfer,
+      agentRef.getAgentAddress(), requests, lc);
 
     // Now get the requests back
     ContainerTraits<RetrieveQueue>::PopCriteria popCriteria;
     popCriteria.bytes = std::numeric_limits<decltype(popCriteria.bytes)>::max();
     popCriteria.files = 100;
-    auto poppedJobs = retrieveAlgos.popNextBatch("VID", popCriteria, lc);
+    auto poppedJobs = retrieveAlgos.popNextBatch("VID", QueueType::JobsToTransfer, popCriteria, lc);
     ASSERT_EQ(poppedJobs.summary.files, 10);
 
     // Validate that the summary has the same information as the popped elements
@@ -284,9 +279,6 @@
       s += ContainerTraits<RetrieveQueue>::getElementSummary(e);
     }
     ASSERT_EQ(s, poppedJobs.summary);
-=======
-    retrieveAlgos.referenceAndSwitchOwnership("VID", QueueType::JobsToTransfer, agentRef.getAgentAddress(), requests, lc);
->>>>>>> 77cd5937
   } catch (ContainerTraits<RetrieveQueue>::OwnershipSwitchFailure & ex) {
     for (auto & e: ex.failedElements) {
       try {
