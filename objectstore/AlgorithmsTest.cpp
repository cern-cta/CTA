/*
 * The CERN Tape Archive (CTA) project
 * Copyright (C) 2015  CERN
 *
 * This program is free software: you can redistribute it and/or modify
 * it under the terms of the GNU General Public License as published by
 * the Free Software Foundation, either version 3 of the License, or
 * (at your option) any later version.
 *
 * This program is distributed in the hope that it will be useful,
 * but WITHOUT ANY WARRANTY; without even the implied warranty of
 * MERCHANTABILITY or FITNESS FOR A PARTICULAR PURPOSE.  See the
 * GNU General Public License for more details.
 *
 * You should have received a copy of the GNU General Public License
 * along with this program.  If not, see <http://www.gnu.org/licenses/>.
 */

#include "RootEntry.hpp"
#include "AgentReference.hpp"
#include "Agent.hpp"
#include "common/log/DummyLogger.hpp"
#include "tests/TestsCompileTimeSwitches.hpp"
#include "catalogue/DummyCatalogue.hpp"
#include "BackendVFS.hpp"
#include "common/make_unique.hpp"
#include "ArchiveQueueAlgorithms.hpp"
#include "RetrieveQueueAlgorithms.hpp"
#ifdef STDOUT_LOGGING
#include "common/log/StdoutLogger.hpp"
#endif

#include <gtest/gtest.h>

namespace unitTests {

void fillRetrieveRequests(
  typename cta::objectstore::ContainerAlgorithms<cta::objectstore::RetrieveQueue,cta::objectstore::RetrieveQueueToTransfer>::InsertedElement::list &requests,
  cta::objectstore::BackendVFS &be,
  cta::objectstore::AgentReference &agentRef)
{
  using namespace cta::objectstore;

  for(size_t i = 0; i < 10; ++i)
  {
    std::string rrAddr = agentRef.nextId("RetrieveRequest");
    agentRef.addToOwnership(rrAddr, be);
    cta::common::dataStructures::MountPolicy mp;
    cta::common::dataStructures::RetrieveFileQueueCriteria rqc;
    rqc.archiveFile.archiveFileID = 123456789L;
    rqc.archiveFile.diskFileId = "eos://diskFile";
    rqc.archiveFile.checksumType = "";
    rqc.archiveFile.checksumValue = "";
    rqc.archiveFile.creationTime = 0;
    rqc.archiveFile.reconciliationTime = 0;
    rqc.archiveFile.diskFileInfo = cta::common::dataStructures::DiskFileInfo();
    rqc.archiveFile.diskInstance = "eoseos";
    rqc.archiveFile.fileSize = 1000 + i;
    rqc.archiveFile.storageClass = "sc";
    rqc.archiveFile.tapeFiles[1].blockId = 0;
    rqc.archiveFile.tapeFiles[1].compressedSize = 1;
    rqc.archiveFile.tapeFiles[1].compressedSize = 1;
    rqc.archiveFile.tapeFiles[1].copyNb = 1;
    rqc.archiveFile.tapeFiles[1].creationTime = time(nullptr);
    rqc.archiveFile.tapeFiles[1].fSeq = i;
    rqc.archiveFile.tapeFiles[1].vid = "Tape0";
    rqc.mountPolicy.archiveMinRequestAge = 1;
    rqc.mountPolicy.archivePriority = 1;
    rqc.mountPolicy.creationLog.time = time(nullptr);
    rqc.mountPolicy.lastModificationLog.time = time(nullptr);
    rqc.mountPolicy.maxDrivesAllowed = 1;
    rqc.mountPolicy.retrieveMinRequestAge = 1;
    rqc.mountPolicy.retrievePriority = 1;
    requests.emplace_back(ContainerAlgorithms<RetrieveQueue,RetrieveQueueToTransfer>::InsertedElement{
<<<<<<< HEAD
      cta::make_unique<RetrieveRequest>(rrAddr, be), 1, i, 667, mp, serializers::RetrieveJobStatus::RJS_ToTransfer
=======
      new RetrieveRequest(rrAddr, be), 1, i, 667, mp, serializers::RetrieveJobStatus::RJS_ToTransfer
>>>>>>> de44a264
    });
    auto &rr = *requests.back().retrieveRequest;
    rr.initialize();
    rr.setRetrieveFileQueueCriteria(rqc);
    cta::common::dataStructures::RetrieveRequest sReq;
    sReq.archiveFileID = rqc.archiveFile.archiveFileID;
    sReq.creationLog.time = time(nullptr);
    rr.setSchedulerRequest(sReq);
<<<<<<< HEAD
    rr.addJob(1, 1, 1);
=======
    rr.addJob(1, 1, 1, 1);
>>>>>>> de44a264
    rr.setOwner(agentRef.getAgentAddress());
    rr.setActiveCopyNumber(1);
    rr.insert();
  }
}

TEST(ObjectStore, ArchiveQueueAlgorithms) {
  using namespace cta::objectstore;
  // We will need a log object 
#ifdef STDOUT_LOGGING
  cta::log::StdoutLogger dl("dummy", "unitTest");
#else
  cta::log::DummyLogger dl("dummy", "unitTest");
#endif
  cta::catalogue::DummyCatalogue catalogue;
  cta::log::LogContext lc(dl);
  // Here we check for the ability to detect dead (but empty agents)
  // and clean them up.
  BackendVFS be;
  AgentReference agentRef("unitTestGarbageCollector", dl);
  Agent agent(agentRef.getAgentAddress(), be);
  // Create the root entry
  RootEntry re(be);
  re.initialize();
  re.insert();
  // Create the agent register
  EntryLogSerDeser el("user0",
      "unittesthost", time(NULL));
  ScopedExclusiveLock rel(re);
  re.addOrGetAgentRegisterPointerAndCommit(agentRef, el, lc);
  rel.release();
  agent.initialize();
  agent.insertAndRegisterSelf(lc);
  ContainerAlgorithms<ArchiveQueue,ArchiveQueueToTransfer>::InsertedElement::list requests;
  std::list<std::unique_ptr<cta::objectstore::ArchiveRequest>> archiveRequests;
  for (size_t i=0; i<10; i++) {
    std::string arAddr = agentRef.nextId("ArchiveRequest");
    agentRef.addToOwnership(arAddr, be);
    cta::common::dataStructures::MountPolicy mp;
    // This will be a copy number 1.
    cta::common::dataStructures::ArchiveFile aFile;
    aFile.archiveFileID = 123456789L;
    aFile.diskFileId = "eos://diskFile";
    aFile.checksumType = "";
    aFile.checksumValue = "";
    aFile.creationTime = 0;
    aFile.reconciliationTime = 0;
    aFile.diskFileInfo = cta::common::dataStructures::DiskFileInfo();
    aFile.diskInstance = "eoseos";
    aFile.fileSize = 667;
    aFile.storageClass = "sc";
    archiveRequests.emplace_back(new cta::objectstore::ArchiveRequest(arAddr, be));
    requests.emplace_back(ContainerAlgorithms<ArchiveQueue,ArchiveQueueToTransfer>::InsertedElement{archiveRequests.back().get(), 1, aFile, mp,
        cta::nullopt});
    auto & ar=*requests.back().archiveRequest;
    auto copyNb = requests.back().copyNb;
    ar.initialize();
    ar.setArchiveFile(aFile);
    ar.addJob(copyNb, "TapePool0", agentRef.getAgentAddress(), 1, 1, 1);
    ar.setMountPolicy(mp);
    ar.setArchiveReportURL("");
    ar.setArchiveErrorReportURL("");
    ar.setRequester(cta::common::dataStructures::UserIdentity("user0", "group0"));
    ar.setSrcURL("root://eoseos/myFile");
    ar.setEntryLog(cta::common::dataStructures::EntryLog("user0", "host0", time(nullptr)));
    ar.insert();
  }
  ContainerAlgorithms<ArchiveQueue,ArchiveQueueToTransfer> archiveAlgos(be, agentRef);
<<<<<<< HEAD
  archiveAlgos.referenceAndSwitchOwnership("Tapepool", JobQueueType::JobsToTransfer, requests, lc);
=======
  archiveAlgos.referenceAndSwitchOwnership("Tapepool", QueueType::JobsToTransfer, requests, lc);
>>>>>>> de44a264
  // Now get the requests back
  ContainerTraits<ArchiveQueue,ArchiveQueueToTransfer>::PopCriteria popCriteria;
  popCriteria.bytes = std::numeric_limits<decltype(popCriteria.bytes)>::max();
  popCriteria.files = 100;
<<<<<<< HEAD
  auto poppedJobs = archiveAlgos.popNextBatch("Tapepool", JobQueueType::JobsToTransfer, popCriteria, lc);
=======
  auto poppedJobs = archiveAlgos.popNextBatch("Tapepool", QueueType::JobsToTransfer, popCriteria, lc);
>>>>>>> de44a264
  ASSERT_EQ(poppedJobs.summary.files, 10);
}

TEST(ObjectStore, RetrieveQueueAlgorithms) {
  using namespace cta::objectstore;
  // We will need a log object 
#ifdef STDOUT_LOGGING
  cta::log::StdoutLogger dl("dummy", "unitTest");
#else
  cta::log::DummyLogger dl("dummy", "unitTest");
#endif
  cta::catalogue::DummyCatalogue catalogue;
  cta::log::LogContext lc(dl);

  // Here we check for the ability to detect dead (but empty agents) and clean them up
  BackendVFS be;
  AgentReference agentRef("unitTestGarbageCollector", dl);
  Agent agent(agentRef.getAgentAddress(), be);
  // Create the root entry
  RootEntry re(be);
  re.initialize();
  re.insert();
  // Create the agent register
  EntryLogSerDeser el("user0", "unittesthost", time(NULL));
  ScopedExclusiveLock rel(re);
  re.addOrGetAgentRegisterPointerAndCommit(agentRef, el, lc);
  rel.release();
  agent.initialize();
  agent.insertAndRegisterSelf(lc);
  ContainerAlgorithms<RetrieveQueue,RetrieveQueueToTransfer>::InsertedElement::list requests;
  fillRetrieveRequests(requests, be, agentRef);

  {
    // Second agent to test referenceAndSwitchOwnershipIfNecessary
    BackendVFS be2;
    AgentReference agentRef2("Agent 2", dl);
    Agent agent2(agentRef2.getAgentAddress(), be2);
    // Create the root entry
    RootEntry re2(be2);
    re2.initialize();
    re2.insert();
    // Create the agent register
    EntryLogSerDeser el2("user0", "unittesthost", time(NULL));
    ScopedExclusiveLock rel2(re2);
    re2.addOrGetAgentRegisterPointerAndCommit(agentRef2, el2, lc);
    rel2.release();
    agent2.initialize();
    agent2.insertAndRegisterSelf(lc);
    ContainerAlgorithms<RetrieveQueue,RetrieveQueueToTransfer>::InsertedElement::list requests2;
    fillRetrieveRequests(requests2, be2, agentRef2);

    auto a1 = agentRef2.getAgentAddress();
    auto a2 = agentRef2.getAgentAddress();
    ContainerAlgorithms<RetrieveQueue,RetrieveQueueToTransfer> retrieveAlgos2(be2, agentRef2);
<<<<<<< HEAD
    retrieveAlgos2.referenceAndSwitchOwnershipIfNecessary("VID", JobQueueType::JobsToTransfer,
=======
    retrieveAlgos2.referenceAndSwitchOwnershipIfNecessary("VID", QueueType::JobsToTransfer,
>>>>>>> de44a264
      a2, a1, requests2, lc);
  }

  ContainerAlgorithms<RetrieveQueue,RetrieveQueueToTransfer> retrieveAlgos(be, agentRef);
  try {
    ASSERT_EQ(requests.size(), 10);

<<<<<<< HEAD
    retrieveAlgos.referenceAndSwitchOwnership("VID", JobQueueType::JobsToTransfer,
=======
    retrieveAlgos.referenceAndSwitchOwnership("VID", QueueType::JobsToTransfer,
>>>>>>> de44a264
      agentRef.getAgentAddress(), requests, lc);

    // Now get the requests back
    ContainerTraits<RetrieveQueue,RetrieveQueueToTransfer>::PopCriteria popCriteria;
    popCriteria.bytes = std::numeric_limits<decltype(popCriteria.bytes)>::max();
    popCriteria.files = 100;
<<<<<<< HEAD
    auto poppedJobs = retrieveAlgos.popNextBatch("VID", JobQueueType::JobsToTransfer, popCriteria, lc);
=======
    auto poppedJobs = retrieveAlgos.popNextBatch("VID", QueueType::JobsToTransfer, popCriteria, lc);
>>>>>>> de44a264
    ASSERT_EQ(poppedJobs.summary.files, 10);

    // Validate that the summary has the same information as the popped elements
    ContainerTraits<RetrieveQueue,RetrieveQueueToTransfer>::PoppedElementsSummary s;
    for(auto &e: poppedJobs.elements) {
      s += ContainerTraits<RetrieveQueue,RetrieveQueueToTransfer>::getElementSummary(e);
    }
    ASSERT_EQ(s, poppedJobs.summary);
  } catch (ContainerTraits<RetrieveQueue,RetrieveQueueToTransfer>::OwnershipSwitchFailure & ex) {
    for (auto & e: ex.failedElements) {
      try {
        throw e.failure;
      } catch(std::exception &e) {
        std::cout << e.what() << std::endl;
      }
    }
  }
}

}<|MERGE_RESOLUTION|>--- conflicted
+++ resolved
@@ -72,11 +72,7 @@
     rqc.mountPolicy.retrieveMinRequestAge = 1;
     rqc.mountPolicy.retrievePriority = 1;
     requests.emplace_back(ContainerAlgorithms<RetrieveQueue,RetrieveQueueToTransfer>::InsertedElement{
-<<<<<<< HEAD
-      cta::make_unique<RetrieveRequest>(rrAddr, be), 1, i, 667, mp, serializers::RetrieveJobStatus::RJS_ToTransfer
-=======
       new RetrieveRequest(rrAddr, be), 1, i, 667, mp, serializers::RetrieveJobStatus::RJS_ToTransfer
->>>>>>> de44a264
     });
     auto &rr = *requests.back().retrieveRequest;
     rr.initialize();
@@ -85,11 +81,7 @@
     sReq.archiveFileID = rqc.archiveFile.archiveFileID;
     sReq.creationLog.time = time(nullptr);
     rr.setSchedulerRequest(sReq);
-<<<<<<< HEAD
-    rr.addJob(1, 1, 1);
-=======
     rr.addJob(1, 1, 1, 1);
->>>>>>> de44a264
     rr.setOwner(agentRef.getAgentAddress());
     rr.setActiveCopyNumber(1);
     rr.insert();
@@ -158,20 +150,12 @@
     ar.insert();
   }
   ContainerAlgorithms<ArchiveQueue,ArchiveQueueToTransfer> archiveAlgos(be, agentRef);
-<<<<<<< HEAD
   archiveAlgos.referenceAndSwitchOwnership("Tapepool", JobQueueType::JobsToTransfer, requests, lc);
-=======
-  archiveAlgos.referenceAndSwitchOwnership("Tapepool", QueueType::JobsToTransfer, requests, lc);
->>>>>>> de44a264
   // Now get the requests back
   ContainerTraits<ArchiveQueue,ArchiveQueueToTransfer>::PopCriteria popCriteria;
   popCriteria.bytes = std::numeric_limits<decltype(popCriteria.bytes)>::max();
   popCriteria.files = 100;
-<<<<<<< HEAD
   auto poppedJobs = archiveAlgos.popNextBatch("Tapepool", JobQueueType::JobsToTransfer, popCriteria, lc);
-=======
-  auto poppedJobs = archiveAlgos.popNextBatch("Tapepool", QueueType::JobsToTransfer, popCriteria, lc);
->>>>>>> de44a264
   ASSERT_EQ(poppedJobs.summary.files, 10);
 }
 
@@ -226,11 +210,7 @@
     auto a1 = agentRef2.getAgentAddress();
     auto a2 = agentRef2.getAgentAddress();
     ContainerAlgorithms<RetrieveQueue,RetrieveQueueToTransfer> retrieveAlgos2(be2, agentRef2);
-<<<<<<< HEAD
     retrieveAlgos2.referenceAndSwitchOwnershipIfNecessary("VID", JobQueueType::JobsToTransfer,
-=======
-    retrieveAlgos2.referenceAndSwitchOwnershipIfNecessary("VID", QueueType::JobsToTransfer,
->>>>>>> de44a264
       a2, a1, requests2, lc);
   }
 
@@ -238,22 +218,14 @@
   try {
     ASSERT_EQ(requests.size(), 10);
 
-<<<<<<< HEAD
     retrieveAlgos.referenceAndSwitchOwnership("VID", JobQueueType::JobsToTransfer,
-=======
-    retrieveAlgos.referenceAndSwitchOwnership("VID", QueueType::JobsToTransfer,
->>>>>>> de44a264
       agentRef.getAgentAddress(), requests, lc);
 
     // Now get the requests back
     ContainerTraits<RetrieveQueue,RetrieveQueueToTransfer>::PopCriteria popCriteria;
     popCriteria.bytes = std::numeric_limits<decltype(popCriteria.bytes)>::max();
     popCriteria.files = 100;
-<<<<<<< HEAD
     auto poppedJobs = retrieveAlgos.popNextBatch("VID", JobQueueType::JobsToTransfer, popCriteria, lc);
-=======
-    auto poppedJobs = retrieveAlgos.popNextBatch("VID", QueueType::JobsToTransfer, popCriteria, lc);
->>>>>>> de44a264
     ASSERT_EQ(poppedJobs.summary.files, 10);
 
     // Validate that the summary has the same information as the popped elements
