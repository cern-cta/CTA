--- conflicted
+++ resolved
@@ -341,11 +341,7 @@
     re.fetch();
     std::stringstream tapePoolName;
     tapePoolName << "TapePool" << i;
-<<<<<<< HEAD
     tpAddr[i] = re.addOrGetArchiveQueueAndCommit(tapePoolName.str(), agentRef, cta::objectstore::JobQueueType::JobsToTransfer);
-=======
-    tpAddr[i] = re.addOrGetArchiveQueueAndCommit(tapePoolName.str(), agentRef, cta::objectstore::QueueType::JobsToTransfer, lc);
->>>>>>> de44a264
     cta::objectstore::ArchiveQueue aq(tpAddr[i], be);
   }
   // Create the various ATFR's, stopping one step further each time.
@@ -467,11 +463,7 @@
   std::list<std::string> tapePools = { "TapePool0", "TapePool1" };
   for (auto & tp: tapePools) {
     // Empty queue
-<<<<<<< HEAD
     cta::objectstore::ArchiveQueue aq(re.getArchiveQueueAddress(tp, cta::objectstore::JobQueueType::JobsToTransfer), be);
-=======
-    cta::objectstore::ArchiveQueue aq(re.getArchiveQueueAddress(tp, cta::objectstore::QueueType::JobsToTransfer), be);
->>>>>>> de44a264
     cta::objectstore::ScopedExclusiveLock aql(aq);
     aq.fetch();
     std::list<std::string> ajtr;
@@ -481,11 +473,7 @@
     aq.removeJobsAndCommit(ajtr);
     aql.release();
     // Remove queues from root
-<<<<<<< HEAD
     re.removeArchiveQueueAndCommit(tp, cta::objectstore::JobQueueType::JobsToTransfer, lc);
-=======
-    re.removeArchiveQueueAndCommit(tp, cta::objectstore::QueueType::JobsToTransfer, lc);
->>>>>>> de44a264
   }
 
   ASSERT_NO_THROW(re.removeAgentRegisterAndCommit(lc));
@@ -545,11 +533,7 @@
     re.fetch();
     std::stringstream vid;
     vid << "Tape" << i;
-<<<<<<< HEAD
     tAddr[i] = re.addOrGetRetrieveQueueAndCommit(vid.str(), agentRef, cta::objectstore::JobQueueType::JobsToTransfer);
-=======
-    tAddr[i] = re.addOrGetRetrieveQueueAndCommit(vid.str(), agentRef, cta::objectstore::QueueType::JobsToTransfer, lc);
->>>>>>> de44a264
     cta::objectstore::RetrieveQueue rq(tAddr[i], be);
   }
   // Create the various ATFR's, stopping one step further each time.
@@ -662,11 +646,7 @@
   std::list<std::string> retrieveQueues = { "Tape0", "Tape1" };
   for (auto & vid: retrieveQueues) {
     // Empty queue
-<<<<<<< HEAD
     cta::objectstore::RetrieveQueue rq(re.getRetrieveQueueAddress(vid, cta::objectstore::JobQueueType::JobsToTransfer), be);
-=======
-    cta::objectstore::RetrieveQueue rq(re.getRetrieveQueueAddress(vid, cta::objectstore::QueueType::JobsToTransfer), be);
->>>>>>> de44a264
     cta::objectstore::ScopedExclusiveLock rql(rq);
     rq.fetch();
     std::list<std::string> jtrl;
@@ -676,11 +656,7 @@
     rq.removeJobsAndCommit(jtrl);
     rql.release();
     // Remove queues from root
-<<<<<<< HEAD
     re.removeRetrieveQueueAndCommit(vid, cta::objectstore::JobQueueType::JobsToTransfer, lc);
-=======
-    re.removeRetrieveQueueAndCommit(vid, cta::objectstore::QueueType::JobsToTransfer, lc);
->>>>>>> de44a264
   }
 
   ASSERT_NO_THROW(re.removeAgentRegisterAndCommit(lc));
