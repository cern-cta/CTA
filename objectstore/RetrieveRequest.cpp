/*
 * The CERN Tape Archive (CTA) project
 * Copyright (C) 2015  CERN
 *
 * This program is free software: you can redistribute it and/or modify
 * it under the terms of the GNU General Public License as published by
 * the Free Software Foundation, either version 3 of the License, or
 * (at your option) any later version.
 *
 * This program is distributed in the hope that it will be useful,
 * but WITHOUT ANY WARRANTY; without even the implied warranty of
 * MERCHANTABILITY or FITNESS FOR A PARTICULAR PURPOSE.  See the
 * GNU General Public License for more details.
 *
 * You should have received a copy of the GNU General Public License
 * along with this program.  If not, see <http://www.gnu.org/licenses/>.
 */

#include "RetrieveRequest.hpp"
#include "GenericObject.hpp"
#include "EntryLogSerDeser.hpp"
#include "MountPolicySerDeser.hpp"
#include "DiskFileInfoSerDeser.hpp"
#include "ArchiveFileSerDeser.hpp"
#include "RetrieveQueue.hpp"
#include "objectstore/cta.pb.h"
#include "Helpers.hpp"
#include "common/utils/utils.hpp"
#include <google/protobuf/util/json_util.h>
#include <cmath>

namespace cta { namespace objectstore {

//------------------------------------------------------------------------------
// Constructor
//------------------------------------------------------------------------------
RetrieveRequest::RetrieveRequest(
  const std::string& address, Backend& os): 
  ObjectOps<serializers::RetrieveRequest, serializers::RetrieveRequest_t>(os, address) { }

//------------------------------------------------------------------------------
// Constructor
//------------------------------------------------------------------------------
RetrieveRequest::RetrieveRequest(GenericObject& go):
  ObjectOps<serializers::RetrieveRequest, serializers::RetrieveRequest_t>(go.objectStore()) {
  // Here we transplant the generic object into the new object
  go.transplantHeader(*this);
  // And interpret the header.
  getPayloadFromHeader();
}

//------------------------------------------------------------------------------
// RetrieveRequest::initialize()
//------------------------------------------------------------------------------
void RetrieveRequest::initialize() {
  // Setup underlying object
  ObjectOps<serializers::RetrieveRequest, serializers::RetrieveRequest_t>::initialize();
  m_payload.set_failurereportlog("");
  m_payload.set_failurereporturl("");
  // This object is good to go (to storage)
  m_payloadInterpreted = true;
}

//------------------------------------------------------------------------------
// RetrieveRequest::garbageCollect()
//------------------------------------------------------------------------------
void RetrieveRequest::garbageCollect(const std::string& presumedOwner, AgentReference & agentReference, log::LogContext & lc,
    cta::catalogue::Catalogue & catalogue) {
  checkPayloadWritable();
  utils::Timer t;
  // Check the request is indeed owned by the right owner.
  if (getOwner() != presumedOwner) {
    log::ScopedParamContainer params(lc);
    params.add("jobObject", getAddressIfSet())
          .add("presumedOwner", presumedOwner)
          .add("owner", getOwner());
    lc.log(log::INFO, "In RetrieveRequest::garbageCollect(): no garbage collection needed.");
  }
  // The owner is indeed the right one. We should requeue the request either to
  // the to tranfer queue for one vid, or to the to report (or failed) queue (for one arbitrary VID).
  // Find the vids for active jobs in the request (to transfer ones).
  using serializers::RetrieveJobStatus;
  std::set<std::string> candidateVids;
  for (auto &j: m_payload.jobs()) {
    if (j.status() == RetrieveJobStatus::RJS_ToTransfer) {
      // Find the job details in tape file
      for (auto &tf: m_payload.archivefile().tapefiles()) {
        if (tf.copynb() == j.copynb()) {
          candidateVids.insert(tf.vid());
          goto found;
        }
      }
      {
        std::stringstream err;
        err << "In RetrieveRequest::garbageCollect(): could not find tapefile for copynb " << j.copynb();
        throw exception::Exception(err.str());
      }
    found:;
    }
  }
  std::string bestVid;
  // If no tape file is a candidate, we just need to skip to queueing to the failed queue
  if (candidateVids.empty()) goto queueForFailure;
  // We have a chance to find an available tape. Let's compute best VID (this will
  // filter on tape availability.
  try {
    // If we have to fetch the status of the tapes and queued for the non-disabled vids.
    auto bestVid=Helpers::selectBestRetrieveQueue(candidateVids, catalogue, m_objectStore);
    goto queueForTransfer;
  } catch (Helpers::NoTapeAvailableForRetrieve &) {}
queueForFailure:;
  {
    // If there is no candidate, we fail the jobs that are not yet, and queue the request as failed (on any VID).
    for (auto & j: *m_payload.mutable_jobs()) {
      if (j.status() == RetrieveJobStatus::RJS_ToTransfer) {
        j.set_status(RetrieveJobStatus::RJS_Failed);
    log::ScopedParamContainer params(lc);
<<<<<<< HEAD
        params.add("fileId", m_payload.archivefile().archivefileid())
              .add("copyNb", j.copynb());
        for (auto &tf: m_payload.archivefile().tapefiles()) {
          if (tf.copynb() == j.copynb()) {
            params.add("vid", tf.vid())
                  .add("fSeq", tf.fseq());
            break;
          }
        }
        // Generate the last failure for this job (tape unavailable).
        *j.mutable_failurelogs()->Add() = utils::getCurrentLocalTime() + " " + 
            utils::getShortHostname() + " In RetrieveRequest::garbageCollect(): No VID avaiable to requeue the request. Failing it.";
        lc.log(log::ERR, "In RetrieveRequest::garbageCollect(): No VID avaiable to requeue the request. Failing all jobs.");
      }
    }
    // Ok, the request is ready to be queued. We will queue it to the VID corresponding
    // to the latest queued copy.
    auto activeCopyNb = m_payload.activecopynb();
    std::string activeVid;
    uint64_t activeFseq;
    for (auto &tf: m_payload.archivefile().tapefiles()) {
      if (tf.copynb() == activeCopyNb) {
        activeVid = tf.vid();
        activeFseq = tf.fseq();
        goto failedVidFound;
      }
    }
    {
      std::stringstream err;
      err << "In RetrieveRequest::garbageCollect(): could not find tapefile for copynb " << activeCopyNb;
      throw exception::Exception(err.str());
    }
  failedVidFound:;
    // We now need to grab the failed queue and queue the request.
    RetrieveQueue rq(m_objectStore);
    ScopedExclusiveLock rql;
    Helpers::getLockedAndFetchedJobQueue<RetrieveQueue>(rq, rql, agentReference, bestVid, JobQueueType::JobsToReport, lc);
    // Enqueue the job
    objectstore::MountPolicySerDeser mp;
    std::list<RetrieveQueue::JobToAdd> jta;
    jta.push_back({activeCopyNb, activeFseq, getAddressIfSet(), m_payload.archivefile().filesize(), 
      mp, (signed)m_payload.schedulerrequest().entrylog().time()});
    rq.addJobsIfNecessaryAndCommit(jta, agentReference, lc);
    auto queueUpdateTime = t.secs(utils::Timer::resetCounter);
    // We can now make the transition official.
    setOwner(rq.getAddressIfSet());
    commit();
    rql.release();
    auto commitUnlockQueueTime = t.secs(utils::Timer::resetCounter);
    {
      log::ScopedParamContainer params(lc);
      params.add("jobObject", getAddressIfSet())
            .add("fileId", m_payload.archivefile().archivefileid())
            .add("queueObject", rq.getAddressIfSet())
            .add("copynb", activeCopyNb)
            .add("vid", activeVid)
            .add("queueUpdateTime", queueUpdateTime)
            .add("commitUnlockQueueTime", commitUnlockQueueTime);
      lc.log(log::INFO, "In RetrieveRequest::garbageCollect(): queued the request to the failed queue.");
    }
=======
    params.add("jobObject", getAddressIfSet())
          .add("queueObject", rq.getAddressIfSet())
          .add("copynb", bestTapeFile->copynb())
          .add("tapeVid", bestTapeFile->vid())
          .add("tapeSelectionTime", tapeSelectionTime)
          .add("queueUpdateTime", queueUpdateTime)
          .add("commitUnlockQueueTime", commitUnlockQueueTime);
    lc.log(log::INFO, "In RetrieveRequest::garbageCollect(): requeued the request.");
>>>>>>> 6356349a
  }
  
  // Find the corresponding tape file, which will give the copynb, which will allow finding the retrieve job.
queueForTransfer:;
  {
<<<<<<< HEAD
    auto bestTapeFile=m_payload.archivefile().tapefiles().begin();
    while (bestTapeFile != m_payload.archivefile().tapefiles().end()) {
      if (bestTapeFile->vid() == bestVid)
        goto tapeFileFound;
      bestTapeFile++;
    }
    {
      std::stringstream err;
      err << "In RetrieveRequest::garbageCollect(): could not find tapefile for vid " << bestVid;
      throw exception::Exception(err.str());
    }
  tapeFileFound:;
    auto tapeSelectionTime = t.secs(utils::Timer::resetCounter);
    auto bestJob=m_payload.mutable_jobs()->begin();
    while (bestJob!=m_payload.mutable_jobs()->end()) {
      if (bestJob->copynb() == bestTapeFile->copynb())
        goto jobFound;
      bestJob++;
    }
    {
      std::stringstream err;
      err << "In RetrieveRequest::garbageCollect(): could not find job for copynb " << bestTapeFile->copynb();
      throw exception::Exception(err.str());
    }
  jobFound:;
      // We now need to grab the queue and requeue the request.
    RetrieveQueue rq(m_objectStore);
    ScopedExclusiveLock rql;
      Helpers::getLockedAndFetchedJobQueue<RetrieveQueue>(rq, rql, agentReference, bestVid, JobQueueType::JobsToTransfer, lc);
      // Enqueue the job
    objectstore::MountPolicySerDeser mp;
    mp.deserialize(m_payload.mountpolicy());
    std::list<RetrieveQueue::JobToAdd> jta;
    jta.push_back({bestTapeFile->copynb(), bestTapeFile->fseq(), getAddressIfSet(), m_payload.archivefile().filesize(), 
      mp, (signed)m_payload.schedulerrequest().entrylog().time()});
    rq.addJobsIfNecessaryAndCommit(jta, agentReference, lc);
    auto jobsSummary=rq.getJobsSummary();
    auto queueUpdateTime = t.secs(utils::Timer::resetCounter);
    // We can now make the transition official.
    m_payload.set_activecopynb(bestJob->copynb());
    setOwner(rq.getAddressIfSet());
    commit();
    Helpers::updateRetrieveQueueStatisticsCache(bestVid, jobsSummary.files, jobsSummary.bytes, jobsSummary.priority);
    rql.release();
    auto commitUnlockQueueTime = t.secs(utils::Timer::resetCounter);
    {
      log::ScopedParamContainer params(lc);
      params.add("jobObject", getAddressIfSet())
            .add("fileId", m_payload.archivefile().archivefileid())
            .add("queueObject", rq.getAddressIfSet())
            .add("copynb", bestTapeFile->copynb())
            .add("vid", bestTapeFile->vid())
            .add("tapeSelectionTime", tapeSelectionTime)
            .add("queueUpdateTime", queueUpdateTime)
            .add("commitUnlockQueueTime", commitUnlockQueueTime);
      lc.log(log::INFO, "In RetrieveRequest::garbageCollect(): requeued the request.");
    }
    timespec ts;
    // We will sleep a bit to make sure other processes can also access the queue
    // as we are very likely to be part of a tight loop.
    // TODO: ideally, end of session requeueing and garbage collection should be
    // done in parallel.
    // We sleep half the time it took to queue to give a chance to other lockers.
    double secSleep, fracSecSleep;
    fracSecSleep = std::modf(queueUpdateTime / 2, &secSleep);
    ts.tv_sec = secSleep;
    ts.tv_nsec = std::round(fracSecSleep * 1000 * 1000 * 1000);
    nanosleep(&ts, nullptr);
    auto sleepTime = t.secs();
    {
      log::ScopedParamContainer params(lc);
      params.add("jobObject", getAddressIfSet())
            .add("fileId", m_payload.archivefile().archivefileid())
            .add("queueObject", rq.getAddressIfSet())
            .add("copynb", bestTapeFile->copynb())
            .add("vid", bestTapeFile->vid())
            .add("tapeSelectionTime", tapeSelectionTime)
            .add("queueUpdateTime", queueUpdateTime)
            .add("commitUnlockQueueTime", commitUnlockQueueTime)
            .add("sleepTime", sleepTime);
      lc.log(log::INFO, "In RetrieveRequest::garbageCollect(): slept some time to not sit on the queue after GC requeueing.");
    }
=======
    log::ScopedParamContainer params(lc);
    params.add("jobObject", getAddressIfSet())
          .add("queueObject", rq.getAddressIfSet())
          .add("copynb", bestTapeFile->copynb())
          .add("tapeVid", bestTapeFile->vid())
          .add("tapeSelectionTime", tapeSelectionTime)
          .add("queueUpdateTime", queueUpdateTime)
          .add("commitUnlockQueueTime", commitUnlockQueueTime)
          .add("sleepTime", sleepTime);
    lc.log(log::INFO, "In RetrieveRequest::garbageCollect(): slept some time to not sit on the queue after GC requeueing.");
>>>>>>> 6356349a
  }
}

//------------------------------------------------------------------------------
// RetrieveRequest::addJob()
//------------------------------------------------------------------------------
void RetrieveRequest::addJob(uint64_t copyNb, uint16_t maxRetriesWithinMount, uint16_t maxTotalRetries,
  uint16_t maxReportRetries)
{
  checkPayloadWritable();
  auto *tf = m_payload.add_jobs();
  tf->set_copynb(copyNb);
  tf->set_lastmountwithfailure(0);
  tf->set_maxretrieswithinmount(maxRetriesWithinMount);
  tf->set_maxtotalretries(maxTotalRetries);
  tf->set_retrieswithinmount(0);
  tf->set_totalretries(0);
  tf->set_maxreportretries(maxReportRetries);
  tf->set_totalreportretries(0);
  tf->set_status(serializers::RetrieveJobStatus::RJS_ToTransfer);
}

//------------------------------------------------------------------------------
// addTransferFailure()
//------------------------------------------------------------------------------
auto RetrieveRequest::addTransferFailure(uint16_t copyNumber, uint64_t mountId, const std::string &failureReason,
  log::LogContext &lc) -> EnqueueingNextStep
{
  checkPayloadWritable();

  // Find the job and update the number of failures
  for(int i = 0; i < m_payload.jobs_size(); i++) {
    auto &j = *m_payload.mutable_jobs(i);

    if(j.copynb() == copyNumber) {
      if(j.lastmountwithfailure() == mountId) {
        j.set_retrieswithinmount(j.retrieswithinmount() + 1);
      } else {
        j.set_retrieswithinmount(1);
        j.set_lastmountwithfailure(mountId);
      }
      j.set_totalretries(j.totalretries() + 1);
      *j.mutable_failurelogs()->Add() = failureReason;
    }

    if(j.totalretries() < j.maxtotalretries()) {
      EnqueueingNextStep ret;
      ret.nextStatus = serializers::RetrieveJobStatus::RJS_ToTransfer;
      if(j.retrieswithinmount() < j.maxretrieswithinmount())
        // Job can try again within this mount
        ret.nextStep = EnqueueingNextStep::NextStep::EnqueueForTransfer;
      else
        // No more retries within this mount: job remains owned by this session and will be garbage collected
        ret.nextStep = EnqueueingNextStep::NextStep::Nothing;
      return ret;
    } else {
      // All retries within all mounts have been exhausted
      return determineNextStep(copyNumber, JobEvent::TransferFailed, lc);
    }
  }
  throw NoSuchJob("In RetrieveRequest::addJobFailure(): could not find job");
}

//------------------------------------------------------------------------------
// addReportFailure()
//------------------------------------------------------------------------------
auto RetrieveRequest::addReportFailure(uint16_t copyNumber, uint64_t sessionId, const std::string &failureReason,
  log::LogContext &lc) -> EnqueueingNextStep
{
  checkPayloadWritable();
  // Find the job and update the number of failures
  for(int i = 0; i < m_payload.jobs_size(); ++i)
  {
    auto &j = *m_payload.mutable_jobs(i);
    if (j.copynb() == copyNumber) {
      j.set_totalreportretries(j.totalreportretries() + 1);
      * j.mutable_reportfailurelogs()->Add() = failureReason;
    }
    EnqueueingNextStep ret;
    if (j.totalreportretries() >= j.maxreportretries()) {
      // Status is now failed
      ret.nextStatus = serializers::RetrieveJobStatus::RJS_Failed;
      ret.nextStep = EnqueueingNextStep::NextStep::StoreInFailedJobsContainer;
    } else {
      // Status is unchanged
      ret.nextStatus = j.status();
      ret.nextStep = EnqueueingNextStep::NextStep::EnqueueForReport;
    }
    return ret;
  }
  throw NoSuchJob("In RetrieveRequest::addJobFailure(): could not find job");
}


//------------------------------------------------------------------------------
// RetrieveRequest::getLastActiveVid()
//------------------------------------------------------------------------------
std::string RetrieveRequest::getLastActiveVid() {
  checkPayloadReadable();
  auto activeCopyNb = m_payload.activecopynb();
  for (auto & tf: m_payload.archivefile().tapefiles()) {
    if (tf.copynb() == activeCopyNb)
      return tf.vid();
  }
  return m_payload.archivefile().tapefiles(0).vid();
}


//------------------------------------------------------------------------------
// RetrieveRequest::setSchedulerRequest()
//------------------------------------------------------------------------------
void RetrieveRequest::setSchedulerRequest(const cta::common::dataStructures::RetrieveRequest& retrieveRequest) {
  checkPayloadWritable();
  auto *sr = m_payload.mutable_schedulerrequest();
  sr->mutable_requester()->set_name(retrieveRequest.requester.name);
  sr->mutable_requester()->set_group(retrieveRequest.requester.group);
  sr->set_archivefileid(retrieveRequest.archiveFileID);
  sr->set_dsturl(retrieveRequest.dstURL);
  sr->set_retrieveerrorreporturl(retrieveRequest.errorReportURL);
  DiskFileInfoSerDeser dfisd(retrieveRequest.diskFileInfo);
  dfisd.serialize(*sr->mutable_diskfileinfo());
  objectstore::EntryLogSerDeser el(retrieveRequest.creationLog);
  el.serialize(*sr->mutable_entrylog());
}

//------------------------------------------------------------------------------
// RetrieveRequest::getSchedulerRequest()
//------------------------------------------------------------------------------
cta::common::dataStructures::RetrieveRequest RetrieveRequest::getSchedulerRequest() {
  checkPayloadReadable();
  common::dataStructures::RetrieveRequest ret;
  ret.requester.name = m_payload.schedulerrequest().requester().name();
  ret.requester.group = m_payload.schedulerrequest().requester().group();
  ret.archiveFileID = m_payload.schedulerrequest().archivefileid();
  objectstore::EntryLogSerDeser el(ret.creationLog);
  el.deserialize(m_payload.schedulerrequest().entrylog());
  ret.dstURL = m_payload.schedulerrequest().dsturl();
  ret.errorReportURL = m_payload.schedulerrequest().retrieveerrorreporturl();
  objectstore::DiskFileInfoSerDeser dfisd;
  dfisd.deserialize(m_payload.schedulerrequest().diskfileinfo());
  ret.diskFileInfo = dfisd;
  return ret;
}

//------------------------------------------------------------------------------
// RetrieveRequest::getArchiveFile()
//------------------------------------------------------------------------------
cta::common::dataStructures::ArchiveFile RetrieveRequest::getArchiveFile() {
  objectstore::ArchiveFileSerDeser af;
  af.deserialize(m_payload.archivefile());
  return af;
}


//------------------------------------------------------------------------------
// RetrieveRequest::setRetrieveFileQueueCriteria()
//------------------------------------------------------------------------------
void RetrieveRequest::setRetrieveFileQueueCriteria(const cta::common::dataStructures::RetrieveFileQueueCriteria& criteria) {
  checkPayloadWritable();
  ArchiveFileSerDeser(criteria.archiveFile).serialize(*m_payload.mutable_archivefile());
  for (auto &tf: criteria.archiveFile.tapeFiles) {
    MountPolicySerDeser(criteria.mountPolicy).serialize(*m_payload.mutable_mountpolicy());
    const uint32_t hardcodedRetriesWithinMount = 3;
    const uint32_t hardcodedTotalRetries = 6;
    const uint32_t hardcodedReportRetries = 2;
    addJob(tf.second.copyNb, hardcodedRetriesWithinMount, hardcodedTotalRetries, hardcodedReportRetries);
  }
}

//------------------------------------------------------------------------------
// RetrieveRequest::dumpJobs()
//------------------------------------------------------------------------------
auto RetrieveRequest::dumpJobs() -> std::list<JobDump> {
  checkPayloadReadable();
  std::list<JobDump> ret;
  for (auto & j: m_payload.jobs()) {
    ret.push_back(JobDump());
    ret.back().copyNb=j.copynb();
    ret.back().status=j.status();
    // TODO: status
  }
  return ret;
}

//------------------------------------------------------------------------------
// RetrieveRequest::getJob()
//------------------------------------------------------------------------------
auto  RetrieveRequest::getJob(uint16_t copyNb) -> JobDump {
  checkPayloadReadable();
  // find the job
  for (auto & j: m_payload.jobs()) {
    if (j.copynb()==copyNb) {
      JobDump ret;
      ret.copyNb=copyNb;
      ret.status=j.status();
      return ret;
    }
  }
  throw NoSuchJob("In objectstore::RetrieveRequest::getJob(): job not found for this copyNb");
}

//------------------------------------------------------------------------------
// RetrieveRequest::getJobs()
//------------------------------------------------------------------------------
auto RetrieveRequest::getJobs() -> std::list<JobDump> {
  checkPayloadReadable();
  std::list<JobDump> ret;
  for (auto & j: m_payload.jobs()) {
    ret.push_back(JobDump());
    ret.back().copyNb=j.copynb();
    ret.back().status=j.status();
  }
  return ret;
}

//------------------------------------------------------------------------------
// RetrieveRequest::addJobFailure()
//------------------------------------------------------------------------------
bool RetrieveRequest::addJobFailure(uint16_t copyNumber, uint64_t mountId, 
    const std::string & failureReason, log::LogContext & lc) {
  checkPayloadWritable();
  // Find the job and update the number of failures
  // (and return the full request status: failed (true) or to be retried (false))
  // The request will go through a full requeueing if retried (in caller).
  for (size_t i=0; i<(size_t)m_payload.jobs_size(); i++) {
    auto &j=*m_payload.mutable_jobs(i);
    if (j.copynb() == copyNumber) {
      if (j.lastmountwithfailure() == mountId) {
        j.set_retrieswithinmount(j.retrieswithinmount() + 1);
      } else {
        j.set_retrieswithinmount(1);
        j.set_lastmountwithfailure(mountId);
      }
      j.set_totalretries(j.totalretries() + 1);
      * j.mutable_failurelogs()->Add() = failureReason;
    }
    if (j.totalretries() >= j.maxtotalretries()) {
      j.set_status(serializers::RetrieveJobStatus::RJS_ToReportForFailure);
      for (auto & j2: m_payload.jobs()) 
        if (j2.status() == serializers::RetrieveJobStatus::RJS_ToTransfer) return false;
      return true;
    } else {
      j.set_status(serializers::RetrieveJobStatus::RJS_ToTransfer);
      return false;
    }
  }
  throw NoSuchJob ("In RetrieveRequest::addJobFailure(): could not find job");
}

//------------------------------------------------------------------------------
// RetrieveRequest::getRetryStatus()
//------------------------------------------------------------------------------
RetrieveRequest::RetryStatus RetrieveRequest::getRetryStatus(const uint16_t copyNumber) {
  checkPayloadReadable();
  for (auto &j: m_payload.jobs()) {
    if (copyNumber == j.copynb()) {
      RetryStatus ret;
      ret.retriesWithinMount = j.retrieswithinmount();
      ret.maxRetriesWithinMount = j.maxretrieswithinmount();
      ret.totalRetries = j.totalretries();
      ret.maxTotalRetries = j.maxtotalretries();
      ret.totalReportRetries = j.totalreportretries();
      ret.maxReportRetries = j.maxreportretries();
      return ret;
    }
  }
  throw cta::exception::Exception("In RetrieveRequest::getRetryStatus(): job not found()");
}

//------------------------------------------------------------------------------
// RetrieveRequest::getQueueType()
//------------------------------------------------------------------------------
JobQueueType RetrieveRequest::getQueueType() {
  checkPayloadReadable();
  bool hasToReport=false;
  for (auto &j: m_payload.jobs()) {
    // Any job is to be transfered => To transfer
    switch(j.status()) {
    case serializers::RetrieveJobStatus::RJS_ToTransfer:
      return JobQueueType::JobsToTransfer;
      break;
    case serializers::RetrieveJobStatus::RJS_ToReportForFailure:
      // Else any job to report => to report.
      hasToReport=true;
      break;
    default: break;
    }
  }
  if (hasToReport) return JobQueueType::JobsToReport;
  return JobQueueType::FailedJobs;
}

//------------------------------------------------------------------------------
// RetrieveRequest::statusToString()
//------------------------------------------------------------------------------
std::string RetrieveRequest::statusToString(const serializers::RetrieveJobStatus& status) {
  switch(status) {
  case serializers::RetrieveJobStatus::RJS_ToTransfer:
    return "ToTransfer";
  case serializers::RetrieveJobStatus::RJS_Failed:
    return "Failed";
  default:
    return std::string("Unknown (")+std::to_string((uint64_t) status)+")";
  }
}

//------------------------------------------------------------------------------
// RetrieveRequest::eventToString()
//------------------------------------------------------------------------------
std::string RetrieveRequest::eventToString(JobEvent jobEvent) {
  switch(jobEvent) {
    case JobEvent::ReportFailed:   return "ReportFailed";
    case JobEvent::TransferFailed: return "EventFailed";
  }
  return std::string("Unknown (") + std::to_string(static_cast<unsigned int>(jobEvent)) + ")";
}


//------------------------------------------------------------------------------
// RetrieveRequest::determineNextStep()
//------------------------------------------------------------------------------
auto RetrieveRequest::determineNextStep(uint16_t copyNumberUpdated, JobEvent jobEvent, 
    log::LogContext& lc) -> EnqueueingNextStep
{
  checkPayloadWritable();
  auto &jl = m_payload.jobs();
  using serializers::RetrieveJobStatus;

  // Validate the current status
  //
  // Get status
  cta::optional<RetrieveJobStatus> currentStatus;
  for (auto &j : jl) {
    if(j.copynb() == copyNumberUpdated) currentStatus = j.status();
  }
  if (!currentStatus) {
    std::stringstream err;
    err << "In RetrieveRequest::updateJobStatus(): copynb not found : " << copyNumberUpdated << ", exiting ones: ";
    for(auto &j : jl) err << j.copynb() << "  ";
    throw cta::exception::Exception(err.str());
  }
  // Check status compatibility with event
  switch (jobEvent)
  {
    case JobEvent::TransferFailed:
      if (*currentStatus != RetrieveJobStatus::RJS_ToTransfer) {
        // Wrong status, but the context leaves no ambiguity. Just warn.
        log::ScopedParamContainer params(lc);
        params.add("event", eventToString(jobEvent))
              .add("status", statusToString(*currentStatus))
              .add("fileId", m_payload.archivefile().archivefileid());
        lc.log(log::WARNING, "In RetrieveRequest::updateJobStatus(): unexpected status. Assuming ToTransfer.");
      }
      break;
    case JobEvent::ReportFailed:
      if(*currentStatus != RetrieveJobStatus::RJS_ToReportForFailure) {
        // Wrong status, but end status will be the same anyway
        log::ScopedParamContainer params(lc);
        params.add("event", eventToString(jobEvent))
              .add("status", statusToString(*currentStatus))
              .add("fileId", m_payload.archivefile().archivefileid());
        lc.log(log::WARNING, "In RetrieveRequest::updateJobStatus(): unexpected status. Failing the job.");
      }
  }
  // We are in the normal cases now
  EnqueueingNextStep ret;
  switch(jobEvent)
  {  
    case JobEvent::TransferFailed:
      ret.nextStep = EnqueueingNextStep::NextStep::EnqueueForReport;
      ret.nextStatus = serializers::RetrieveJobStatus::RJS_ToReportForFailure;
      break;

    case JobEvent::ReportFailed:
      ret.nextStep = EnqueueingNextStep::NextStep::StoreInFailedJobsContainer;
      ret.nextStatus = serializers::RetrieveJobStatus::RJS_Failed;
  }
  return ret;
}

//------------------------------------------------------------------------------
// RetrieveRequest::getJobStatus()
//------------------------------------------------------------------------------
serializers::RetrieveJobStatus RetrieveRequest::getJobStatus(uint16_t copyNumber) {
  checkPayloadReadable();
  for (auto & j: m_payload.jobs())
    if (j.copynb() == copyNumber)
      return j.status();
  std::stringstream err;
  err << "In RetrieveRequest::getJobStatus(): could not find job for copynb=" << copyNumber;
  throw exception::Exception(err.str());
}

//------------------------------------------------------------------------------
// RetrieveRequest::asyncUpdateJobOwner()
//------------------------------------------------------------------------------
auto RetrieveRequest::asyncUpdateJobOwner(uint16_t copyNumber, const std::string &owner,
  const std::string &previousOwner) -> AsyncJobOwnerUpdater*
{
  std::unique_ptr<AsyncJobOwnerUpdater> ret(new AsyncJobOwnerUpdater);
  // The unique pointer will be std::moved so we need to work with its content (bare pointer or here ref to content).
  auto & retRef = *ret;
  ret->m_updaterCallback=
      [this, copyNumber, owner, previousOwner, &retRef](const std::string &in)->std::string {
        // We have a locked and fetched object, so we just need to work on its representation.
        serializers::ObjectHeader oh;
        if (!oh.ParseFromString(in)) {
          // Use a the tolerant parser to assess the situation.
          oh.ParsePartialFromString(in);
          throw cta::exception::Exception(std::string("In RetrieveRequest::asyncUpdateJobOwner(): could not parse header: ")+
            oh.InitializationErrorString());
        }
        if (oh.type() != serializers::ObjectType::RetrieveRequest_t) {
          std::stringstream err;
          err << "In RetrieveRequest::asyncUpdateJobOwner()::lambda(): wrong object type: " << oh.type();
          throw cta::exception::Exception(err.str());
        }
        // We don't need to deserialize the payload to update owner...
        if (oh.owner() != previousOwner)
          throw Backend::WrongPreviousOwner("In RetrieveRequest::asyncUpdateJobOwner()::lambda(): Request not owned.");
        oh.set_owner(owner);
        // ... but we still need to extract information
        serializers::RetrieveRequest payload;
        if (!payload.ParseFromString(oh.payload())) {
          // Use a the tolerant parser to assess the situation.
          payload.ParsePartialFromString(oh.payload());
          throw cta::exception::Exception(std::string("In RetrieveRequest::asyncUpdateJobOwner(): could not parse payload: ")+
            payload.InitializationErrorString());
        }
        // Find the copy number
        auto jl=payload.jobs();
        for (auto & j: jl) {
          if (j.copynb() == copyNumber) {
            // We also need to gather all the job content for the user to get in-memory
            // representation.
            // TODO this is an unfortunate duplication of the getXXX() members of ArchiveRequest.
            // We could try and refactor this.
            retRef.m_retrieveRequest.archiveFileID = payload.archivefile().archivefileid();
            objectstore::EntryLogSerDeser el;
            el.deserialize(payload.schedulerrequest().entrylog());
            retRef.m_retrieveRequest.creationLog = el;
            objectstore::DiskFileInfoSerDeser dfi;
            dfi.deserialize(payload.schedulerrequest().diskfileinfo());
            retRef.m_retrieveRequest.diskFileInfo = dfi;
            retRef.m_retrieveRequest.dstURL = payload.schedulerrequest().dsturl();
            retRef.m_retrieveRequest.errorReportURL = payload.schedulerrequest().retrieveerrorreporturl();
            retRef.m_retrieveRequest.requester.name = payload.schedulerrequest().requester().name();
            retRef.m_retrieveRequest.requester.group = payload.schedulerrequest().requester().group();
            objectstore::ArchiveFileSerDeser af;
            af.deserialize(payload.archivefile());
            retRef.m_archiveFile = af;
            oh.set_payload(payload.SerializePartialAsString());
            return oh.SerializeAsString();
          }
        }
        // If we do not find the copy, return not owned as well...
        throw Backend::WrongPreviousOwner("In RetrieveRequest::asyncUpdateJobOwner()::lambda(): copyNb not found.");
      };
  ret->m_backendUpdater.reset(m_objectStore.asyncUpdate(getAddressIfSet(), ret->m_updaterCallback));
  return ret.release();
  }

//------------------------------------------------------------------------------
// RetrieveRequest::AsyncJobOwnerUpdater::wait()
//------------------------------------------------------------------------------
void RetrieveRequest::AsyncJobOwnerUpdater::wait() {
  m_backendUpdater->wait();
}

//------------------------------------------------------------------------------
// RetrieveRequest::AsyncJobOwnerUpdater::getArchiveFile()
//------------------------------------------------------------------------------
const common::dataStructures::ArchiveFile& RetrieveRequest::AsyncJobOwnerUpdater::getArchiveFile() {
  return m_archiveFile;
}

//------------------------------------------------------------------------------
// RetrieveRequest::AsyncJobOwnerUpdater::getRetrieveRequest()
//------------------------------------------------------------------------------
const common::dataStructures::RetrieveRequest& RetrieveRequest::AsyncJobOwnerUpdater::getRetrieveRequest() {
  return m_retrieveRequest;
}

//------------------------------------------------------------------------------
// RetrieveRequest::setActiveCopyNumber()
//------------------------------------------------------------------------------
void RetrieveRequest::setActiveCopyNumber(uint32_t activeCopyNb) {
  checkPayloadWritable();
  m_payload.set_activecopynb(activeCopyNb);
}

//------------------------------------------------------------------------------
// RetrieveRequest::getActiveCopyNumber()
//------------------------------------------------------------------------------
uint32_t RetrieveRequest::getActiveCopyNumber() {
  return m_payload.activecopynb();
}

//------------------------------------------------------------------------------
// RetrieveRequest::getRetrieveFileQueueCriteria()
//------------------------------------------------------------------------------
cta::common::dataStructures::RetrieveFileQueueCriteria RetrieveRequest::getRetrieveFileQueueCriteria() {
  checkPayloadReadable();
  cta::common::dataStructures::RetrieveFileQueueCriteria ret;
  ArchiveFileSerDeser afsd;
  afsd.deserialize(m_payload.archivefile());
  ret.archiveFile = afsd;
  MountPolicySerDeser mpsd;
  mpsd.deserialize(m_payload.mountpolicy());
  ret.mountPolicy  = mpsd;
  return ret;
}

//------------------------------------------------------------------------------
// RetrieveRequest::getEntryLog()
//------------------------------------------------------------------------------
cta::common::dataStructures::EntryLog RetrieveRequest::getEntryLog() {
  checkPayloadReadable();
  EntryLogSerDeser el;
  el.deserialize(m_payload.schedulerrequest().entrylog());
  return el;
}

//------------------------------------------------------------------------------
// RetrieveRequest::dump()
//------------------------------------------------------------------------------
std::string RetrieveRequest::dump() {
  checkPayloadReadable();
  google::protobuf::util::JsonPrintOptions options;
  options.add_whitespace = true;
  options.always_print_primitive_fields = true;
  std::string headerDump;
  google::protobuf::util::MessageToJsonString(m_payload, &headerDump, options);
  return headerDump;
}

//------------------------------------------------------------------------------
// RetrieveRequest::asyncDeleteJob()
//------------------------------------------------------------------------------
RetrieveRequest::AsyncJobDeleter * RetrieveRequest::asyncDeleteJob() {
  std::unique_ptr<AsyncJobDeleter> ret(new AsyncJobDeleter);
  ret->m_backendDeleter.reset(m_objectStore.asyncDelete(getAddressIfSet()));
  return ret.release();
}

//------------------------------------------------------------------------------
// RetrieveRequest::AsyncJobDeleter::wait()
//------------------------------------------------------------------------------
void RetrieveRequest::AsyncJobDeleter::wait() {
  m_backendDeleter->wait();
}

//------------------------------------------------------------------------------
// RetrieveRequest::getFailures()
//------------------------------------------------------------------------------
std::list<std::string> RetrieveRequest::getFailures() {
  checkPayloadReadable();
  std::list<std::string> ret;
  for (auto &j: m_payload.jobs()) {
    for (auto &f: j.failurelogs()) {
      ret.push_back(f);
    }
  }
  return ret;
}

//------------------------------------------------------------------------------
// RetrieveRequest::setFailureReason()
//------------------------------------------------------------------------------
void RetrieveRequest::setFailureReason(const std::string& reason) {
  checkPayloadWritable();
  m_payload.set_failurereportlog(reason);
}

//------------------------------------------------------------------------------
// RetrieveRequest::setJobStatus()
//------------------------------------------------------------------------------
void RetrieveRequest::setJobStatus(uint64_t copyNumber, const serializers::RetrieveJobStatus& status) {
  checkPayloadWritable();
  for (auto j = m_payload.mutable_jobs()->begin(); j != m_payload.mutable_jobs()->end(); j++) {
    if (j->copynb() == copyNumber) {
      j->set_status(status);
      return;
    }
  }
  throw exception::Exception("In RetrieveRequest::setJobStatus(): job not found.");
}

}} // namespace cta::objectstore<|MERGE_RESOLUTION|>--- conflicted
+++ resolved
@@ -115,7 +115,6 @@
       if (j.status() == RetrieveJobStatus::RJS_ToTransfer) {
         j.set_status(RetrieveJobStatus::RJS_Failed);
     log::ScopedParamContainer params(lc);
-<<<<<<< HEAD
         params.add("fileId", m_payload.archivefile().archivefileid())
               .add("copyNb", j.copynb());
         for (auto &tf: m_payload.archivefile().tapefiles()) {
@@ -171,27 +170,16 @@
             .add("fileId", m_payload.archivefile().archivefileid())
             .add("queueObject", rq.getAddressIfSet())
             .add("copynb", activeCopyNb)
-            .add("vid", activeVid)
+            .add("tapeVid", activeVid)
             .add("queueUpdateTime", queueUpdateTime)
             .add("commitUnlockQueueTime", commitUnlockQueueTime);
       lc.log(log::INFO, "In RetrieveRequest::garbageCollect(): queued the request to the failed queue.");
     }
-=======
-    params.add("jobObject", getAddressIfSet())
-          .add("queueObject", rq.getAddressIfSet())
-          .add("copynb", bestTapeFile->copynb())
-          .add("tapeVid", bestTapeFile->vid())
-          .add("tapeSelectionTime", tapeSelectionTime)
-          .add("queueUpdateTime", queueUpdateTime)
-          .add("commitUnlockQueueTime", commitUnlockQueueTime);
-    lc.log(log::INFO, "In RetrieveRequest::garbageCollect(): requeued the request.");
->>>>>>> 6356349a
   }
   
   // Find the corresponding tape file, which will give the copynb, which will allow finding the retrieve job.
 queueForTransfer:;
   {
-<<<<<<< HEAD
     auto bestTapeFile=m_payload.archivefile().tapefiles().begin();
     while (bestTapeFile != m_payload.archivefile().tapefiles().end()) {
       if (bestTapeFile->vid() == bestVid)
@@ -243,7 +231,7 @@
             .add("fileId", m_payload.archivefile().archivefileid())
             .add("queueObject", rq.getAddressIfSet())
             .add("copynb", bestTapeFile->copynb())
-            .add("vid", bestTapeFile->vid())
+            .add("tapeVid", bestTapeFile->vid())
             .add("tapeSelectionTime", tapeSelectionTime)
             .add("queueUpdateTime", queueUpdateTime)
             .add("commitUnlockQueueTime", commitUnlockQueueTime);
@@ -267,25 +255,13 @@
             .add("fileId", m_payload.archivefile().archivefileid())
             .add("queueObject", rq.getAddressIfSet())
             .add("copynb", bestTapeFile->copynb())
-            .add("vid", bestTapeFile->vid())
+            .add("tapeVid", bestTapeFile->vid())
             .add("tapeSelectionTime", tapeSelectionTime)
             .add("queueUpdateTime", queueUpdateTime)
             .add("commitUnlockQueueTime", commitUnlockQueueTime)
             .add("sleepTime", sleepTime);
       lc.log(log::INFO, "In RetrieveRequest::garbageCollect(): slept some time to not sit on the queue after GC requeueing.");
     }
-=======
-    log::ScopedParamContainer params(lc);
-    params.add("jobObject", getAddressIfSet())
-          .add("queueObject", rq.getAddressIfSet())
-          .add("copynb", bestTapeFile->copynb())
-          .add("tapeVid", bestTapeFile->vid())
-          .add("tapeSelectionTime", tapeSelectionTime)
-          .add("queueUpdateTime", queueUpdateTime)
-          .add("commitUnlockQueueTime", commitUnlockQueueTime)
-          .add("sleepTime", sleepTime);
-    lc.log(log::INFO, "In RetrieveRequest::garbageCollect(): slept some time to not sit on the queue after GC requeueing.");
->>>>>>> 6356349a
   }
 }
 
