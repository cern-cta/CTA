--- conflicted
+++ resolved
@@ -720,11 +720,8 @@
             objectstore::ArchiveFileSerDeser af;
             af.deserialize(payload.archivefile());
             retRef.m_archiveFile = af;
-<<<<<<< HEAD
             retRef.m_jobStatus = j.status();
-=======
             // TODO serialization of payload maybe not necessary
->>>>>>> 69f6c4b4
             oh.set_payload(payload.SerializePartialAsString());
             return oh.SerializeAsString();
           }
