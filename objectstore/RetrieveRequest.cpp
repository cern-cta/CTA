--- conflicted
+++ resolved
@@ -86,23 +86,14 @@
   using serializers::RetrieveJobStatus;
   std::set<std::string> candidateVids;
   for (auto &j: m_payload.jobs()) {
-<<<<<<< HEAD
-    if (j.status() == RetrieveJobStatus::RJS_ToTransfer) {
-      // Find the job details in tape file
-      for (auto &tf: m_payload.archivefile().tapefiles()) {
-        if (tf.copynb() == j.copynb()) {
-          candidateVids.insert(tf.vid());
-          goto found;
-=======
     switch(j.status()){
-      case RetrieveJobStatus::RJS_ToTransferForUser:
+      case RetrieveJobStatus::RJS_ToTransfer:
         // Find the job details in tape file
         for (auto &tf: m_payload.archivefile().tapefiles()) {
           if (tf.copynb() == j.copynb()) {
             candidateVids.insert(tf.vid());
             goto found;
           }
->>>>>>> f7b1d683
         }
         {
           std::stringstream err;
