/*
 * @project      The CERN Tape Archive (CTA)
 * @copyright    Copyright © 2021-2022 CERN
 * @license      This program is free software, distributed under the terms of the GNU General Public
 *               Licence version 3 (GPL Version 3), copied verbatim in the file "COPYING". You can
 *               redistribute it and/or modify it under the terms of the GPL Version 3, or (at your
 *               option) any later version.
 *
 *               This program is distributed in the hope that it will be useful, but WITHOUT ANY
 *               WARRANTY; without even the implied warranty of MERCHANTABILITY or FITNESS FOR A
 *               PARTICULAR PURPOSE. See the GNU General Public License for more details.
 *
 *               In applying this licence, CERN does not waive the privileges and immunities
 *               granted to it by virtue of its status as an Intergovernmental Organization or
 *               submit itself to any jurisdiction.
 */

#include "objectstore/QueueCleanupRunner.hpp"

namespace cta { namespace objectstore {

QueueCleanupRunner::QueueCleanupRunner(AgentReference &agentReference, SchedulerDatabase & oStoreDb, catalogue::Catalogue &catalogue,
                                       std::optional<double> heartBeatTimeout, std::optional<int> batchSize) :
        m_catalogue(catalogue), m_db(oStoreDb),
        m_batchSize(batchSize.value_or(DEFAULT_BATCH_SIZE)), m_heartBeatTimeout(heartBeatTimeout.value_or(DEFAULT_HEARTBEAT_TIMEOUT)) {
}

void QueueCleanupRunner::runOnePass(log::LogContext &logContext) {

  cta::common::dataStructures::SecurityIdentity admin;
  // TODO: Check if these parameters make sense, mainly the username
  admin.username = "Queue cleanup runner";
  admin.host = cta::utils::getShortHostname();

  auto queueVidSet = std::set<std::string>();
  auto queuesForCleanup = m_db.getRetrieveQueuesCleanupInfo(logContext);

<<<<<<< HEAD
  // Check which queues need and can be cleaned up

  for (auto queue: queuesForCleanup) {

=======
  // Check, one-by-one, queues need to be cleaned up
  for (const auto &queue: queuesForCleanup) {

    // Do not clean a queue that does not have the cleanup flag set true
>>>>>>> 6202f017
    if (!queue.doCleanup) {
      continue; // Ignore queue
    }

    // Check heartbeat of other queues being cleaned up
    if (queue.assignedAgent.has_value()) {
      bool newEntry = false;

      // We must register all new queues that are being cleaned up
      if (m_heartbeatCheck.find(queue.vid) == m_heartbeatCheck.end()) {
        newEntry = true;
        m_heartbeatCheck[queue.vid].agent = queue.assignedAgent.value();
        m_heartbeatCheck[queue.vid].heartbeat = queue.heartbeat;
        m_heartbeatCheck[queue.vid].lastUpdateTimestamp = m_timer.secs();
      }

      auto oldHeartbeatValue = m_heartbeatCheck[queue.vid].heartbeat;

      if (newEntry || queue.heartbeat != oldHeartbeatValue) {
        // If heartbeat has been updated, then the queue is being actively processed by another agent
        // Record new timestamp and move on
        m_heartbeatCheck[queue.vid].lastUpdateTimestamp = m_timer.secs();
        continue; // Ignore queue
      } else {
        // If heartbeat has not been updated, check how long ago the last update happened
        // If not enough time has passed, do not consider this queue for cleanup
        auto lastHeartbeatTimestamp = m_heartbeatCheck[queue.vid].lastUpdateTimestamp;
        if ((m_timer.secs() - lastHeartbeatTimestamp) < m_heartBeatTimeout) {
          continue; // Ignore queue
        }
      }
    }
    queueVidSet.insert(queue.vid);
  }

  common::dataStructures::VidToTapeMap vidToTapesMap;

  if (!queueVidSet.empty()){
    try {
      vidToTapesMap = m_catalogue.getTapesByVid(queueVidSet, true);
    } catch (const exception::UserError &ex) {
      log::ScopedParamContainer params(logContext);
      params.add("exceptionMessage", ex.getMessageValue());
      logContext.log(log::ERR,
                     "ERROR: In QueueCleanupRunner::runOnePass(): failed to read set of tapes from the database. Aborting cleanup.");
      return; // Unable to proceed from here...
    }

    for (const auto &vid: queueVidSet) {
      if (vidToTapesMap.count(vid) == 0) {
        log::ScopedParamContainer params(logContext);
        params.add("tapeVid", vid);
        logContext.log(log::ERR,
                       "ERROR: In QueueCleanupRunner::runOnePass(): failed to find the tape " + vid + " in the database. Skipping it.");
      }
    }
  } else {
    logContext.log(log::DEBUG,
                   "DEBUG: In QueueCleanupRunner::runOnePass(): no queues requested a cleanup.");
    return;
  }

  for (const auto &[queueVid, tapeData]: vidToTapesMap) {

<<<<<<< HEAD
    cta::common::dataStructures::Tape tapeToCheck;

    try {
      auto vidToTapesMap = m_catalogue.Tape()->getTapesByVid(queue.vid); //throws an exception if the vid is not found on the database
      tapeToCheck = vidToTapesMap.at(queue.vid);
    } catch (const exception::UserError &ex) {
      log::ScopedParamContainer params(logContext);
      params.add("tapeVid", queue.vid)
              .add("cleanupFlag", queue.doCleanup)
              .add("exceptionMessage", ex.getMessageValue());
      logContext.log(log::WARNING, "WARNING: In QueueCleanupRunner::runOnePass(): failed to find a tape in the database. Skipping it.");
      continue; // Ignore queue
    }

    if (tapeToCheck.state != common::dataStructures::Tape::REPACKING_PENDING
        && tapeToCheck.state != common::dataStructures::Tape::BROKEN_PENDING
        && tapeToCheck.state != common::dataStructures::Tape::EXPORTED_PENDING) {
      // Do not cleanup a tape that is not in a X_PENDING state
      log::ScopedParamContainer params(logContext);
      params.add("tapeVid", queue.vid)
              .add("cleanupFlag", queue.doCleanup)
              .add("tapeState", common::dataStructures::Tape::stateToString(tapeToCheck.state));
=======
    // Check if tape state is the expected one (PENDING)
    if (tapeData.state != common::dataStructures::Tape::REPACKING_PENDING
        && tapeData.state != common::dataStructures::Tape::BROKEN_PENDING
        && tapeData.state != common::dataStructures::Tape::EXPORTED_PENDING) {
      // Do not cleanup a tape that is not in a X_PENDING state
      log::ScopedParamContainer params(logContext);
      params.add("tapeVid", queueVid)
            .add("tapeState", common::dataStructures::Tape::stateToString(tapeData.state));
>>>>>>> 6202f017
      logContext.log(
              log::INFO,
              "In QueueCleanupRunner::runOnePass(): Queue is has cleanup flag enabled but is not in the expected PENDING state. Skipping it.");
      continue;
    }

    log::ScopedParamContainer loopParams(logContext);
    loopParams.add("tapeVid", queueVid)
              .add("tapeState", common::dataStructures::Tape::stateToString(tapeData.state));

    try {
      bool prevHeartbeatExists = (m_heartbeatCheck.find(queueVid) != m_heartbeatCheck.end());
      m_db.reserveRetrieveQueueForCleanup(
              queueVid,
              prevHeartbeatExists ? std::optional(m_heartbeatCheck[queueVid].heartbeat) : std::nullopt);
    } catch (OStoreDB::RetrieveQueueNotFound & ex) {
      log::ScopedParamContainer paramsExcMsg(logContext);
      paramsExcMsg.add("exceptionMessage", ex.getMessageValue());
      logContext.log(log::DEBUG,
                     "In QueueCleanupRunner::runOnePass(): Unable to find the retrieve queue for cleanup. Queue may have already been deleted. Skipping it.");
      continue;
    } catch (OStoreDB::RetrieveQueueNotReservedForCleanup & ex) {
      log::ScopedParamContainer paramsExcMsg(logContext);
      paramsExcMsg.add("exceptionMessage", ex.getMessageValue());
      logContext.log(log::DEBUG,
                     "In QueueCleanupRunner::runOnePass(): Unable to reserve the retrieve queue due to it not being available for cleanup. Skipping it.");
      continue;
    } catch (cta::exception::Exception & ex) {
      log::ScopedParamContainer paramsExcMsg(logContext);
      paramsExcMsg.add("exceptionMessage", ex.getMessageValue());
      logContext.log(log::WARNING,
                     "In QueueCleanupRunner::runOnePass(): Unable to reserve the retrieve queue for cleanup for unknown reasons. Skipping it.");
      continue;
    }

    // Transfer all the jobs to a different queue (if there are replicas) or report the error back to the user
    while (true) {

      utils::Timer tLoop;
      log::ScopedParamContainer paramsLoopMsg(logContext);

      auto dbRet = m_db.getNextRetrieveJobsToTransferBatch(queueVid, m_batchSize, logContext);
      if (dbRet.empty()) break;
      std::list<cta::SchedulerDatabase::RetrieveJob *> jobPtList;
      for (auto &j: dbRet) {
        jobPtList.push_back(j.get());
      }
      m_db.requeueRetrieveRequestJobs(jobPtList, logContext);

      double jobMovingTime = tLoop.secs(utils::Timer::resetCounter);

      paramsLoopMsg.add("numberOfJobsMoved", dbRet.size())
                   .add("jobMovingTime", jobMovingTime)
                   .add("tapeVid", queueVid);
      logContext.log(cta::log::INFO,"In DiskReportRunner::runOnePass(): Queue jobs moved.");

      // Tick heartbeat
      try {
        m_db.tickRetrieveQueueCleanupHeartbeat(queueVid);
      } catch (OStoreDB::RetrieveQueueNotFound & ex) {
        break; // Queue was already deleted, probably after all the requests have been removed
      } catch (OStoreDB::RetrieveQueueNotReservedForCleanup & ex) {
        log::ScopedParamContainer paramsExcMsg(logContext);
        paramsExcMsg.add("exceptionMessage", ex.getMessageValue());
        logContext.log(log::WARNING,
                       "In QueueCleanupRunner::runOnePass(): Unable to update heartbeat of retrieve queue cleanup, due to it not being reserved by agent. Aborting cleanup.");
        break;
      } catch (cta::exception::Exception & ex) {
        log::ScopedParamContainer paramsExcMsg(logContext);
        paramsExcMsg.add("exceptionMessage", ex.getMessageValue());
        logContext.log(log::WARNING,
                       "In QueueCleanupRunner::runOnePass(): Unable to update heartbeat of retrieve queue cleanup for unknown reasons. Aborting cleanup.");
        break;
      }
    }

    // Finally, update the tape state out of PENDING
    {
      cta::common::dataStructures::Tape tapeDataRefreshed;

      try {
<<<<<<< HEAD
        auto vidToTapesMap = m_catalogue.Tape()->getTapesByVid(qForCleanup.vid); //throws an exception if the vid is not found on the database
        tapeToModify = vidToTapesMap.at(qForCleanup.vid);
=======
        auto vidToTapesMapRefreshed = m_catalogue.getTapesByVid(queueVid); //throws an exception if the vid is not found on the database
        tapeDataRefreshed = vidToTapesMapRefreshed.at(queueVid);
>>>>>>> 6202f017
      } catch (const exception::UserError &ex) {
        log::ScopedParamContainer params(logContext);
        params.add("tapeVid", queueVid)
              .add("exceptionMessage", ex.getMessageValue());
        logContext.log(log::WARNING, "WARNING: In QueueCleanupRunner::runOnePass(): Failed to find a tape in the database. Unable to update tape state.");
        continue; // Ignore queue
      }

      // Finally, modify tape state to REPACKING or BROKEN
      // The STATE_REASON set by operator will be preserved, with just an extra message prepended.
      std::optional<std::string> prevReason = tapeDataRefreshed.stateReason;
      switch (tapeDataRefreshed.state) {
      case common::dataStructures::Tape::REPACKING_PENDING:
<<<<<<< HEAD
        m_catalogue.Tape()->modifyTapeState(admin, qForCleanup.vid, common::dataStructures::Tape::REPACKING,
          common::dataStructures::Tape::REPACKING_PENDING, prevReason.value_or("QueueCleanupRunner: changed tape state to REPACKING"));
        m_db.clearRetrieveQueueStatisticsCache(qForCleanup.vid);
        break;
      case common::dataStructures::Tape::BROKEN_PENDING:
        m_catalogue.Tape()->modifyTapeState(admin, qForCleanup.vid, common::dataStructures::Tape::BROKEN,
          common::dataStructures::Tape::BROKEN_PENDING, prevReason.value_or("QueueCleanupRunner: changed tape state to BROKEN"));
        m_db.clearRetrieveQueueStatisticsCache(qForCleanup.vid);
        break;
      case common::dataStructures::Tape::EXPORTED_PENDING:
        m_catalogue.Tape()->modifyTapeState(admin, qForCleanup.vid, common::dataStructures::Tape::EXPORTED,
          common::dataStructures::Tape::EXPORTED_PENDING, prevReason.value_or("QueueCleanupRunner: changed tape state to EXPORTED"));
        m_db.clearRetrieveQueueStatisticsCache(qForCleanup.vid);
        break;
      default:
        log::ScopedParamContainer paramsWarnMsg(logContext);
        paramsWarnMsg.add("tapeVid", qForCleanup.vid)
                .add("expectedPrevState", common::dataStructures::Tape::stateToString(qForCleanup.tapeState))
                .add("actualPrevState", common::dataStructures::Tape::stateToString(tapeToModify.state));
        logContext.log(log::WARNING, "In QueueCleanupRunner::runOnePass(): Cleaned up tape is not in a PENDING state. Unable to change it to its corresponding final state.");
=======
        m_catalogue.modifyTapeState(admin, queueVid, common::dataStructures::Tape::REPACKING, common::dataStructures::Tape::REPACKING_PENDING, prevReason.value_or("QueueCleanupRunner: changed tape state to REPACKING"));
        m_db.clearRetrieveQueueStatisticsCache(queueVid);
        break;
      case common::dataStructures::Tape::BROKEN_PENDING:
        m_catalogue.modifyTapeState(admin, queueVid, common::dataStructures::Tape::BROKEN, common::dataStructures::Tape::BROKEN_PENDING, prevReason.value_or("QueueCleanupRunner: changed tape state to BROKEN"));
        m_db.clearRetrieveQueueStatisticsCache(queueVid);
        break;
      case common::dataStructures::Tape::EXPORTED_PENDING:
        m_catalogue.modifyTapeState(admin, queueVid, common::dataStructures::Tape::EXPORTED, common::dataStructures::Tape::EXPORTED_PENDING, prevReason.value_or("QueueCleanupRunner: changed tape state to EXPORTED"));
        m_db.clearRetrieveQueueStatisticsCache(queueVid);
        break;
      default:
        log::ScopedParamContainer paramsWarnMsg(logContext);
        paramsWarnMsg.add("tapeVid", queueVid)
                     .add("expectedPrevState", common::dataStructures::Tape::stateToString(tapeData.state))
                     .add("actualPrevState", common::dataStructures::Tape::stateToString(tapeDataRefreshed.state));
        logContext.log(log::WARNING, "WARNING: In QueueCleanupRunner::runOnePass(): Cleaned up tape is not in a PENDING state. Unable to change it to its corresponding final state.");
>>>>>>> 6202f017
        break;
      }
    }
  }
}

}
}<|MERGE_RESOLUTION|>--- conflicted
+++ resolved
@@ -35,17 +35,10 @@
   auto queueVidSet = std::set<std::string>();
   auto queuesForCleanup = m_db.getRetrieveQueuesCleanupInfo(logContext);
 
-<<<<<<< HEAD
-  // Check which queues need and can be cleaned up
-
-  for (auto queue: queuesForCleanup) {
-
-=======
   // Check, one-by-one, queues need to be cleaned up
   for (const auto &queue: queuesForCleanup) {
 
     // Do not clean a queue that does not have the cleanup flag set true
->>>>>>> 6202f017
     if (!queue.doCleanup) {
       continue; // Ignore queue
     }
@@ -85,7 +78,7 @@
 
   if (!queueVidSet.empty()){
     try {
-      vidToTapesMap = m_catalogue.getTapesByVid(queueVidSet, true);
+      vidToTapesMap = m_catalogue.Tape()->getTapesByVid(queueVidSet, true);
     } catch (const exception::UserError &ex) {
       log::ScopedParamContainer params(logContext);
       params.add("exceptionMessage", ex.getMessageValue());
@@ -110,30 +103,6 @@
 
   for (const auto &[queueVid, tapeData]: vidToTapesMap) {
 
-<<<<<<< HEAD
-    cta::common::dataStructures::Tape tapeToCheck;
-
-    try {
-      auto vidToTapesMap = m_catalogue.Tape()->getTapesByVid(queue.vid); //throws an exception if the vid is not found on the database
-      tapeToCheck = vidToTapesMap.at(queue.vid);
-    } catch (const exception::UserError &ex) {
-      log::ScopedParamContainer params(logContext);
-      params.add("tapeVid", queue.vid)
-              .add("cleanupFlag", queue.doCleanup)
-              .add("exceptionMessage", ex.getMessageValue());
-      logContext.log(log::WARNING, "WARNING: In QueueCleanupRunner::runOnePass(): failed to find a tape in the database. Skipping it.");
-      continue; // Ignore queue
-    }
-
-    if (tapeToCheck.state != common::dataStructures::Tape::REPACKING_PENDING
-        && tapeToCheck.state != common::dataStructures::Tape::BROKEN_PENDING
-        && tapeToCheck.state != common::dataStructures::Tape::EXPORTED_PENDING) {
-      // Do not cleanup a tape that is not in a X_PENDING state
-      log::ScopedParamContainer params(logContext);
-      params.add("tapeVid", queue.vid)
-              .add("cleanupFlag", queue.doCleanup)
-              .add("tapeState", common::dataStructures::Tape::stateToString(tapeToCheck.state));
-=======
     // Check if tape state is the expected one (PENDING)
     if (tapeData.state != common::dataStructures::Tape::REPACKING_PENDING
         && tapeData.state != common::dataStructures::Tape::BROKEN_PENDING
@@ -142,7 +111,6 @@
       log::ScopedParamContainer params(logContext);
       params.add("tapeVid", queueVid)
             .add("tapeState", common::dataStructures::Tape::stateToString(tapeData.state));
->>>>>>> 6202f017
       logContext.log(
               log::INFO,
               "In QueueCleanupRunner::runOnePass(): Queue is has cleanup flag enabled but is not in the expected PENDING state. Skipping it.");
@@ -224,13 +192,8 @@
       cta::common::dataStructures::Tape tapeDataRefreshed;
 
       try {
-<<<<<<< HEAD
-        auto vidToTapesMap = m_catalogue.Tape()->getTapesByVid(qForCleanup.vid); //throws an exception if the vid is not found on the database
-        tapeToModify = vidToTapesMap.at(qForCleanup.vid);
-=======
-        auto vidToTapesMapRefreshed = m_catalogue.getTapesByVid(queueVid); //throws an exception if the vid is not found on the database
+        auto vidToTapesMapRefreshed = m_catalogue.Tape()->getTapesByVid(queueVid); //throws an exception if the vid is not found on the database
         tapeDataRefreshed = vidToTapesMapRefreshed.at(queueVid);
->>>>>>> 6202f017
       } catch (const exception::UserError &ex) {
         log::ScopedParamContainer params(logContext);
         params.add("tapeVid", queueVid)
@@ -244,37 +207,15 @@
       std::optional<std::string> prevReason = tapeDataRefreshed.stateReason;
       switch (tapeDataRefreshed.state) {
       case common::dataStructures::Tape::REPACKING_PENDING:
-<<<<<<< HEAD
-        m_catalogue.Tape()->modifyTapeState(admin, qForCleanup.vid, common::dataStructures::Tape::REPACKING,
-          common::dataStructures::Tape::REPACKING_PENDING, prevReason.value_or("QueueCleanupRunner: changed tape state to REPACKING"));
-        m_db.clearRetrieveQueueStatisticsCache(qForCleanup.vid);
+        m_catalogue.Tape()->modifyTapeState(admin, queueVid, common::dataStructures::Tape::REPACKING, common::dataStructures::Tape::REPACKING_PENDING, prevReason.value_or("QueueCleanupRunner: changed tape state to REPACKING"));
+        m_db.clearRetrieveQueueStatisticsCache(queueVid);
         break;
       case common::dataStructures::Tape::BROKEN_PENDING:
-        m_catalogue.Tape()->modifyTapeState(admin, qForCleanup.vid, common::dataStructures::Tape::BROKEN,
-          common::dataStructures::Tape::BROKEN_PENDING, prevReason.value_or("QueueCleanupRunner: changed tape state to BROKEN"));
-        m_db.clearRetrieveQueueStatisticsCache(qForCleanup.vid);
+        m_catalogue.Tape()->modifyTapeState(admin, queueVid, common::dataStructures::Tape::BROKEN, common::dataStructures::Tape::BROKEN_PENDING, prevReason.value_or("QueueCleanupRunner: changed tape state to BROKEN"));
+        m_db.clearRetrieveQueueStatisticsCache(queueVid);
         break;
       case common::dataStructures::Tape::EXPORTED_PENDING:
-        m_catalogue.Tape()->modifyTapeState(admin, qForCleanup.vid, common::dataStructures::Tape::EXPORTED,
-          common::dataStructures::Tape::EXPORTED_PENDING, prevReason.value_or("QueueCleanupRunner: changed tape state to EXPORTED"));
-        m_db.clearRetrieveQueueStatisticsCache(qForCleanup.vid);
-        break;
-      default:
-        log::ScopedParamContainer paramsWarnMsg(logContext);
-        paramsWarnMsg.add("tapeVid", qForCleanup.vid)
-                .add("expectedPrevState", common::dataStructures::Tape::stateToString(qForCleanup.tapeState))
-                .add("actualPrevState", common::dataStructures::Tape::stateToString(tapeToModify.state));
-        logContext.log(log::WARNING, "In QueueCleanupRunner::runOnePass(): Cleaned up tape is not in a PENDING state. Unable to change it to its corresponding final state.");
-=======
-        m_catalogue.modifyTapeState(admin, queueVid, common::dataStructures::Tape::REPACKING, common::dataStructures::Tape::REPACKING_PENDING, prevReason.value_or("QueueCleanupRunner: changed tape state to REPACKING"));
-        m_db.clearRetrieveQueueStatisticsCache(queueVid);
-        break;
-      case common::dataStructures::Tape::BROKEN_PENDING:
-        m_catalogue.modifyTapeState(admin, queueVid, common::dataStructures::Tape::BROKEN, common::dataStructures::Tape::BROKEN_PENDING, prevReason.value_or("QueueCleanupRunner: changed tape state to BROKEN"));
-        m_db.clearRetrieveQueueStatisticsCache(queueVid);
-        break;
-      case common::dataStructures::Tape::EXPORTED_PENDING:
-        m_catalogue.modifyTapeState(admin, queueVid, common::dataStructures::Tape::EXPORTED, common::dataStructures::Tape::EXPORTED_PENDING, prevReason.value_or("QueueCleanupRunner: changed tape state to EXPORTED"));
+        m_catalogue.Tape()->modifyTapeState(admin, queueVid, common::dataStructures::Tape::EXPORTED, common::dataStructures::Tape::EXPORTED_PENDING, prevReason.value_or("QueueCleanupRunner: changed tape state to EXPORTED"));
         m_db.clearRetrieveQueueStatisticsCache(queueVid);
         break;
       default:
@@ -283,7 +224,6 @@
                      .add("expectedPrevState", common::dataStructures::Tape::stateToString(tapeData.state))
                      .add("actualPrevState", common::dataStructures::Tape::stateToString(tapeDataRefreshed.state));
         logContext.log(log::WARNING, "WARNING: In QueueCleanupRunner::runOnePass(): Cleaned up tape is not in a PENDING state. Unable to change it to its corresponding final state.");
->>>>>>> 6202f017
         break;
       }
     }
