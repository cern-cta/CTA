/*
 * The CERN Tape Archive (CTA) project
 * Copyright (C) 2015  CERN
 *
 * This program is free software: you can redistribute it and/or modify
 * it under the terms of the GNU General Public License as published by
 * the Free Software Foundation, either version 3 of the License, or
 * (at your option) any later version.
 *
 * This program is distributed in the hope that it will be useful,
 * but WITHOUT ANY WARRANTY; without even the implied warranty of
 * MERCHANTABILITY or FITNESS FOR A PARTICULAR PURPOSE.  See the
 * GNU General Public License for more details.
 *
 * You should have received a copy of the GNU General Public License
 * along with this program.  If not, see <http://www.gnu.org/licenses/>.
 */

#pragma once

#include "Backend.hpp"
#include "rados/librados.hpp"
#include "common/threading/Mutex.hpp"
#include <future>

// RADOS_LOCKING can be NOTIFY or BACKOFF
#define BACKOFF (1)
#define NOTIFY (2)
#define RADOS_LOCKING_STRATEGY BACKOFF

// Define this to get long response times logging.
#define RADOS_SLOW_CALLS_LOGGING
#define RADOS_SLOW_CALLS_LOGGING_FILE "/var/tmp/cta-rados-slow-calls.log"
#define RADOS_SLOW_CALL_TIMEOUT 1

#ifdef RADOS_SLOW_CALLS_LOGGING
#include "common/Timer.hpp"
#include "common/threading/Mutex.hpp"
#include "common/threading/MutexLocker.hpp"
#include <fstream>
#include <iomanip>
#include <algorithm>
#include <syscall.h>
#endif //RADOS_SLOW_CALLS_LOGGING

namespace cta { namespace objectstore {
/**
 * An implementation of the object store primitives, using Rados.
 */
class BackendRados: public Backend {
public:
  class AsyncUpdater;
  friend class AsyncUpdater;
  /**
   * The constructor, connecting to the storage pool 'pool' using the user id
   * 'userId'
   * @param userId
   * @param pool
   */
  BackendRados(const std::string & userId, const std::string & pool, const std::string &radosNameSpace = "");
  ~BackendRados() override;
  std::string user() {
    return m_user;
  }
  std::string pool() {
    return m_pool;
  }
  

  void create(std::string name, std::string content) override;
  
  void atomicOverwrite(std::string name, std::string content) override;

  std::string read(std::string name) override;
  
  void remove(std::string name) override;
  
  bool exists(std::string name) override;
  
  std::list<std::string> list() override;
      
  enum class LockType {
    Shared,
    Exclusive
  };
  
  class ScopedLock: public Backend::ScopedLock {
    friend class BackendRados;
  public:
    void release() override;
  private:
    inline void releaseBackoff();
    inline void releaseNotify();
  public:
    ~ScopedLock() override;
  private:
    ScopedLock(librados::IoCtx & ioCtx): m_lockSet(false), m_context(ioCtx) {}
    void set(const std::string & oid, const std::string clientId, LockType lockType);
    bool m_lockSet;
    librados::IoCtx & m_context;
    std::string m_clientId;
    std::string m_oid;
    LockType m_lockType;
  };
  
  static const size_t c_maxBackoff;
  static const size_t c_backoffFraction;
  static const uint64_t c_maxWait;
  
private:
  static std::string createUniqueClientId();
  /** This function will lock or die (actually throw, that is) */
  void lock(std::string name, uint64_t timeout_us, LockType lockType, const std::string & clientId);
  inline void lockBackoff(std::string name, uint64_t timeout_us, LockType lockType, const std::string & clientId);
  inline void lockNotify(std::string name, uint64_t timeout_us, LockType lockType, const std::string & clientId);
  
public:  
  ScopedLock * lockExclusive(std::string name, uint64_t timeout_us=0) override;

  ScopedLock * lockShared(std::string name, uint64_t timeout_us=0) override;
private:
  /** 
   * A class for logging the calls to rados taking too long.
   * If RADOS_SLOW_CALLS_LOGGING is not defined, this is just an empty shell.
   */
  class RadosTimeoutLogger {
  public:
    void logIfNeeded(const std::string & radosCall, const std::string & objectName) {
      #ifdef RADOS_SLOW_CALLS_LOGGING
      if (m_timer.secs() >= RADOS_SLOW_CALL_TIMEOUT) {
        cta::threading::MutexLocker ml(g_mutex);
        std::ofstream logFile(RADOS_SLOW_CALLS_LOGGING_FILE, std::ofstream::app);
        std::time_t end_time = std::chrono::system_clock::to_time_t(std::chrono::system_clock::now());
        std::string date=std::ctime(&end_time);
        // Chomp newline in the end
        date.erase(std::remove(date.begin(), date.end(), '\n'), date.end());
        logFile << date << " pid=" << ::getpid() << " tid=" << syscall(SYS_gettid) << " op=" 
                << radosCall << " obj=" << objectName << " duration=" << m_timer.secs() <<  std::endl;
      }
      #endif //RADOS_SLOW_CALLS_LOGGING
    }
    void reset() {
      #ifdef RADOS_SLOW_CALLS_LOGGING
      m_timer.reset();
      #endif //RADOS_SLOW_CALLS_LOGGING
    }
  private:
    #ifdef RADOS_SLOW_CALLS_LOGGING
    cta::utils::Timer m_timer;
    static cta::threading::Mutex g_mutex;
    #endif //RADOS_SLOW_CALLS_LOGGING
  };

  /**
   * A class handling the watch part when waiting for a lock.
   */
  class LockWatcher {
  public:
    LockWatcher(librados::IoCtx & context, const std::string & name);
    virtual ~LockWatcher();
    typedef std::chrono::microseconds durationUs;
    void wait(const durationUs & timeout);
  private:
    /** An internal class containing the internals exposed to the callback of Rados.
     * The internals are kept separated so we can used asynchronous unwatch and forget
     * about the structure. The callback of aio_unwatch will take care of releasing the
     * object */
    struct Internal: public librados::WatchCtx2 {
      void handle_error(uint64_t cookie, int err) override;
      void handle_notify(uint64_t notify_id, uint64_t cookie, uint64_t notifier_id, librados::bufferlist& bl) override;
      static void deleter(librados::completion_t cb, void * i);
      // We could receive several notifications. The promise should be set only
      // on the first occurrence.
      threading::Mutex m_promiseMutex;
      bool m_promiseSet = false;
      std::promise<void> m_promise;
      std::future<void> m_future;
      RadosTimeoutLogger m_radosTimeoutLogger;
      std::string m_name;
    };
    std::unique_ptr<Internal> m_internal;
    librados::IoCtx & m_context;
    uint64_t m_watchHandle;
  };
  
public:
  /**
   * A class following up the check existence-lock-fetch-update-write-unlock. Constructor implicitly
   * starts the lock step.
   */
  class AsyncUpdater: public Backend::AsyncUpdater {
  public:
    AsyncUpdater(BackendRados & be, const std::string & name, std::function <std::string(const std::string &)> & update);
    void wait() override;
  private:
    /** A reference to the backend */
    BackendRados &m_backend;
    /** The object name */
    const std::string m_name;
    /** The operation on the object */
    std::function <std::string(const std::string &)> & m_update;
    /** Storage for stat operation (date) */
    time_t date;
    /** The promise that will both do the job and allow synchronization with the caller. */
    std::promise<void> m_job;
    /** The future from m_jobs, which will be extracted before any thread gets a chance to play with it. */
    std::future<void> m_jobFuture;
    /** A future used to hold the structure of the lock operation. It will be either empty of complete at 
     destruction time */
    std::unique_ptr<std::future<void>> m_lockAsync;
    /** A string used to identify the locker */
    std::string m_lockClient;
    /** The rados bufferlist used to hold the object data (read+write) */
    ::librados::bufferlist m_radosBufferList;
    /** A future the hole the the structure of the update operation. It will be either empty of complete at 
     destruction time */
    std::unique_ptr<std::future<void>> m_updateAsync;
    /** Async delete in case of zero sized object */
    static void deleteEmptyCallback(librados::completion_t completion, void *pThis);
    /** The second callback operation (after reading) */
    static void fetchCallback(librados::completion_t completion, void *pThis);
    /** The third callback operation (after writing) */
    static void commitCallback(librados::completion_t completion, void *pThis);
    /** The fourth callback operation (after unlocking) */
    static void unlockCallback(librados::completion_t completion, void *pThis);
    /** Instrumentation for rados calls timing */
    RadosTimeoutLogger m_radosTimeoutLogger;
  };
  
  Backend::AsyncUpdater* asyncUpdate(const std::string & name, std::function <std::string(const std::string &)> & update) override;

  /**
   * A class following up the check existence-lock-delete. 
   * Constructor implicitly starts the lock step.
   */
  class AsyncDeleter: public Backend::AsyncDeleter {
  public:
    AsyncDeleter(BackendRados & be, const std::string & name);
    void wait() override;
  private:
    /** A reference to the backend */
    BackendRados &m_backend;
    /** The object name */
    const std::string m_name;
    /** Storage for stat operation (date) */
    time_t date;
    /** The promise that will both do the job and allow synchronization with the caller. */
    std::promise<void> m_job;
    /** The future from m_jobs, which will be extracted before any thread gets a chance to play with it. */
    std::future<void> m_jobFuture;
    /** A future used to hold the structure of the lock operation. It will be either empty of complete at 
     destruction time */
    std::unique_ptr<std::future<void>> m_lockAsync;
    /** A string used to identify the locker */
    std::string m_lockClient;
    /** The second callback operation (after deleting) */
    static void deleteCallback(librados::completion_t completion, void *pThis);
    /** Instrumentation for rados calls timing */
    RadosTimeoutLogger m_radosTimeoutLogger;
  };
  
  Backend::AsyncDeleter* asyncDelete(const std::string & name) override;
  
  /**
<<<<<<< HEAD
   * A class following up the check existence-lock-delete. TOBECHECK
   * Constructor implicitly starts the lock step.
=======
   * A class following up the async lockfree fetch. 
   * Constructor implicitly starts the fetch step.
>>>>>>> f2f0d50a
   */
  class AsyncLockfreeFetcher: public Backend::AsyncLockfreeFetcher {
  public:
    AsyncLockfreeFetcher(BackendRados & be, const std::string & name);
<<<<<<< HEAD
    std::string get() override;
=======
    std::string wait() override;
>>>>>>> f2f0d50a
  private:
    /** A reference to the backend */
    BackendRados &m_backend;
    /** The object name */
    const std::string m_name;
<<<<<<< HEAD
    /** Storage for stat operation (size) */
    uint64_t m_size;
    /** Storage for stat operation (date) */
    time_t date;
    /** The rados bufferlist used to hold the object data (read+write) */
    ::librados::bufferlist m_radosBufferList;
=======
>>>>>>> f2f0d50a
    /** The promise that will both do the job and allow synchronization with the caller. */
    std::promise<std::string> m_job;
    /** The future from m_jobs, which will be extracted before any thread gets a chance to play with it. */
    std::future<std::string> m_jobFuture;
<<<<<<< HEAD
    /** The first callback operation (after checking existence) */
    static void statCallback(librados::completion_t completion, void *pThis);
    /** The second callback operation (after reading) */
    static void fetchCallback(librados::completion_t completion, void *pThis);
  };
  Backend::AsyncLockfreeFetcher* asyncLockfreeFetch(const std::string & name) override;
=======
    /** The rados bufferlist used to hold the object data (read+write) */
    ::librados::bufferlist m_radosBufferList;
    /** The callback for the fetch operation */
    static void fetchCallback(librados::completion_t completion, void *pThis);
    /** Instrumentation for rados calls timing */
    RadosTimeoutLogger m_radosTimeoutLogger;
  };
  
  Backend::AsyncLockfreeFetcher* asyncLockfreeFetch(const std::string& name) override;
>>>>>>> f2f0d50a
  
  class Parameters: public Backend::Parameters {
    friend class BackendRados;
  public:
    /**
     * The standard-issue params to string for logging
     * @return a string representation of the parameters for logging
     */
    std::string toStr() override;
    std::string toURL() override;
  private:
    std::string m_userId;
    std::string m_pool;
    std::string m_namespace;
  };
  
  Parameters * getParams() override;

  std::string typeName() override {
    return "cta::objectstore::BackendRados";
  }
  
private:
  std::string m_user;
  std::string m_pool;
  std::string m_namespace;
  librados::Rados m_cluster;
  librados::IoCtx m_radosCtx;
};

}} // end of cta::objectstore<|MERGE_RESOLUTION|>--- conflicted
+++ resolved
@@ -262,48 +262,22 @@
   Backend::AsyncDeleter* asyncDelete(const std::string & name) override;
   
   /**
-<<<<<<< HEAD
-   * A class following up the check existence-lock-delete. TOBECHECK
-   * Constructor implicitly starts the lock step.
-=======
    * A class following up the async lockfree fetch. 
    * Constructor implicitly starts the fetch step.
->>>>>>> f2f0d50a
    */
   class AsyncLockfreeFetcher: public Backend::AsyncLockfreeFetcher {
   public:
     AsyncLockfreeFetcher(BackendRados & be, const std::string & name);
-<<<<<<< HEAD
-    std::string get() override;
-=======
     std::string wait() override;
->>>>>>> f2f0d50a
   private:
     /** A reference to the backend */
     BackendRados &m_backend;
     /** The object name */
     const std::string m_name;
-<<<<<<< HEAD
-    /** Storage for stat operation (size) */
-    uint64_t m_size;
-    /** Storage for stat operation (date) */
-    time_t date;
-    /** The rados bufferlist used to hold the object data (read+write) */
-    ::librados::bufferlist m_radosBufferList;
-=======
->>>>>>> f2f0d50a
     /** The promise that will both do the job and allow synchronization with the caller. */
     std::promise<std::string> m_job;
     /** The future from m_jobs, which will be extracted before any thread gets a chance to play with it. */
     std::future<std::string> m_jobFuture;
-<<<<<<< HEAD
-    /** The first callback operation (after checking existence) */
-    static void statCallback(librados::completion_t completion, void *pThis);
-    /** The second callback operation (after reading) */
-    static void fetchCallback(librados::completion_t completion, void *pThis);
-  };
-  Backend::AsyncLockfreeFetcher* asyncLockfreeFetch(const std::string & name) override;
-=======
     /** The rados bufferlist used to hold the object data (read+write) */
     ::librados::bufferlist m_radosBufferList;
     /** The callback for the fetch operation */
@@ -313,7 +287,6 @@
   };
   
   Backend::AsyncLockfreeFetcher* asyncLockfreeFetch(const std::string& name) override;
->>>>>>> f2f0d50a
   
   class Parameters: public Backend::Parameters {
     friend class BackendRados;
