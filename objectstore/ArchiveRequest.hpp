
/*
 * The CERN Tape Archive (CTA) project
 * Copyright (C) 2015  CERN
 *
 * This program is free software: you can redistribute it and/or modify
 * it under the terms of the GNU General Public License as published by
 * the Free Software Foundation, either version 3 of the License, or
 * (at your option) any later version.
 *
 * This program is distributed in the hope that it will be useful,
 * but WITHOUT ANY WARRANTY; without even the implied warranty of
 * MERCHANTABILITY or FITNESS FOR A PARTICULAR PURPOSE.  See the
 * GNU General Public License for more details.
 *
 * You should have received a copy of the GNU General Public License
 * along with this program.  If not, see <http://www.gnu.org/licenses/>.
 */

#pragma once

#include "common/dataStructures/DiskFileInfo.hpp"
#include "common/dataStructures/EntryLog.hpp"
#include "common/dataStructures/MountPolicy.hpp"
#include "common/dataStructures/UserIdentity.hpp"
#include "common/dataStructures/ArchiveFile.hpp"
<<<<<<< HEAD
#include "JobQueueType.hpp"
=======
#include "QueueType.hpp"
>>>>>>> de44a264
#include "common/Timer.hpp"
#include "common/optional.hpp"
#include "ObjectOps.hpp"
#include "objectstore/cta.pb.h"
#include <list>

namespace cta { namespace objectstore {
  
class Backend;
class Agent;
class GenericObject;
class EntryLogSerDeser;

class ArchiveRequest: public ObjectOps<serializers::ArchiveRequest, serializers::ArchiveRequest_t> {
public:
  ArchiveRequest(const std::string & address, Backend & os);
  ArchiveRequest(Backend & os);
  ArchiveRequest(GenericObject & go);
  void initialize();
  // Ownership of archive requests is managed per job. Object level owner has no meaning.
  std::string getOwner() = delete;
  void setOwner(const std::string &) = delete;
  // Job management ============================================================
  void addJob(uint16_t copyNumber, const std::string & tapepool,
<<<<<<< HEAD
    const std::string & initialOwner, uint16_t maxRetiesWithinMount, uint16_t maxTotalRetries, uint16_t maxReportRetries);
=======
    const std::string & initialOwner, uint16_t maxRetriesWithinMount, uint16_t maxTotalRetries, uint16_t maxReportRetries);
>>>>>>> de44a264
  struct RetryStatus {
    uint64_t retriesWithinMount = 0;
    uint64_t maxRetriesWithinMount = 0;
    uint64_t totalRetries = 0;
    uint64_t maxTotalRetries = 0;
    uint64_t reportRetries = 0;
    uint64_t maxReportRetries = 0;
  };
  RetryStatus getRetryStatus(uint16_t copyNumber);
  std::list<std::string> getFailures();
  serializers::ArchiveJobStatus getJobStatus(uint16_t copyNumber);
  void setJobStatus(uint16_t copyNumber, const serializers::ArchiveJobStatus & status);
  std::string getTapePoolForJob(uint16_t copyNumber);
  std::string statusToString(const serializers::ArchiveJobStatus & status);
  enum class JobEvent {
    TransferFailed,
    ReportFailed
  };
  std::string eventToString (JobEvent jobEvent);
  struct EnqueueingNextStep {
    enum class NextStep {
      Nothing,
      EnqueueForTransfer,
      EnqueueForReport,
      StoreInFailedJobsContainer,
      Delete
    } nextStep = NextStep::Nothing;
    /** The copy number to enqueue. It could be different from the updated one in mixed
     * success/failure scenario. */
    serializers::ArchiveJobStatus nextStatus;
  };
private:
  /**
   * Determine and set the new status of the job and determine whether and where the request should be queued 
   * or deleted after the job status change. This function only handles failures, which have a more varied
   * array of possibilities.
   * @param copyNumberUpdated
   * @param jobEvent the event that happened to the job
   * @param lc
   * @return The next step to be taken by the caller (OStoreDB), which is in charge of the queueing and status setting.
   */
  EnqueueingNextStep determineNextStep(uint16_t copyNumberToUpdate, JobEvent jobEvent, log::LogContext & lc);
public:
  EnqueueingNextStep addTransferFailure(uint16_t copyNumber, uint64_t sessionId, const std::string & failureReason,
      log::LogContext &lc); //< returns next step to take with the job
  EnqueueingNextStep addReportFailure(uint16_t copyNumber, uint64_t sessionId, const std::string & failureReason,
      log::LogContext &lc); //< returns next step to take with the job
  CTA_GENERATE_EXCEPTION_CLASS(JobNotQueueable);
<<<<<<< HEAD
  JobQueueType getJobQueueType(uint16_t copyNumber);
=======
  QueueType getJobQueueType(uint16_t copyNumber);
>>>>>>> de44a264
  CTA_GENERATE_EXCEPTION_CLASS(NoSuchJob);
  // Set a job ownership
  void setJobOwner(uint16_t copyNumber, const std::string & owner);
  // An asynchronous job ownership updating class.
  class AsyncJobOwnerUpdater {
    friend class ArchiveRequest;
  public:
    void wait();
    const common::dataStructures::ArchiveFile & getArchiveFile();
    const std::string & getSrcURL();
    const std::string & getArchiveReportURL();
    const std::string & getArchiveErrorReportURL();
    const std::string & getLastestError();
    serializers::ArchiveJobStatus getJobStatus();
    // TODO: use the more general structure from utils.
    struct TimingsReport {
      double lockFetchTime = 0;
      double processTime = 0;
      double commitUnlockTime = 0;
    };
    TimingsReport getTimeingsReport();
  private:
    std::function<std::string(const std::string &)> m_updaterCallback;
    std::unique_ptr<Backend::AsyncUpdater> m_backendUpdater;
    common::dataStructures::ArchiveFile m_archiveFile;
    std::string m_srcURL;
    std::string m_archiveReportURL;
    std::string m_archiveErrorReportURL;
    serializers::ArchiveJobStatus m_jobStatus;
    std::string m_latestError;
    utils::Timer m_timer;
    TimingsReport m_timingReport;
  };
  // An job owner updater factory. The owner MUST be previousOwner for the update to be executed. If the owner is already the targeted
  // one, the request will do nothing and not fail.
  AsyncJobOwnerUpdater * asyncUpdateJobOwner(uint16_t copyNumber, const std::string & owner, const std::string &previousOwner,
      const cta::optional<serializers::ArchiveJobStatus>& newStatus);

  // An asynchronous job updating class for transfer success.
  class AsyncTransferSuccessfulUpdater {
    friend class ArchiveRequest;
  public:
    void wait();
    bool m_doReportTransferSuccess;
  private:
    std::function<std::string(const std::string &)> m_updaterCallback;
    std::unique_ptr<Backend::AsyncUpdater> m_backendUpdater;
  };
  AsyncTransferSuccessfulUpdater * asyncUpdateTransferSuccessful(uint16_t copyNumber);
  
  // An asynchronous request deleter class after report of success.
  class AsyncRequestDeleter {
    friend class ArchiveRequest;
  public:
    void wait();
  private:
    std::unique_ptr<Backend::AsyncDeleter> m_backendDeleter;
  };
  AsyncRequestDeleter * asyncDeleteRequest();
  // Get a job owner
  std::string getJobOwner(uint16_t copyNumber);

  // Utility to convert status to queue type
<<<<<<< HEAD
  static JobQueueType getQueueType(const serializers::ArchiveJobStatus &status);
=======
  static QueueType getQueueType(const serializers::ArchiveJobStatus &status);
>>>>>>> de44a264

  // ===========================================================================
  // TODO: ArchiveFile comes with extraneous information. 
  void setArchiveFile(const cta::common::dataStructures::ArchiveFile& archiveFile);
  cta::common::dataStructures::ArchiveFile getArchiveFile();
  
  void setArchiveReportURL(const std::string &URL);
  std::string getArchiveReportURL();
  
  void setArchiveErrorReportURL(const std::string &URL);
  std::string getArchiveErrorReportURL();

  void setRequester(const cta::common::dataStructures::UserIdentity &requester);
  cta::common::dataStructures::UserIdentity getRequester();

  void setSrcURL(const std::string &srcURL);
  std::string getSrcURL();

  void setEntryLog(const cta::common::dataStructures::EntryLog &creationLog);
  cta::common::dataStructures::EntryLog getEntryLog();
  
  void setMountPolicy(const cta::common::dataStructures::MountPolicy &mountPolicy);
  cta::common::dataStructures::MountPolicy getMountPolicy();
  
  class JobDump {
  public:
    uint16_t copyNb;
    std::string tapePool;
    std::string owner;
    serializers::ArchiveJobStatus status;
  };
  
  std::list<JobDump> dumpJobs();
  void garbageCollect(const std::string &presumedOwner, AgentReference & agentReference, log::LogContext & lc,
    cta::catalogue::Catalogue & catalogue) override;
  std::string  dump();
};

}}<|MERGE_RESOLUTION|>--- conflicted
+++ resolved
@@ -24,11 +24,7 @@
 #include "common/dataStructures/MountPolicy.hpp"
 #include "common/dataStructures/UserIdentity.hpp"
 #include "common/dataStructures/ArchiveFile.hpp"
-<<<<<<< HEAD
 #include "JobQueueType.hpp"
-=======
-#include "QueueType.hpp"
->>>>>>> de44a264
 #include "common/Timer.hpp"
 #include "common/optional.hpp"
 #include "ObjectOps.hpp"
@@ -53,11 +49,7 @@
   void setOwner(const std::string &) = delete;
   // Job management ============================================================
   void addJob(uint16_t copyNumber, const std::string & tapepool,
-<<<<<<< HEAD
-    const std::string & initialOwner, uint16_t maxRetiesWithinMount, uint16_t maxTotalRetries, uint16_t maxReportRetries);
-=======
     const std::string & initialOwner, uint16_t maxRetriesWithinMount, uint16_t maxTotalRetries, uint16_t maxReportRetries);
->>>>>>> de44a264
   struct RetryStatus {
     uint64_t retriesWithinMount = 0;
     uint64_t maxRetriesWithinMount = 0;
@@ -106,11 +98,7 @@
   EnqueueingNextStep addReportFailure(uint16_t copyNumber, uint64_t sessionId, const std::string & failureReason,
       log::LogContext &lc); //< returns next step to take with the job
   CTA_GENERATE_EXCEPTION_CLASS(JobNotQueueable);
-<<<<<<< HEAD
   JobQueueType getJobQueueType(uint16_t copyNumber);
-=======
-  QueueType getJobQueueType(uint16_t copyNumber);
->>>>>>> de44a264
   CTA_GENERATE_EXCEPTION_CLASS(NoSuchJob);
   // Set a job ownership
   void setJobOwner(uint16_t copyNumber, const std::string & owner);
@@ -174,11 +162,7 @@
   std::string getJobOwner(uint16_t copyNumber);
 
   // Utility to convert status to queue type
-<<<<<<< HEAD
   static JobQueueType getQueueType(const serializers::ArchiveJobStatus &status);
-=======
-  static QueueType getQueueType(const serializers::ArchiveJobStatus &status);
->>>>>>> de44a264
 
   // ===========================================================================
   // TODO: ArchiveFile comes with extraneous information. 
