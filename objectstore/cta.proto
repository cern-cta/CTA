// The CERN Tape Archive (CTA) project
// Copyright (C) 2015  CERN
//
// This program is free software: you can redistribute it and/or modify
// it under the terms of the GNU General Public License as published by
// the Free Software Foundation, either version 3 of the License, or
// (at your option) any later version.
//
// This program is distributed in the hope that it will be useful,
// but WITHOUT ANY WARRANTY; without even the implied warranty of
// MERCHANTABILITY or FITNESS FOR A PARTICULAR PURPOSE.  See the
// GNU General Public License for more details.
//
// You should have received a copy of the GNU General Public License
// along with this program.  If not, see <http://www.gnu.org/licenses/>.
syntax = "proto2";
package cta.objectstore.serializers;

// The types of the objects. It will be used to allow introspection
// for the contents.
enum ObjectType {
  RootEntry_t = 0;
  AgentRegister_t = 1;
  Agent_t = 2;
  DriveRegister_t = 3;
  DriveState_t = 4;
  SchedulerGlobalLock_t = 6;
  ArchiveRequest_t = 7;
  RetrieveRequest_t = 8;
  ArchiveQueue_t = 9;
  ArchiveQueueShard_t = 90;
  RetrieveQueue_t = 10;
  RetrieveQueueShard_t = 100;
  RepackRequest_t = 11;
  RepackIndex_t = 12;
  RepackQueue_t = 13;
  GenericObject_t = 1000;
}

// The base object header. This will allow introspection and automatic
// "garbage collection", i.e. returning an unprocessed object belonging
// to a dead agent to the right queue or container.
// - The type allows automatic management of the content without knowing its
// payload.
// - The version allows multi schema to be used at the object level (smooth schema 
// evolution, on an object by object basis).
// - The owner is the authoritative source of ownership for the object.
// It allows arbitration of the actual owner in case the object is pointed
// to by several containers (during a transition, or after a failure).
// - The backup owner allows the object to be returned to a previous container
// in case of failure of a owner (when it is an agent).
message ObjectHeader {
  required ObjectType type = 1;
  required uint64 version = 2;
  required string owner = 3;
  required string backupowner = 4;
  required bytes payload = 5;
}

// A placeholder object for the implementation of neutral object handlers
message GenericObject {
}

// ===========================  Root Entry =====================================
// The objects making up the root entry.

// A user information record
message UserIdentity {
  required string name = 10;
  required string group = 11;
}

// Pointer to the drive register (register defined further)
message DriveRegisterPointer {
  required string address = 90;
  required EntryLog log = 91;
}

// Pointer to the agent register (register defined further)
message AgentRegisterPointer {
  required string address = 100;
  required EntryLog log = 101;
}

message RepackIndexPointer {
  required string address = 105;
}

message RepackQueuePointer {
  required string address = 107;
}


// Pointer to the scheduler global lock
message SchedulerGlobalLockPointer {
  required string address = 110;
  required EntryLog log = 111;
}

// Pointer to the archive queue
message ArchiveQueuePointer {
  required string address = 120;
  required string name = 121;
}

// Pointer to the tape queue
message RetrieveQueuePointer {
  required string address = 130;
  required string vid = 131;
}

// The root entry. This entry contains all the most static information, i.e.
// the admin handled configuration information
message RootEntry {
  repeated ArchiveQueuePointer livearchivejobsqueuepointers = 1050;
  repeated RetrieveQueuePointer liveretrievejobsqueuepointers = 1060;
  repeated ArchiveQueuePointer archivefailurestoreportqueuepointers = 1061;
  repeated ArchiveQueuePointer failedarchivejobsqueuepointers = 1062;
  repeated RetrieveQueuePointer retrievefailurestoreportqueuepointers = 1063;
  repeated RetrieveQueuePointer failedretrievejobsqueuepointers = 1065;
  repeated ArchiveQueuePointer archivejobstoreportqueuepointers = 1068;
  optional DriveRegisterPointer driveregisterpointer = 1070;
  optional AgentRegisterPointer agentregisterpointer = 1080;
  optional RepackIndexPointer repackindexpointer = 1085;
  optional RepackQueuePointer repackrequestspendingqueuepointer = 1086;
  optional RepackQueuePointer repackrequeststoexpandqueuepointer = 1088;
  optional string agentregisterintent = 1090;
  optional SchedulerGlobalLockPointer schedulerlockpointer = 1100;
}

//=========== Sub-objects ======================================================

// ------------- Agent handling ------------------------------------------------

// The agent object represents a running process. It is a payload to an object
// itself, and it can be owned by a watchdog or a global agent registry, which
// lists the agents not yet watched by a watchdog.
// - The description is a freetext string used for logging.
// - The watchdogs themselves own the agents they are watching, so the agents can
// be returned to the agent registry when they fail.
// - The heartbeat is incremented from time to time by the agent.
// - The timeout_us is the amount of microseconds after which the absence of
// change to the heartbeat can be interpreted as agent failure.
// - The ownedobject list is an ownership intent log that points to the objects
// that the agent is about to create, intends to own, or fully owns.
// The objects in this list can be considered for being returned to a backup
// owner.
message Agent {
  required string description = 2000;
  required uint64 heartbeat = 2001;
  required uint64 timeout_us = 2002;
  repeated string ownedobjects = 2003;
}

message AgentRegister {
  repeated string agents = 2100;
  repeated string untrackedagents = 2101;
}

// ------------- Mount criteria and quota  -------------------------------------

message MountCriteria {
  required uint64 maxFilesBeforeMount = 3200;
  required uint64 maxBytesBeforeMount = 3201;
  required uint64 maxSecondsBeforeMount = 3202;
  required uint32 quota = 3203;
}

message TapeFile {
  required string vid = 9120;
  required uint64 fseq = 9121;
  required uint64 blockid = 9122;
  required uint64 compressedsize = 9123;
  required uint64 copynb = 9124;
  required uint64 creationtime = 9125;
  required string checksumtype = 9126;
  required string checksumvalue = 9127;
}

message DiskFileInfo {
  required bytes recoveryblob = 8900;
  required string group = 8910;
  required string owner = 8930;
  required string path = 8940;
}

message ArchiveFile {
  required uint64 archivefileid = 4351;
  required uint64 filesize = 4352;
  required string diskfileid = 4353;
  required string diskinstance= 4354;
  required DiskFileInfo diskfileinfo= 4355;
  required string checksumtype = 4356;
  required string checksumvalue = 4357;
  required uint64 creationtime = 4358;
  repeated TapeFile tapefiles = 4359;
  required uint64 reconciliationtime = 4360;
  required string storageclass = 4361;
}

// ------------- Drives handling  ----------------------------------------------

message DriveState {
  required string drivename = 5000;
  required string host = 5001;
  required string logicallibrary = 5002;
  optional uint64 sessionid = 5003;
  optional uint64 bytestransferedinsession = 5004;
  optional uint64 filestransferedinsession = 5005;
  optional double latestbandwidth = 5006;
  optional uint64 sessionstarttime = 5007;
  optional uint64 mountstarttime = 5008;
  optional uint64 transferstarttime = 5009;
  optional uint64 unloadstarttime = 5010;
  optional uint64 unmountstarttime = 5011;
  optional uint64 drainingstarttime = 5012;
  optional uint64 downorupstarttime = 5013;
  optional uint64 probestarttime = 5026;
  optional uint64 cleanupstarttime = 5014;
  optional uint64 lastupdatetime = 5015;
  optional uint64 startstarttime = 5016;
  optional uint64 shutdowntime = 5027;
  required uint32 mounttype = 5017;
  required uint32 drivestatus = 5018;
  required bool desiredUp = 5019;
  required bool desiredForceDown = 5020;
  optional string currentvid = 5021;
  optional string currenttapepool = 5022;
  optional uint32 nextmounttype = 5023;
  optional string nextvid = 5024;
  optional string nexttapepool = 5025;
// TODO: implement or remove  required EntryLog creationlog = 5023;
}

message DriveStatePointer {
  required string drivename = 7010;
  required string drivestateaddress = 7011;
}

message DriveRegister {
  repeated DriveStatePointer drives = 7001;
}

// ------------- Scheduler global lock handling  -------------------------------

message SchedulerGlobalLock {
  required uint64 nextmountid = 8000;
}

message User {
  required string name = 8800;
  required string group = 8810;
}

message EntryLog {
  required string username = 8950;
  required string host = 8960;
  required uint64 time = 8970;
}

message MountPolicy {
  required string name = 8980;
  required uint64 archivepriority = 8981;
  required uint64 archiveminrequestage = 8982;
  required uint64 retrievepriority = 8983;
  required uint64 retieveminrequestage = 8984;
  required uint64 maxdrivesallowed = 8985;
  required EntryLog creationlog = 8986;
  required EntryLog lastmodificationlog = 8987;
  required string comment = 8988;
}

// ------------- Archive Jobs --------------------------------------------------

// The status of the individual archive jobs. The jobs are materialised 
// by table entries in the ArchiveRequest.
// This life cycle represented by the following enum

enum ArchiveJobStatus {
  AJS_ToTransfer = 1;
  AJS_ToReportForTransfer = 2;
  AJS_Complete = 3;
  AJS_ToReportForFailure = 997;
  AJS_Failed = 998;
  AJS_Abandoned = 999;
}

message ArchiveJob {
  required uint32 copynb = 4400;
  required string tapepool = 4401;
  required string archivequeueaddress = 4402;
  required string owner = 4403;
  required ArchiveJobStatus status = 4404;
  required uint32 totalretries = 4405;
  required uint32 retrieswithinmount = 4406;
  required uint64 lastmountwithfailure = 4407;
  required uint32 maxtotalretries = 4408;
  required uint32 maxretrieswithinmount = 4409;
  repeated string failurelogs = 4410;
  required uint32 maxreportretries = 4411;
  required uint32 totalreportretries = 4412;
  repeated string reportfailurelogs = 4413;
}

message ArchiveRequest {
  required uint64 archivefileid = 8990;
  required MountPolicy mountpolicy = 8995;
  required string checksumtype = 9000;
  required string checksumvalue = 9010;
  required uint64 creationtime = 9015;
  required uint64 reconcilationtime = 9017;
  required DiskFileInfo diskfileinfo = 9040;
  required string diskfileid = 9050;
  required string diskinstance = 9055;
  required string archivereporturl = 9057;
  required string archiveerrorreporturl = 9058;
  required uint64 filesize = 9060;
  required User requester = 9070;
  required string srcurl = 9080;
  required string storageclass = 9090;
  required EntryLog creationlog = 9091;
  repeated ArchiveJob jobs = 9092;
  required bool reportdecided = 9093;
}

// ------------- Retrieve Jobs -------------------------------------------------

// The status of the individual retrieve jobs. The jobs are materialised 
// by table entries in the RetrieveRequest.
// This life cycle represented by the following enum
// There is no complete state as the completion of one jobs implies the 
// completion of the whole requests, and leads to the immediate deletion
// of the request.

enum RetrieveJobStatus {
  RJS_ToTransfer = 1;
<<<<<<< HEAD
  RJS_FailedToReport = 998;
  RJS_Failed = 999;
=======
  RJS_ToReportForFailure = 997;
  RJS_Failed = 998;
>>>>>>> de44a264
}

message SchedulerRetrieveRequest {
  required UserIdentity requester = 9100;
  required uint64 ArchiveFileId = 9101;
  required string dstURL = 9102;
  required DiskFileInfo diskfileinfo = 9103;
  required EntryLog entrylog = 9106;
  required string retrieveerrorreporturl = 9110;
}

message RetrieveJob {
  required uint64 copynb = 9200;
  required uint32 maxtotalretries = 9201;
  required uint32 maxretrieswithinmount = 9202;
  required uint32 retrieswithinmount = 9203;
  required uint32 totalretries = 9204;
  required RetrieveJobStatus status = 9205;
  required uint64 lastmountwithfailure = 9206;
  repeated string failurelogs = 9207;
  required uint32 maxreportretries = 9208;
  required uint32 totalreportretries = 9209;
  repeated string reportfailurelogs = 9210;
}

message RetrieveRequest {
  required SchedulerRetrieveRequest schedulerrequest = 9150;
  required MountPolicy mountpolicy = 9151;
  required ArchiveFile archivefile = 9152;
  required uint32 activecopynb = 9153;
  repeated RetrieveJob jobs = 9154;
  required string failurereporturl = 9155;
  required string failurereportlog = 9156;
<<<<<<< HEAD
  required bool failurereported = 9157;
=======
>>>>>>> de44a264
}

message ValueCountPair {
  required uint64 value = 9301;
  required uint64 count = 9302;
}

message ArchiveJobPointer {
  required uint64 fileid = 3000;
  required uint64 size = 3001;
  required string address = 3002;
  required uint32 copynb = 3003;
  required uint64 priority = 3004;
  required uint64 minarchiverequestage = 3005;
  required uint64 maxdrivesallowed = 3006;
  required uint64 starttime = 3007;
}

message ArchiveQueueShardPointer {
  required string address = 10200;
  required uint64 shardjobscount = 10201;
  required uint64 shardbytescount = 10202;
}

message ArchiveQueueShard {
  repeated ArchiveJobPointer archivejobs = 10300;
  required uint64 archivejobstotalsize = 10301;
}

message ArchiveQueue {
  required string tapepool = 10000;
  repeated ArchiveQueueShardPointer archivequeueshards = 10010;
  repeated ValueCountPair prioritymap = 10031;
  repeated ValueCountPair minarchiverequestagemap = 10032;
  repeated ValueCountPair maxdrivesallowedmap = 10033;
  required uint64 archivejobstotalsize = 10040;
  required uint64 archivejobscount = 10045;
  required uint64 oldestjobcreationtime = 10050;
  required uint64 mapsrebuildcount = 10060;
}

message RetrieveJobPointer {
  required uint64 size = 3101;
  required string address = 3102;
  required uint32 copynb = 3103;
  required uint64 fseq = 3107;
  required uint64 priority = 3104;
  required uint64 minretrieverequestage = 3105;
  required uint64 maxdrivesallowed = 3106;
  required uint64 starttime = 3108;
}

message RetrieveQueueShardPointer {
  required string address = 10400;
  required uint64 shardjobscount = 10401;
  required uint64 shardbytescount = 10402;
  required uint64 minfseq = 10403;
  required uint64 maxfseq = 10404;
}

message RetrieveQueueShard {
  repeated RetrieveJobPointer retrievejobs = 10500;
  required uint64 retrievejobstotalsize = 10501;
}

message RetrieveQueue {
  required string vid = 10100;
  repeated RetrieveQueueShardPointer retrievequeueshards = 10111;
  repeated ValueCountPair prioritymap = 10131;
  repeated ValueCountPair minretrieverequestagemap = 10132;
  repeated ValueCountPair maxdrivesallowedmap = 10133;
  required uint64 retrievejobstotalsize = 10140;
  required uint64 retrievejobscount = 10145;
  required uint64 oldestjobcreationtime = 10150;
  required uint64 mapsrebuildcount = 10160;
  required uint64 maxshardsize = 10170;
}

// ------------- Repack data strcutures ----------------------------------------

enum RepackRequestStatus {
  // those value are matching the dataStructures/RepackInfo.hpp: RepackInfo::Status values.
  RRS_Pending = 1;
  RRS_ToExpand = 2;
  RRS_Starting = 3;
  RRS_Running = 4;
  RRS_Aborting = 5;
  RRS_Aborted = 6;
  RRS_Complete = 7;
  RRS_Failed = 8;
}

message RepackRequest {
  required string vid = 11000;
  required RepackRequestStatus status = 11010;
  required bool expandmode = 11400;
  required bool repackmode = 11410;
}

message RepackRequestIndexPointer {
  required string vid = 12000;
  required string address = 12010;
}

message RepackIndex {
  repeated RepackRequestIndexPointer repackrequestpointers = 12100;
}

message RepackRequestQueuePointer {
  required string address = 12100;
}

message RepackQueue {
  repeated RepackRequestQueuePointer repackrequestpointers = 12200;
}<|MERGE_RESOLUTION|>--- conflicted
+++ resolved
@@ -334,13 +334,8 @@
 
 enum RetrieveJobStatus {
   RJS_ToTransfer = 1;
-<<<<<<< HEAD
-  RJS_FailedToReport = 998;
-  RJS_Failed = 999;
-=======
   RJS_ToReportForFailure = 997;
   RJS_Failed = 998;
->>>>>>> de44a264
 }
 
 message SchedulerRetrieveRequest {
@@ -374,10 +369,6 @@
   repeated RetrieveJob jobs = 9154;
   required string failurereporturl = 9155;
   required string failurereportlog = 9156;
-<<<<<<< HEAD
-  required bool failurereported = 9157;
-=======
->>>>>>> de44a264
 }
 
 message ValueCountPair {
