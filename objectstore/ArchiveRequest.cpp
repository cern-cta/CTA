--- conflicted
+++ resolved
@@ -490,11 +490,8 @@
               }
               j->set_owner(owner);
             }
-<<<<<<< HEAD
-=======
             // If a status change was requested, do it.
             if (newStatus) j->set_status(*newStatus);
->>>>>>> 77cd5937
             // We also need to gather all the job content for the user to get in-memory
             // representation.
             // TODO this is an unfortunate duplication of the getXXX() members of ArchiveRequest.
