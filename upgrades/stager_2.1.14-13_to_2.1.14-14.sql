--- conflicted
+++ resolved
@@ -90,13 +90,10 @@
 ALTER TABLE DrainingErrors ADD (castorFile INTEGER CONSTRAINT NN_DrainingErrors_CF NOT NULL);
 CREATE INDEX I_DrainingErrors_DJ_CF ON DrainingErrors (drainingJob, CastorFile);
 
-<<<<<<< HEAD
-=======
 ALTER TABLE DrainingErrors
   ADD CONSTRAINT FK_DrainingErrors_CF
   FOREIGN KEY (castorFile)
   REFERENCES CastorFile (id);
->>>>>>> 88a965d7
 
 /* This procedure is used to check if the maxReplicaNb has been exceeded
  * for some CastorFiles. It checks all the files listed in TooManyReplicasHelper
