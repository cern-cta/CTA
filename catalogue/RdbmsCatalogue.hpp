/*
 * @project        The CERN Tape Archive (CTA)
 * @copyright      Copyright(C) 2015-2021 CERN
 * @license        This program is free software: you can redistribute it and/or modify
 *                 it under the terms of the GNU General Public License as published by
 *                 the Free Software Foundation, either version 3 of the License, or
 *                 (at your option) any later version.
 *
 *                 This program is distributed in the hope that it will be useful,
 *                 but WITHOUT ANY WARRANTY; without even the implied warranty of
 *                 MERCHANTABILITY or FITNESS FOR A PARTICULAR PURPOSE.  See the
 *                 GNU General Public License for more details.
 *
 *                 You should have received a copy of the GNU General Public License
 *                 along with this program.  If not, see <http://www.gnu.org/licenses/>.
 */

#pragma once

#include "catalogue/Catalogue.hpp"
#include "catalogue/RequesterAndGroupMountPolicies.hpp"
#include "catalogue/TimeBasedCache.hpp"
#include "common/threading/Mutex.hpp"
#include "rdbms/ConnPool.hpp"
#include "rdbms/Login.hpp"
#include "InsertFileRecycleLog.hpp"

#include <memory>

namespace cta {
namespace common {
namespace dataStructures {

/**
 * Forward declaration.
 */
class TapeFile;

} // namespace dataStructures
} // namespace catalogue
} // namespace cta

namespace cta {
namespace catalogue {

/**
 * Forward declaration.
 */
class ArchiveFileRow;

/**
 * Forward declaration.
 */
class ArchiveFileRowWithoutTimestamps;

/**
 * Forward declaration.
 */
class RdbmsCatalogueGetArchiveFilesItor;

/**
 * CTA catalogue implemented using a relational database backend.
 */
class RdbmsCatalogue: public Catalogue {
protected:

  /**
   * Protected constructor only to be called by sub-classes.
   *
   * @param log Object representing the API to the CTA logging system.
   * @param login The database login details to be used to create new
   * connections.
   * @param nbConns The maximum number of concurrent connections to the
   * underlying relational database for all operations accept listing archive
   * files which can be relatively long operations.
   * @param nbArchiveFileListingConns The maximum number of concurrent
   * connections to the underlying relational database for the sole purpose of
   * listing archive files.
   */
  RdbmsCatalogue(
    log::Logger &log,
    const rdbms::Login &login,
    const uint64_t nbConns,
    const uint64_t nbArchiveFileListingConns);

public:

  /**
   * Destructor.
   */
  ~RdbmsCatalogue() override;

  /////////////////////////////////////////////////////////////////////
  // START OF METHODS DIRECTLY INVOLVED IN DATA TRANSFER AND SCHEDULING
  /////////////////////////////////////////////////////////////////////

  /**
   * Notifies the catalogue that the specified tape was labelled.
   *
   * @param vid The volume identifier of the tape.
   * @param drive The name of tape drive that was used to label the tape.
   */
  void tapeLabelled(const std::string &vid, const std::string &drive) override;

  /**
   * Checks the specified archival could take place and returns a new and
   * unique archive file identifier that can be used by a new archive file
   * within the catalogue.
   *
   * @param diskInstanceName The name of the disk instance to which the
   * storage class belongs.
   * @param storageClassName The name of the storage class of the file to be
   * archived.  The storage class name is only guaranteed to be unique within
   * its disk instance.  The storage class name will be used by the Catalogue
   * to determine the destination tape pool for each tape copy.
   * @param user The user for whom the file is to be archived.  This will be
   * used by the Catalogue to determine the mount policy to be used when
   * archiving the file.
   * @return The new archive file identifier.
   * @throw UserErrorWithTimeBasedCacheInfo if there was a user error.
   */
  uint64_t checkAndGetNextArchiveFileId(
    const std::string &diskInstanceName,
    const std::string &storageClassName,
    const common::dataStructures::RequesterIdentity &user) override;

  /**
   * Returns the information required to queue an archive request.
   *
   * @param diskInstanceName The name of the disk instance to which the
   * storage class belongs.
   * @param storageClassName The name of the storage class of the file to be
   * archived.  The storage class name is only guaranteed to be unique within
   * its disk instance.  The storage class name will be used by the Catalogue
   * to determine the destination tape pool for each tape copy.
   * @param user The user for whom the file is to be archived.  This will be
   * used by the Catalogue to determine the mount policy to be used when
   * archiving the file.
   * @return The information required to queue an archive request.
   */
  common::dataStructures::ArchiveFileQueueCriteria getArchiveFileQueueCriteria(
    const std::string &diskInstanceName,
    const std::string &storageClassName,
    const common::dataStructures::RequesterIdentity &user) override;

  /**
   * Returns the list of tapes that can be written to by a tape drive in the
   * specified logical library, in other words tapes that are labelled, not
   * disabled, not full, not read-only and are in the specified logical library.
   *
   * @param logicalLibraryName The name of the logical library.
   * @return The list of tapes for writing.
   */
  std::list<TapeForWriting> getTapesForWriting(const std::string &logicalLibraryName) const override;

  /**
   * Notifies the CTA catalogue that the specified tape has been mounted in
   * order to archive files.
   *
   * The purpose of this method is to keep track of which drive mounted a given
   * tape for archiving files last.
   *
   * @param vid The volume identifier of the tape.
   * @param drive The name of the drive where the tape was mounted.
   */
  void tapeMountedForArchive(const std::string &vid, const std::string &drive) override;

  /**
   * Prepares for a file retrieval by returning the information required to
   * queue the associated retrieve request(s).
   *
   * @param diskInstanceName The name of the instance from where the retrieval
   * request originated
   * @param archiveFileId The unique identifier of the archived file that is
   * to be retrieved.
   * @param user The user for whom the file is to be retrieved.  This will be
   * used by the Catalogue to determine the mount policy to be used when
   * retrieving the file.
   * @param activity The activity under which the user wants to start the retrieve
   * The call will fail if the activity is set and unknown.
   * @param lc The log context.
   *
   * @return The information required to queue the associated retrieve request(s).
   */
  common::dataStructures::RetrieveFileQueueCriteria prepareToRetrieveFile(
    const std::string &diskInstanceName,
    const uint64_t archiveFileId,
    const common::dataStructures::RequesterIdentity &user,
    const optional<std::string> & activity,
    log::LogContext &lc) override;

  /**
   * Notifies the CTA catalogue that the specified tape has been mounted in
   * order to retrieve files.
   *
   * The purpose of this method is to keep track of which drive mounted a given
   * tape for retrieving files last.
   *
   * @param vid The volume identifier of the tape.
   * @param drive The name of the drive where the tape was mounted.
   */
  void tapeMountedForRetrieve(const std::string &vid, const std::string &drive) override;

  /**
   * This method notifies the CTA catalogue that there is no more free space on
   * the specified tape.
   *
   * @param vid The volume identifier of the tape.
   */
  void noSpaceLeftOnTape(const std::string &vid) override;

  ///////////////////////////////////////////////////////////////////
  // END OF METHODS DIRECTLY INVOLVED IN DATA TRANSFER AND SCHEDULING
  ///////////////////////////////////////////////////////////////////

  void createAdminUser(const common::dataStructures::SecurityIdentity &admin, const std::string &username, const std::string &comment) override;
  void deleteAdminUser(const std::string &username) override;
  std::list<common::dataStructures::AdminUser> getAdminUsers() const override;
  void modifyAdminUserComment(const common::dataStructures::SecurityIdentity &admin, const std::string &username, const std::string &comment) override;

  /**
   * Creates the specified Virtual Organization
   * @param admin The administrator.
   * @param vo the Virtual Organization
   */
  void createVirtualOrganization(const common::dataStructures::SecurityIdentity &admin, const common::dataStructures::VirtualOrganization &vo) override;

  /**
   * Deletes the specified Virtual Organization
   * @param voName the name of the VirtualOrganization to delete
   */
  void deleteVirtualOrganization(const std::string &voName) override;

  /**
   * Get all the Virtual Organizations from the Catalogue
   * @return the list of all the Virtual Organizations
   */
  std::list<common::dataStructures::VirtualOrganization> getVirtualOrganizations() const override;

  /**
   * Get the virtual organization corresponding to the tapepool passed in parameter
   * @param tapepoolName the name of the tapepool which we want the virtual organization
   * @return the VirtualOrganization associated to the tapepool passed in parameter
   */
  common::dataStructures::VirtualOrganization getVirtualOrganizationOfTapepool(const std::string & tapepoolName) const override;

  /**
   * Get the virtual organization corresponding to the tapepool passed in parameter
   * @param conn the database connection
   * @param tapepoolName the name of the tapepool which we want the virtual organization
   * @return the VirtualOrganization associated to the tapepool passed in parameter
   */
  common::dataStructures::VirtualOrganization getVirtualOrganizationOfTapepool(rdbms::Conn & conn, const std::string & tapepoolName) const;

  /**
   * Get, from the cache, the virtual organization corresponding to the tapepool passed in parameter
   * @param tapepoolName the name of the tapepool which we want the virtual organization
   * @return the VirtualOrganization associated to the tapepool passed in parameter
   */
  common::dataStructures::VirtualOrganization getCachedVirtualOrganizationOfTapepool(const std::string & tapepoolName) const override;

  /**
   * Modifies the name of the specified Virtual Organization.
   *
   * @param currentVoName The current name of the Virtual Organization.
   * @param newVoName The new name of the Virtual Organization.
   */
  void modifyVirtualOrganizationName(const common::dataStructures::SecurityIdentity &admin, const std::string &currentVoName, const std::string &newVoName) override;

  /**
   * Modifies the max number of allocated drives for read for the specified Virtual Organization
   *
   * @param voName the VO name
   * @param readMaxDrives the new max number of allocated drives for read for the specified Virtual Organization
   */
  void modifyVirtualOrganizationReadMaxDrives(const common::dataStructures::SecurityIdentity &admin, const std::string &voName, const uint64_t readMaxDrives) override;

  /**
   * Modifies the max number of allocated drives for write for the specified Virtual Organization
   *
   * @param voName the VO name
   * @param writeMaxDrives the new max number of allocated drives for write for the specified Virtual Organization
   */
  void modifyVirtualOrganizationWriteMaxDrives(const common::dataStructures::SecurityIdentity &admin, const std::string &voName, const uint64_t writeMaxDrives) override;
  
  /**
   * Modifies the max file size for the specified Virtual Organization
   * 
   * @param voName the VO name
   * @param maxFileSize the new max file size for the specified Virtual Organization
   */
  
  void modifyVirtualOrganizationMaxFileSize(const common::dataStructures::SecurityIdentity &admin, const std::string &voName, const uint64_t maxFileSize) override;
  /**
   * Modifies the comment of the specified Virtual Organization
   *
   * @param voName The name of the Virtual Organization.
   * @param comment The new comment of the Virtual Organization.
   */
  void modifyVirtualOrganizationComment(const common::dataStructures::SecurityIdentity &admin, const std::string &voName, const std::string &comment) override;

  /**
   * Creates the specified storage class.
   *
   * @param admin The administrator.
   * @param storageClass The storage class.
   */
  void createStorageClass(
    const common::dataStructures::SecurityIdentity &admin,
    const common::dataStructures::StorageClass &storageClass) override;

  /**
   * Deletes the specified storage class.
   *
   * @param stoargeClassName The name of the storage class which is only
   * guaranteed to be unique within its disk isntance.
   */
  void deleteStorageClass(const std::string &storageClassName) override;

  std::list<common::dataStructures::StorageClass> getStorageClasses() const override;
  common::dataStructures::StorageClass getStorageClass(const std::string &name) const override;
  

  void modifyStorageClassNbCopies(const common::dataStructures::SecurityIdentity &admin, const std::string &name, const uint64_t nbCopies) override;
  void modifyStorageClassComment(const common::dataStructures::SecurityIdentity &admin, const std::string &name, const std::string &comment) override;
  void modifyStorageClassVo(const common::dataStructures::SecurityIdentity &admin, const std::string &name, const std::string &vo) override;
  /**
   * Modifies the name of the specified storage class.
   *
   * @param currentName The current name of the storage class.
   * @param newName The new name of the storage class.
   */
  void modifyStorageClassName(const common::dataStructures::SecurityIdentity &admin, const std::string &currentName, const std::string &newName) override;

  /**
   * Creates a tape media type.
   *
   * @param mediaType The tape media type.
   */
  void createMediaType(const common::dataStructures::SecurityIdentity &admin, const MediaType &mediaType) override;

  /**
   * Deletes the specified tape media type.
   *
   * @param name The name of the tape media type.
   */
  void deleteMediaType(const std::string &name) override;

  /**
   * Returns all tape media types.
   *
   * @return All tape media types.
   */
  std::list<MediaTypeWithLogs> getMediaTypes() const override;

  /**
   * Return the media type associated to the tape corresponding to the
   * vid passed in parameter
   *
   * @param vid the vid of the tape to return its media type
   * @return the media type associated to the tape corresponding to the vid passed in parameter
   */
  MediaType getMediaTypeByVid(const std::string & vid) const override;

  /**
   * Modifies the name of the specified tape media type.
   *
   * @param currentName The current name of the tape media type.
   * @param newName The new name of the tape media type.
   */
  void modifyMediaTypeName(const common::dataStructures::SecurityIdentity &admin, const std::string &currentName, const std::string &newName) override;

  /**
   * Modifies the cartidge of the specified tape media type.
   *
   * @param admin The administrator.
   * @param name The name of the tape media type.
   * @param cartridge The new cartidge.
   */
  void modifyMediaTypeCartridge(const common::dataStructures::SecurityIdentity &admin, const std::string &name, const std::string &cartridge) override;

  /**
   * Modify the capacity in bytes of a tape media type.
   *
   * @param admin The administrator.
   * @param name The name of the tape media type.
   * @param capacityInBytes The new capacity in bytes.
   */
  void modifyMediaTypeCapacityInBytes(const common::dataStructures::SecurityIdentity &admin, const std::string &name, const uint64_t capacityInBytes) override;

  /**
   * Modify the SCSI primary density code a tape media type.
   *
   * @param admin The administrator.
   * @param name The name of the tape media type.
   * @param primaryDensityCode The new SCSI primary density code.
   */
  void modifyMediaTypePrimaryDensityCode(const common::dataStructures::SecurityIdentity &admin, const std::string &name, const uint8_t primaryDensityCode) override;

  /**
   * Modify the SCSI secondary density code a tape media type.
   *
   * @param admin The administrator.
   * @param name The name of the tape media type.
   * @param secondaryDensityCode The new SCSI secondary density code.
   */
  void modifyMediaTypeSecondaryDensityCode(const common::dataStructures::SecurityIdentity &admin, const std::string &name, const uint8_t secondaryDensityCode) override;

  /**
   * Modify the number of tape wraps of a tape media type.
   *
   * @param admin The administrator.
   * @param name The name of the tape media type.
   * @param nbWraps The new number of tape wraps.
   */
  void modifyMediaTypeNbWraps(const common::dataStructures::SecurityIdentity &admin, const std::string &name, const cta::optional<std::uint32_t> &nbWraps) override;

  /**
   * Modify the minimum longitudinal tape position of a tape media type.
   *
   * @param admin The administrator.
   * @param name The name of the tape media type.
   * @param minLPos The new minimum longitudinal tape position.
   */
  void modifyMediaTypeMinLPos(const common::dataStructures::SecurityIdentity &admin, const std::string &name, const cta::optional<std::uint64_t> &minLPos) override;

  /**
   * Modify the maximum longitudinal tape position of a tape media type.
   *
   * @param admin The administrator.
   * @param name The name of the tape media type.
   * @param maxLPos The new maximum longitudinal tape position.
   */
  void modifyMediaTypeMaxLPos(const common::dataStructures::SecurityIdentity &admin, const std::string &name, const cta::optional<std::uint64_t> &maxLPos) override;

  /**
   * Modify the comment of a tape media type.
   *
   * @param admin The administrator.
   * @param name The name of the tape media type.
   * @param comment The new comment.
   */
  void modifyMediaTypeComment(const common::dataStructures::SecurityIdentity &admin, const std::string &name, const std::string &comment) override;

  void createTapePool(const common::dataStructures::SecurityIdentity &admin, const std::string &name, const std::string &vo, const uint64_t nbPartialTapes, const bool encryptionValue, const cta::optional<std::string> &supply, const std::string &comment) override;
  void deleteTapePool(const std::string &name) override;
  std::list<TapePool> getTapePools(const TapePoolSearchCriteria &searchCriteria) const override;

  std::list<TapePool> getTapePools(rdbms::Conn &conn, const TapePoolSearchCriteria &searchCriteria) const;

  /**
   * @return The tape pool with the specified name.
   * @param tapePoolName The name of the tape pool.
   */
  cta::optional<TapePool> getTapePool(const std::string &tapePoolName) const override;

  void modifyTapePoolVo(const common::dataStructures::SecurityIdentity &admin, const std::string &name, const std::string &vo) override;
  void modifyTapePoolNbPartialTapes(const common::dataStructures::SecurityIdentity &admin, const std::string &name, const uint64_t nbPartialTapes) override;
  void modifyTapePoolComment(const common::dataStructures::SecurityIdentity &admin, const std::string &name, const std::string &comment) override;
  void setTapePoolEncryption(const common::dataStructures::SecurityIdentity &admin, const std::string &name, const bool encryptionValue) override;
  void modifyTapePoolSupply(const common::dataStructures::SecurityIdentity &admin, const std::string &name, const std::string &supply) override;

  /**
   * Modifies the name of the specified tape pool.
   *
   * @param admin The administrator.
   * @param currentName The current name of the tape pool.
   * @param newName The new name of the tape pool.
   */
  void modifyTapePoolName(const common::dataStructures::SecurityIdentity &admin, const std::string &currentName, const std::string &newName) override;

  void createArchiveRoute(
    const common::dataStructures::SecurityIdentity &admin,
    const std::string &storageClassName,
    const uint32_t copyNb,
    const std::string &tapePoolName,
    const std::string &comment) override;


  /**
   * Deletes the specified archive route.
   *
   * @param storageClassName The name of the storage class which is unique
   * @param copyNb The copy number of the tape file.
   */
  void deleteArchiveRoute(
    const std::string &storageClassName,
    const uint32_t copyNb) override;

  std::list<common::dataStructures::ArchiveRoute> getArchiveRoutes() const override;

  /**
   * @return the archive routes of the given storage class and destination tape
   * pool.
   *
   * Under normal circumstances this method should return either 0 or 1 route.
   * For a given storage class there should be no more than one route to any
   * given tape pool.
   *
   * @param storageClassName The name of the storage class which is unique
   * @param tapePoolName The name of the tape pool.
   */
  std::list<common::dataStructures::ArchiveRoute> getArchiveRoutes(
    const std::string &storageClassName,
    const std::string &tapePoolName) const override;

  void modifyArchiveRouteTapePoolName(const common::dataStructures::SecurityIdentity &admin, const std::string &storageClassName, const uint32_t copyNb, const std::string &tapePoolName) override;
  void modifyArchiveRouteComment(const common::dataStructures::SecurityIdentity &admin, const std::string &storageClassName, const uint32_t copyNb, const std::string &comment) override;

  void createLogicalLibrary(const common::dataStructures::SecurityIdentity &admin, const std::string &name, const bool isDisabled, const std::string &comment) override;
  void deleteLogicalLibrary(const std::string &name) override;
  std::list<common::dataStructures::LogicalLibrary> getLogicalLibraries() const override;

  /**
   * Modifies the name of the specified logical library.
   *
   * @param admin The administrator.
   * @param currentName The current name of the logical library.
   * @param newName The new name of the logical library.
   */
  void modifyLogicalLibraryName(const common::dataStructures::SecurityIdentity &admin, const std::string &currentName, const std::string &newName) override;

  void modifyLogicalLibraryComment(const common::dataStructures::SecurityIdentity &admin, const std::string &name, const std::string &comment) override;
  virtual void setLogicalLibraryDisabled(const common::dataStructures::SecurityIdentity &admin, const std::string &name, const bool disabledValue) override;

  /**
   * Creates a tape which is assumed to have isFromCastor disabled.
   *
   * @param admin The administrator.
   * @param tape The attributes of the tape to be created.
   */
  void createTape(
    const common::dataStructures::SecurityIdentity &admin,
    const CreateTapeAttributes & tape) override;

  void deleteTape(const std::string &vid) override;

  /**
   * Returns the list of tapes that meet the specified search criteria.
   *
   * @param searchCriteria The search criteria.
   * @return The list of tapes.
   */
  std::list<common::dataStructures::Tape> getTapes(const TapeSearchCriteria &searchCriteria) const override;

  /**
   * Returns the tapes with the specified volume identifiers.
   *
   * This method will throw an exception if it cannot find ALL of the specified
   * tapes.
   *
   * @param vids The tape volume identifiers (VIDs).
   * @return Map from tape volume identifier to tape.
   */
  common::dataStructures::VidToTapeMap getTapesByVid(const std::set<std::string> &vids) const override;

  /**
   * Returns map from VID to logical library name for specified set of VIDs.
   *
   * @param vids The tape volume identifiers (VIDs).
   * @return map from VID to logical library name.
   */
  std::map<std::string, std::string> getVidToLogicalLibrary(const std::set<std::string> &vids) const override;

  /**
   * Reclaims the specified tape.
   *
   * This method will throw an exception if the specified tape does not exist.
   *
   * This method will throw an exception if the specified tape is not FULL.
   *
   * This method will throw an exception if there is still at least one tape
   * file recorded in the cataligue as being on the specified tape.
   *
   * @param admin The administrator.
   * @param vid The volume identifier of the tape to be reclaimed.
   * @param lc the logContext
   */
  void reclaimTape(const common::dataStructures::SecurityIdentity &admin, const std::string &vid, cta::log::LogContext & lc) override;

  /**
   * Checks the specified tape for the tape label command.
   *
   * This method checks if the tape is safe to be labeled and will throw an
   * exception if the specified tape does not ready to be labeled.
   *
   * @param vid The volume identifier of the tape to be checked.
   */
  void checkTapeForLabel(const std::string &vid) override;

  /**
   * Returns the number of any files contained in the tape identified by its vid
   * @param vid the vid in which we will count the number of files
   * @return the number of files on the tape
   */
  uint64_t getNbFilesOnTape(const std::string &vid) const override;

  /**
   * Returns the number of any files contained in the tape identified by its vid
   * @param conn the database connection
   * @param vid the vid in which we will count the number of files
   * @return the number of files on the tape
   */
  uint64_t getNbFilesOnTape(rdbms::Conn &conn, const std::string &vid) const;

  /**
   * Delete all the tape files of the VID passed in parameter
   * @param conn the database connection
   * @param vid the vid in which we want to remove all the tape files
   */
  void deleteTapeFiles(rdbms::Conn &conn, const std::string& vid) const;

  /**
   * Set the DIRTY flag to true
   * @param conn the database connection
   * @param vid	the vid in which we want to set it as dirty
   */
  void setTapeDirty(rdbms::Conn &conn, const std::string &vid) const;

  /**
   * Reset the counters of a tape
   * @param conn the database connection
   * @param admin the administrator
   * @param vid the vid to reset the counters
   */
  void resetTapeCounters(rdbms::Conn &conn, const common::dataStructures::SecurityIdentity &admin ,const std::string& vid) const;
  void modifyTapeMediaType(const common::dataStructures::SecurityIdentity &admin, const std::string &vid, const std::string &mediaType) override;
  void modifyTapeVendor(const common::dataStructures::SecurityIdentity &admin, const std::string &vid, const std::string &vendor) override;
  void modifyTapeLogicalLibraryName(const common::dataStructures::SecurityIdentity &admin, const std::string &vid, const std::string &logicalLibraryName) override;
  void modifyTapeTapePoolName(const common::dataStructures::SecurityIdentity &admin, const std::string &vid, const std::string &tapePoolName) override;
  void modifyTapeEncryptionKeyName(const common::dataStructures::SecurityIdentity &admin, const std::string &vid, const std::string &encryptionKeyName) override;
  void modifyTapeState(const common::dataStructures::SecurityIdentity &admin,const std::string &vid, const common::dataStructures::Tape::State & state, const cta::optional<std::string> & stateReason) override;
  static std::string generateTapeStateModifiedBy(const common::dataStructures::SecurityIdentity & admin);
  /**
   * Sets the full status of the specified tape.
   *
   * Please note that this method is to be called by the CTA front-end in
   * response to a command from the CTA command-line interface (CLI).
   *
   * @param admin The administrator.
   * @param vid The volume identifier of the tape to be marked as full.
   * @param fullValue Set to true if the tape is full.
   */
  void setTapeFull(const common::dataStructures::SecurityIdentity &admin, const std::string &vid, const bool fullValue) override;

  /**
   * This method notifies the CTA catalogue to set the specified tape is from CASTOR.
   * This method only for unitTests and MUST never be called in CTA!!!
   *
   * @param vid The volume identifier of the tape.
   */
  void setTapeIsFromCastorInUnitTests(const std::string &vid) override;

  void setTapeDisabled(const common::dataStructures::SecurityIdentity &admin, const std::string &vid, const std::string & reason) override;
  void setTapeDirty(const std::string & vid) override;
  void modifyTapeComment(const common::dataStructures::SecurityIdentity &admin, const std::string &vid,  const cta::optional<std::string> &comment) override;

  void modifyRequesterMountRulePolicy(const common::dataStructures::SecurityIdentity &admin, const std::string &instanceName, const std::string &requesterName, const std::string &mountPolicy) override;
  void modifyRequesteMountRuleComment(const common::dataStructures::SecurityIdentity &admin, const std::string &instanceName, const std::string &requesterName, const std::string &comment) override;
  void modifyRequesterGroupMountRulePolicy(const common::dataStructures::SecurityIdentity &admin, const std::string &instanceName, const std::string &requesterGroupName, const std::string &mountPolicy) override;
  void modifyRequesterGroupMountRuleComment(const common::dataStructures::SecurityIdentity &admin, const std::string &instanceName, const std::string &requesterGroupName, const std::string &comment) override;

  void createMountPolicy(const common::dataStructures::SecurityIdentity &admin, const CreateMountPolicyAttributes & mountPolicy) override;

  /**
   * Returns the list of all existing mount policies.
   *
   * @return the list of all existing mount policies.
   */
  std::list<common::dataStructures::MountPolicy> getMountPolicies() const override;

  /**
   * Returns the list of all existing mount policies.
   *
   * @param conn the database connection
   * @return the list of all existing mount policies.
   */
  std::list<common::dataStructures::MountPolicy> getMountPolicies(rdbms::Conn & conn) const;

  /**
   * Returns the cached list of all existing mount policies.
   *
   * @return the list of all existing mount policies.
   */
  std::list<common::dataStructures::MountPolicy> getCachedMountPolicies() const override;

  /**
   * Deletes the specified mount policy.
   *
   * @param name The name of the mount policy.
   */
  void deleteMountPolicy(const std::string &name) override;

  /**
   * Creates the rule that the specified mount policy will be used for the
   * specified requester.
   *
   * Please note that requester mount-rules overrule requester-group
   * mount-rules.
   *
   * @param admin The administrator.
   * @param mountPolicyName The name of the mount policy.
   * @param diskInstance The name of the disk instance to which the requester
   * belongs.
   * @param requesterName The name of the requester which is only guarantted to
   * be unique within its disk instance.
   * @param comment Comment.
   */
  void createRequesterMountRule(
    const common::dataStructures::SecurityIdentity &admin,
    const std::string &mountPolicyName,
    const std::string &diskInstance,
    const std::string &requesterName,
    const std::string &comment) override;

  /**
   * Returns the rules that specify which mount policy is be used for which
   * requester.
   *
   * @return the rules that specify which mount policy is be used for which
   * requester.
   */
  std::list<common::dataStructures::RequesterMountRule> getRequesterMountRules() const override;

  /**
   * Deletes the specified mount rule.
   *
   * @param diskInstanceName The name of the disk instance to which the
   * requester belongs.
   * @param requesterName The name of the requester which is only guaranteed to
   * be unique within its disk instance.
   */
  void deleteRequesterMountRule(const std::string &diskInstanceName, const std::string &requesterName) override;

  /**
   * Creates the rule that the specified mount policy will be used for the
   * specified requester group.
   *
   * Please note that requester mount-rules overrule requester-group
   * mount-rules.
   *
   * @param admin The administrator.
   * @param mountPolicyName The name of the mount policy.
   * @param diskInstanceName The name of the disk instance to which the
   * requester group belongs.
   * @param requesterGroupName The name of the requester group which is only
   * guarantted to be unique within its disk instance.
   * @param comment Comment.
   */
  void createRequesterGroupMountRule(
    const common::dataStructures::SecurityIdentity &admin,
    const std::string &mountPolicyName,
    const std::string &diskInstanceName,
    const std::string &requesterGroupName,
    const std::string &comment) override;

  /**
   * Returns the rules that specify which mount policy is be used for which
   * requester group.
   *
   * @return the rules that specify which mount policy is be used for which
   * requester group.
   */
  std::list<common::dataStructures::RequesterGroupMountRule> getRequesterGroupMountRules() const override;

  /**
   * Deletes the specified mount rule.
   *
   * @param diskInstanceName The name of the disk instance to which the
   * requester group belongs.
   * @param requesterGroupName The name of the requester group which is only
   * guaranteed to be unique within its disk instance.
   */
  void deleteRequesterGroupMountRule(
    const std::string &diskInstanceName,
    const std::string &requesterGroupName) override;

  void modifyMountPolicyArchivePriority(const common::dataStructures::SecurityIdentity &admin, const std::string &name, const uint64_t archivePriority) override;
  void modifyMountPolicyArchiveMinRequestAge(const common::dataStructures::SecurityIdentity &admin, const std::string &name, const uint64_t minArchiveRequestAge) override;
  void modifyMountPolicyRetrievePriority(const common::dataStructures::SecurityIdentity &admin, const std::string &name, const uint64_t retrievePriority) override;
  void modifyMountPolicyRetrieveMinRequestAge(const common::dataStructures::SecurityIdentity &admin, const std::string &name, const uint64_t minRetrieveRequestAge) override;
  void modifyMountPolicyComment(const common::dataStructures::SecurityIdentity &admin, const std::string &name, const std::string &comment) override;

  void createActivitiesFairShareWeight(const common::dataStructures::SecurityIdentity &admin, const std::string & diskInstanceName, const std::string & activity,
    double weight, const std::string & comment) override;
  void modifyActivitiesFairShareWeight(const common::dataStructures::SecurityIdentity &admin, const std::string & diskInstanceName, const std::string & activity,
    double weight, const std::string & comment) override;
  void deleteActivitiesFairShareWeight(const common::dataStructures::SecurityIdentity &admin, const std::string & diskInstanceName, const std::string & activity) override;
  std::list<common::dataStructures::ActivitiesFairShareWeights> getActivitiesFairShareWeights() const override;

  /**
   * Returns all the disk systems within the CTA catalogue.
   *
   * @return The disk systems.
   * requester group.
   */
  disk::DiskSystemList getAllDiskSystems() const override;

  /**
   * Creates a disk system.
   *
   * @param admin The administrator.
   * @param name The name of the disk system.
   * @param fileRegexp The regular expression allowing matching destination URLs
   * for this disk system.
   * @param freeSpaceQueryURL The query URL that describes a method to query the
   * free space from the disk system.
   * @param refreshInterval The refresh interval (seconds) defining how long do
   * we use a free space value.
   * @param targetedFreeSpace The targeted free space (margin) based on the free
   * space update latency (inherent to the file system and induced by the refresh
   * interval), and the expected external bandwidth from sources external to CTA.
   * @param comment Comment.
   */
  void createDiskSystem(
    const common::dataStructures::SecurityIdentity &admin,
    const std::string &name,
    const std::string &fileRegexp,
    const std::string &freeSpaceQueryURL,
    const uint64_t refreshInterval,
    const uint64_t targetedFreeSpace,
    const uint64_t sleepTime,
    const std::string &comment) override;

  /**
   * Deletes a disk system.
   *
   * @param name The name of the disk system.
   */
  void deleteDiskSystem(const std::string &name) override;

  void modifyDiskSystemFileRegexp(const common::dataStructures::SecurityIdentity &admin,
    const std::string &name, const std::string &fileRegexp) override;
  void modifyDiskSystemFreeSpaceQueryURL(const common::dataStructures::SecurityIdentity &admin,
    const std::string &name, const std::string &freeSpaceQueryURL) override;
  void modifyDiskSystemRefreshInterval(const common::dataStructures::SecurityIdentity &admin,
    const std::string &name, const uint64_t refreshInterval) override;
  void modifyDiskSystemTargetedFreeSpace(const common::dataStructures::SecurityIdentity &admin,
    const std::string &name, const uint64_t targetedFreeSpace) override;
  void modifyDiskSystemComment(const common::dataStructures::SecurityIdentity &admin,
    const std::string &name, const std::string &comment) override;
  void modifyDiskSystemSleepTime(const common::dataStructures::SecurityIdentity& admin,
    const std::string& name, const uint64_t sleepTime) override;


  /**
   * Throws a UserError exception if the specified searchCriteria is not valid
   * due to a user error.
   *
   * @param searchCriteria The search criteria.
   */
  void checkTapeFileSearchCriteria(const TapeFileSearchCriteria &searchCriteria) const;

    /**
   * Throws a UserError exception if the specified searchCriteria is not valid
   * due to a user error.
   *
   * @param conn The database connection.
   * @param searchCriteria The search criteria.
   */
  void checkTapeFileSearchCriteria(rdbms::Conn &conn, const TapeFileSearchCriteria &searchCriteria) const;
  
  /**
   * Returns the specified archive files.  Please note that the list of files
   * is ordered by archive file ID.
   *
   * @param searchCriteria The search criteria.
   * @return The archive files.
   */
  ArchiveFileItor getArchiveFilesItor(const TapeFileSearchCriteria &searchCriteria) const override;


  /**
   * Returns the specified archive files.  Please note that the list of files
   * is ordered by archive file ID.
   *
   * @param conn The database connection.
   * @param searchCriteria The search criteria.
   * @return The archive files.
   */
  ArchiveFileItor getArchiveFilesItor(rdbms::Conn &conn, const TapeFileSearchCriteria &searchCriteria) const;

  /**
   * Throws a UserError exception if the specified searchCriteria is not valid
   * due to a user error.
   * @param conn The database connection.
   * @param searchCriteria The search criteria.
   */
  void checkRecycleTapeFileSearchCriteria(cta::rdbms::Conn &conn, const RecycleTapeFileSearchCriteria & searchCriteria) const;

  /**
   * Returns all the currently deleted files by looking at the FILE_RECYCLE_LOG table
   *
   * @param searchCriteria The search criteria
   * @return The deleted archive files ordered by archive file ID.
   */
  FileRecycleLogItor getFileRecycleLogItor(const RecycleTapeFileSearchCriteria & searchCriteria) const override;

  /**
   * Restores the deleted files in the Recycle log that match the criteria passed
   *
   * @param searchCriteria The search criteria
   */
  void restoreFilesInRecycleLog(const RecycleTapeFileSearchCriteria & searchCriteria) override;

  /**
   * Returns the specified files in tape file sequence order.
   *
   * @param vid The volume identifier of the tape.
   * @param startFSeq The file sequence number of the first file.  Please note
   * that there might not be a file with this exact file sequence number.
   * @param maxNbFiles The maximum number of files to be returned.
   * @return The specified files in tape file sequence order.
   */
  std::list<common::dataStructures::ArchiveFile> getFilesForRepack(
    const std::string &vid,
    const uint64_t startFSeq,
    const uint64_t maxNbFiles) const override;

  /**
   * Returns all the tape copies (no matter their VIDs) of the archive files
   * associated with the tape files on the specified tape in FSEQ order
   * starting at the specified startFSeq.
   *
   * @param vid The volume identifier of the tape.
   * @param startFSeq The file sequence number of the first file.  Please note
   * that there might not be a file with this exact file sequence number.
   * @return The specified files in FSEQ order.
   */
  ArchiveFileItor getArchiveFilesForRepackItor(
    const std::string &vid,
    const uint64_t startFSeq) const override;

  /**
   * Returns a summary of the tape files that meet the specified search
   * criteria.
   *
   * @param searchCriteria The search criteria.
   * @return The summary.
   */
  common::dataStructures::ArchiveFileSummary getTapeFileSummary(
    const TapeFileSearchCriteria &searchCriteria) const override;

 /**
 * Deletes a tape file copy
 *
 * @param vid The vid of the tape the file copy is stored on
 * @param archiveFileId The unique identifier of the archived file
 * @param reason The reason for deleting the tape file copy
 */
 void deleteTapeFileCopy(const std::string &vid, const uint64_t archiveFileId, const std::string &reason) override;

  /**
  * Deletes a tape file copy
  *
  * @param vid The vid of the tape the file copy is stored on
  * @param diskFileId The identifier of the archive_file on disk
  * @param diskInstanceName The name of the archived file disk instance
  * @param reason The reason for deleting the tape file copy
  */
  void deleteTapeFileCopy(const std::string &vid, const std::string &diskFileId,
                          const std::string &diskInstanceName, const std::string &reason) override;


  /**
  * Deletes a tape file copy
  *
  * @param criteria The search criteria of the archive file
  * @param vid The vid of the tape the file copy is stored on
  * @param criteria The search criteria of the archive file
  * @param reason The reason for deleting the tape file copy
  */
  void deleteTapeFileCopy(const std::string &vid, const TapeFileSearchCriteria &criteria, const std::string &reason);


    /**
   * Returns the archive file with the specified unique identifier.
   *
   * This method assumes that the archive file being requested exists and will
   * therefore throw an exception if it does not.
   *
   * Please note that an archive file with no associated tape files is
   * considered not to exist by this method.
   *
   * @param id The unique identifier of the archive file.
   * @return The archive file.
   */
  common::dataStructures::ArchiveFile getArchiveFileById(const uint64_t id) const override;

  /**
   * Returns true if the specified user has administrator privileges.
   *
   * @param admin The administrator.
   * @return True if the specified user has administrator privileges.
   */
  bool isAdmin(const common::dataStructures::SecurityIdentity &admin) const override;

  /**
   * Checks that the most trivial query goes through. Returns true on success,
   * false on failure.
   *
   * @return True if the query went through.
   */
  void ping() override;

  /**
   * Checks that the online database schema MAJOR version number matches the schema MAJOR version number defined in version.h
   */
  void verifySchemaVersion() override;

  /**
   * Returns the SchemaVersion object corresponding to the catalogue schema version:
   * - SCHEMA_VERSION_MAJOR
   * - SCHEMA_VERSION_MINOR
   * - SCHEMA_VERSION_MAJOR_NEXT (future major version number of the schema in case of upgrade)
   * - SCHEMA_VERSION_MINOR_NEXT (future minor version number of the schema in case of upgrade)
   * - STATUS (UPGRADING or PRODUCTION)
   *
   * @return The SchemaVersion object corresponding to the catalogue schema version
   */
  SchemaVersion getSchemaVersion() const override;

  /**
   * Returns the names of all the tables in the database schema in alphabetical
   * order.
   *
   * @return The names of all the tables in the database schema in alphabetical
   * order.
   */
  std::list<std::string> getTableNames() const;

protected:

  /**
   * Object representing the API to the CTA logging system.
   */
  log::Logger &m_log;

  /**
   * Mutex to be used to a take a global lock on the database.
   */
  threading::Mutex m_mutex;

  /**
   * The pool of connections to the underlying relational database to be used
   * for all operations accept listing archive files which can be relatively
   * long operations.
   */
  mutable rdbms::ConnPool m_connPool;

  /**
   * The pool of connections to the underlying relational database to be used
   * for the sole purpose of listing archive files.
   */
  mutable rdbms::ConnPool m_archiveFileListingConnPool;

  /**
   * Returns true if the specified admin user exists.
   *
   * @param conn The database connection.
   * @param adminUsername The name of the admin user.
   * @return True if the admin user exists.
   */
  bool adminUserExists(rdbms::Conn &conn, const std::string adminUsername) const;

  /**
   * Returns true if the specified vo exists.
   *
   * @param conn The database connection.
   * @param voName The name of the vo
   * @return True if the vo exists, false otherwise
   */
  bool virtualOrganizationExists(rdbms::Conn &conn, const std::string &voName) const;

  /**
   * Returns true if the specified media type exists.
   *
   * @param conn The database connection.
   * @param name The name of the media type.
   * @return True if the media type exists.
   */
  bool mediaTypeExists(rdbms::Conn &conn, const std::string &name) const;

  /**
   * Returns true if the specified storage class exists.
   *
   * @param conn The database connection.
   * @param storageClassName The name of the storage class.
   * @return True if the storage class exists.
   */
  bool storageClassExists(rdbms::Conn &conn, const std::string &storageClassName) const;

  /**
   * Returns true if the specified tape pool exists.
   *
   * @param tapePoolName The name of the tape pool.
   * @return True if the tape pool exists.
   */
  bool tapePoolExists(const std::string &tapePoolName) const override;

  /**
   * Returns true if the specified tape pool exists.
   *
   * @param conn The database connection.
   * @param tapePoolName The name of the tape pool.
   * @return True if the tape pool exists.
   */
  bool tapePoolExists(rdbms::Conn &conn, const std::string &tapePoolName) const;

  /**
   * Returns true if the specified tape pool is used in an archive route.
   *
   * @param conn The database connection.
   * @param tapePoolName The name of the tape pool.
   * @return True if the tape pool is used in an archive route.
   */
  bool tapePoolUsedInAnArchiveRoute(rdbms::Conn &conn, const std::string &tapePoolName) const;

  /**
   * Returns true if the specified archive file identifier exists.
   *
   * @param conn The database connection.
   * @param archiveFileId The archive file identifier.
   * @return True if the archive file identifier exists.
   */
  bool archiveFileIdExists(rdbms::Conn &conn, const uint64_t archiveFileId) const;

  /**
   * Returns true if the specified disk file identifier exists.
   *
   * @param conn The database connection.
   * @param diskInstanceName The name of the disk instance to which the disk
   * file identifier belongs.
   * @param diskFileId The disk file identifier.
   * @return True if the disk file identifier exists.
   */
  bool diskFileIdExists(rdbms::Conn &conn, const std::string &diskInstanceName, const std::string &diskFileId) const;

  /**
   * Returns true if the specified disk file user exists.
   *
   * @param conn              The database connection.
   * @param diskInstanceName  The name of the disk instance to which the disk file user belongs.
   * @param diskFileOwnerUid  The user ID of the disk file owner.
   * @return                  True if the disk file user exists.
   */
  bool diskFileUserExists(rdbms::Conn &conn, const std::string &diskInstanceName, uint32_t diskFileOwnerUid) const;

  /**
   * Returns true if the specified disk file group exists.
   *
   * @param conn              The database connection.
   * @param diskInstanceName  The name of the disk instance to which the disk file group belongs.
   * @param diskFileGid       The group ID of the disk file.
   * @return                  True if the disk file group exists.
   */
  bool diskFileGroupExists(rdbms::Conn &conn, const std::string &diskInstanceName, uint32_t diskFileGid) const;

  /**
   * Returns true if the specified archive route exists.
   *
   * @param conn The database connection.
   * @param storageClassName The name of the storage class which is only
   * guaranteed to be unique within its disk instance.
   * @param copyNb The copy number of the tape file.
   * @return True if the archive route exists.
   */
  bool archiveRouteExists(rdbms::Conn &conn, const std::string &storageClassName,
    const uint32_t copyNb) const;

  /**
   * @return the archive routes of the given storage class and destination tape
   * pool.
   *
   * Under normal circumstances this method should return either 0 or 1 route.
   * For a given storage class there should be no more than one route to any
   * given tape pool.
   *
   * @param conn The database connection.
   * @param storageClassName The name of the storage class which is only
   * guaranteed to be unique within its disk instance.
   * @param tapePoolName The name of the tape pool.
   */
  std::list<common::dataStructures::ArchiveRoute> getArchiveRoutes(rdbms::Conn &conn,
    const std::string &storageClassName, const std::string &tapePoolName) const;

  /**
   * Returns true if the specified tape exists.
   *
   * @param vid The volume identifier of the tape.
   * @return True if the tape exists.
   */
  bool tapeExists(const std::string &vid) const override;

  /**
   * Returns true if the specified tape exists.
   *
   * @param conn The database connection.
   * @param vid The volume identifier of the tape.
   * @return True if the tape exists.
   */
  bool tapeExists(rdbms::Conn &conn, const std::string &vid) const;

  /**
   * Returns true if the specified disk system exists.
   *
   * @param name The name identifier of the disk system.
   * @return True if the tape exists.
   */
  bool diskSystemExists(const std::string &name) const override;

  /**
   * Returns true if the specified disk system exists.
   *
   * @param conn The database connection.
   * @param name The name identifier of the disk system.
   * @return True if the disk system exists.
   */
  bool diskSystemExists(rdbms::Conn &conn, const std::string &name) const;

  /**
   * Returns the list of tapes that meet the specified search criteria.
   *
   * @param conn The database connection.
   * @param searchCriteria The search criteria.
   * @return The list of tapes.
   */
  std::list<common::dataStructures::Tape> getTapes(rdbms::Conn &conn, const TapeSearchCriteria &searchCriteria) const;

  /**
   * Returns true if the specified logical library exists.
   *
   * @param conn The database connection.
   * @param logicalLibraryName The name of the logical library.
   * @return True if the logical library exists.
   */
  bool logicalLibraryExists(rdbms::Conn &conn, const std::string &logicalLibraryName) const;

  /**
   * Returns true if the specified mount policy exists.
   *
   * @param conn The database connection.
   * @param mountPolicyName The name of the mount policy
   * @return True if the mount policy exists.
   */
  bool mountPolicyExists(rdbms::Conn &conn, const std::string &mountPolicyName) const;

  /**
   * Returns true if the specified requester mount-rule exists.
   *
   * @param diskInstanceName The name of the disk instance to which the
   * requester belongs.
   * @param requesterName The username of the requester which is only guaranteed
   * to be unique within its disk instance.
   * @return True if the requester mount-rule exists.
   */
  bool requesterMountRuleExists(rdbms::Conn &conn, const std::string &diskInstanceName,
    const std::string &requesterName) const;

  /**
    * A fully qualified user, in other words the name of the disk instance and
    * the name of the group.
    */
  struct User {
    /**
     * The name of the disk instance to which the user name belongs.
     */
    std::string diskInstanceName;

    /**
     * The name of the user which is only guaranteed to be unique within its
     * disk instance.
     */
    std::string username;

    /**
     * Constructor.
     *
     * @param d The name of the disk instance to which the group name belongs.
     * @param u The name of the group which is only guaranteed to be unique
     * within its disk instance.
     */
    User(const std::string &d, const std::string &u): diskInstanceName(d), username(u) {
    }

    /**
     * Less than operator.
     *
     * @param rhs The argument on the right hand side of the operator.
     * @return True if this object is less than the argument on the right hand
     * side of the operator.
     */
    bool operator<(const User &rhs) const {
      return diskInstanceName < rhs.diskInstanceName || username < rhs.username;
    }
  }; // struct User

  /**
   * Returns a cached version of the specified requester mount-policy or nullopt
   * if one does not exist.
   *
   * @param user The fully qualified user, in other words the name of the disk
   * instance and the name of the group.
   * @return The mount policy or nullopt if one does not exists.
   * @throw UserErrorWithTimeBasedCacheInfo if there was a user error.
   */
  ValueAndTimeBasedCacheInfo<optional<common::dataStructures::MountPolicy> > getCachedRequesterMountPolicy(const User &user) const;

  /**
   * Returns the specified requester mount-policy or nullopt if one does not
   * exist.
   *
   * @param conn The database connection.
   * @param user The fully qualified user, in other words the name of the disk
   * instance and the name of the group.
   * @return The mount policy or nullopt if one does not exists.
   */
  optional<common::dataStructures::MountPolicy> getRequesterMountPolicy(rdbms::Conn &conn, const User &user) const;

  /**
   * Returns true if the specified requester-group mount-rule exists.
   *
   * @param conn The database connection.
   * @param diskInstanceName The name of the disk instance to which the
   * requester group belongs.
   * @param requesterGroupName The name of the requester group which is only
   * guaranteed to be unique within its disk instance.
   * @return True if the requester-group mount-rule exists.
   */
  bool requesterGroupMountRuleExists(rdbms::Conn &conn, const std::string &diskInstanceName,
    const std::string &requesterGroupName) const;

  /**
    * A fully qualified user group, in other words the name of the disk instance
    * and the name of the group.
    */
  struct Group {
    /**
     * The name of the disk instance to which the group name belongs.
     */
    std::string diskInstanceName;

    /**
     * The name of the group which is only guaranteed to be unique within its
     * disk instance.
     */
    std::string groupName;

    /**
     * Constructor.
     *
     * @param d The name of the disk instance to which the group name belongs.
     * @param g The name of the group which is only guaranteed to be unique
     * within its disk instance.
     */
    Group(const std::string &d, const std::string &g): diskInstanceName(d), groupName(g) {
    }

    /**
     * Less than operator.
     *
     * @param rhs The argument on the right hand side of the operator.
     * @return True if this object is less than the argument on the right hand
     * side of the operator.
     */
    bool operator<(const Group &rhs) const {
      return diskInstanceName < rhs.diskInstanceName || groupName < rhs.groupName;
    }
  }; // struct Group

  /**
   * Returns a cached version of the specified requester-group mount-policy or
   * nullptr if one does not exist.
   *
   * This method updates the cache when necessary.
   *
   * @param group The fully qualified group, in other words the name of the disk
   * instance and the name of the group.
   * @return The cached mount policy or nullopt if one does not exists.
   */
  ValueAndTimeBasedCacheInfo<optional<common::dataStructures::MountPolicy> > getCachedRequesterGroupMountPolicy(const Group &group) const;

  /**
   * Returns the specified requester-group mount-policy or nullptr if one does
   * not exist.
   *
   * @param conn The database connection.
   * @param group The fully qualified group, in other words the name of the disk
   * instance and the name of the group.
   * @return The mount policy or nullopt if one does not exists.
   */
  optional<common::dataStructures::MountPolicy> getRequesterGroupMountPolicy(rdbms::Conn &conn, const Group &group)
    const;

  /**
   * Returns the specified tape log information from the specified database
   * result set.
   *
   * @param rset The result set.
   * @param driveColName The name of the database column that contains the name
   * of the tape drive.
   * @param timeColNAme The name of the database column that contains the time
   * stamp.
   */
  optional<common::dataStructures::TapeLog> getTapeLogFromRset(const rdbms::Rset &rset,
    const std::string &driveColName, const std::string &timeColName) const;

  /**
   * An RdbmsCatalogue specific method that inserts the specified row into the
   * ArchiveFile table.
   *
   * @param conn The database connection.
   * @param row The row to be inserted.
   */
  void insertArchiveFile(rdbms::Conn &conn, const ArchiveFileRowWithoutTimestamps &row);

  /**
   * Creates the database schema.
   */
  void createDbSchema();

  /**
   * A fully qualified storage class, in other words the name of the disk
   * instance and the name of the storage class.
   */
  struct StorageClass {

    /**
     * The name of the storage class which is only guaranteed to be unique
     */
    std::string storageClassName;

    /**
     * Constructor.
     *
     * @param sN The name of the storage class which is only guaranteed to be
     * unique within its disk instance.
     */
    StorageClass(const std::string &s): storageClassName(s) {
    }

    /**
     * Less than operator.
     *
     * @param rhs The argument on the right hand side of the operator.
     * @return True if this object is less than the argument on the right hand
     * side of the operator.
     */
    bool operator<(const StorageClass &rhs) const {
      return storageClassName < rhs.storageClassName;
    }
  }; // struct StorageClass

  /**
   * Returns a cached version of the expected number of archive routes for the
   * specified storage class as specified by the call to the
   * createStorageClass() method as opposed to the actual number entered so far
   * using the createArchiveRoute() method.
   *
   * This method updates the cache when necessary.
   *
   * @param storageClass The fully qualified storage class, in other words the
   * name of the disk instance and the name of the storage class.
   * @return The expected number of archive routes.
   */
  uint64_t getCachedExpectedNbArchiveRoutes(const StorageClass &storageClass) const;

  /**
   * Returns the expected number of archive routes for the specified storage
   * class as specified by the call to the createStorageClass() method as
   * opposed to the actual number entered so far using the createArchiveRoute()
   * method.
   *
   * @param conn The database connection.
   * @param storageClass The fully qualified storage class, in other words the
   * name of the disk instance and the name of the storage class.
   * @return The expected number of archive routes.
   */
  uint64_t getExpectedNbArchiveRoutes(rdbms::Conn &conn, const StorageClass &storageClass) const;

  /**
   * Inserts the specified tape file into the Tape table.
   *
   * @param conn The database connection.
   * @param tapeFile The tape file.
   * @param archiveFileId The identifier of the archive file of which the tape
   * file is a copy.
   */
  void insertTapeFile(
    rdbms::Conn &conn,
    const common::dataStructures::TapeFile &tapeFile,
    const uint64_t archiveFileId);

  /**
   * Sets the last FSeq of the specified tape to the specified value.
   *
   * @param conn The database connection.
   * @param vid The volume identifier of the tape.
   * @param lastFseq The new value of the last FSeq.
   */
  void setTapeLastFSeq(rdbms::Conn &conn, const std::string &vid, const uint64_t lastFSeq);

  /**
   * Returns the last FSeq of the specified tape.
   *
   * @param conn The database connection.
   * @param vid The volume identifier of the tape.
   * @return The last FSeq.
   */
  uint64_t getTapeLastFSeq(rdbms::Conn &conn, const std::string &vid) const;

  /**
   * Updates the specified tape with the specified information.
   *
   * @param conn The database connection.
   * @param vid The volume identifier of the tape.
   * @param lastFSeq The sequence number of the last tape file written to the
   * tape.
   * @param compressedBytesWritten The number of compressed bytes written to
   * the tape.
   * @param tapeDrive The name of the tape drive that last wrote to the tape.
   */
  void updateTape(
    rdbms::Conn &conn,
    const std::string &vid,
    const uint64_t lastFSeq,
    const uint64_t compressedBytesWritten,
    const std::string &tapeDrive);

  /**
   * Returns the archive file with the specified unique identifier or nullptr if
   * it does not exist.
   *
   * Please note that an archive file with no associated tape files is
   * considered not to exist by this method.
   *
   * @param conn The database connection.
   * @param id The unique identifier of the archive file.
   * @return The archive file.
   */
  std::unique_ptr<common::dataStructures::ArchiveFile> getArchiveFileById(rdbms::Conn &conn, const uint64_t archiveFileId) const;

  /**
   * Returns the specified archive file row.   A nullptr pointer is returned if
   * there is no corresponding row in the ARCHIVE_FILE table.
   *
   * @param conn The database connection.
   * @param id The identifier of the archive file.
   * @return The archive file row or nullptr.
   */
  std::unique_ptr<ArchiveFileRow> getArchiveFileRowById(rdbms::Conn &conn, const uint64_t id) const;

  /**
   * Returns the specified archive file.   A nullptr pointer is returned if
   * there are no corresponding rows in the TAPE_FILE table.
   *
   * @param conn The database connection.
   * @param archiveFileId The identifier of the archive file.
   * @return The archive file or nullptr.
   */
  std::unique_ptr<common::dataStructures::ArchiveFile> getArchiveFileToRetrieveByArchiveFileId(
    rdbms::Conn &conn,
    const uint64_t archiveFileId) const;

  /**
   * Returns a cached version of the (possibly empty) activities to weight map
   * for the given dsk instance.
   * @param diskInstance
   * @return activities to weight map (ActivitiesFairShareWeights)
   */
  common::dataStructures::ActivitiesFairShareWeights getCachedActivitiesWeights(
    const std::string &diskInstanceName) const;

  /**
   * Returns a the (possibly empty) activities to weight map for the given dsk instance.
   * @param conn The database connection.
   * @param diskInstance
   * @return activities to weight map (ActivitiesFairShareWeights)
   */
  common::dataStructures::ActivitiesFairShareWeights getActivitiesWeights(
    rdbms::Conn &conn,
    const std::string &diskInstanceName) const;

  /**
   * Returns the specified archive file.   A nullptr pointer is returned if
   * there is no corresponding row in the ARCHIVE_FILE table.  Please note that
   * a non-nullptr is returned if there is a row in the ARCHIVE_FILE table and
   * there are no rows in the TAPE_FILE table.
   *
   * Please note that this method performs a LEFT OUTER JOIN from the
   * ARCHIVE_FILE table to the TAPE_FILE table.
   *
   * @param conn The database connection.
   * @param diskInstanceName The name of the disk instance.
   * @param diskFileId The identifier of the source disk file which is unique
   * within it's host disk system.  Two files from different disk systems may
   * have the same identifier.  The combination of diskInstanceName and
   * diskFileId must be globally unique, in other words unique within the CTA
   * catalogue.
   * @return The archive file or nullptr.
   * an empty list.
   */
  std::unique_ptr<common::dataStructures::ArchiveFile> getArchiveFileByDiskFileId(
    rdbms::Conn &conn,
    const std::string &diskInstance,
    const std::string &diskFileId) const;

  /**
   * Returns the specified archive file.   A nullptr pointer is returned if
   * there are no corresponding rows in the TAPE_FILE table.
   *
   * @param conn The database connection.
   * @param diskInstanceName The name of the disk instance.
   * @param diskFileId The identifier of the source disk file which is unique
   * within it's host disk system.  Two files from different disk systems may
   * have the same identifier.  The combination of diskInstanceName and
   * diskFileId must be globally unique, in other words unique within the CTA
   * catalogue.
   * @return The archive file or nullptr.
   * an empty list.
   */
  std::unique_ptr<common::dataStructures::ArchiveFile> getArchiveFileToRetrieveByDiskFileId(
    rdbms::Conn &conn,
    const std::string &diskInstance,
    const std::string &diskFileId) const;

  /**
   * Returns the mount policies for the specified requester and requester group.
   *
   * @param conn The database connection.
   * @param diskInstanceName The name of the disk instance to which the
   * requester and requester group belong.
   * @param requesterName The name of the requester which is only guaranteed to
   * be unique within its disk instance.
   * @param requesterGroupName The name of the requester group which is only
   * guaranteed to be unique within its disk instance.
   * @return The mount policies.
   */
  RequesterAndGroupMountPolicies getMountPolicies(
    rdbms::Conn &conn,
    const std::string &diskInstanceName,
    const std::string &requesterName,
    const std::string &requesterGroupName) const;

  /**
   * Creates a temporary table from the list of disk file IDs provided in the search criteria.
   *
   * @param conn The database connection.
   * @param diskFileIds List of disk file IDs (fxid).
   * @return Name of the temporary table
   */
  virtual std::string createAndPopulateTempTableFxid(rdbms::Conn &conn, const optional<std::vector<std::string>> &diskFileIds) const = 0;

  /**
   * Returns a unique archive ID that can be used by a new archive file within
   * the catalogue.
   *
   * This method must be implemented by the sub-classes of RdbmsCatalogue
   * because different database technologies propose different solution to the
   * problem of generating ever increasing numeric identifiers.
   *
   * @param conn The database connection.
   * @return A unique archive ID that can be used by a new archive file within
   * the catalogue.
   */
  virtual uint64_t getNextArchiveFileId(rdbms::Conn &conn) = 0;

  /**
   * Returns a unique logical library ID that can be used by a new logical
   * library within the catalogue.
   *
   * This method must be implemented by the sub-classes of RdbmsCatalogue
   * because different database technologies propose different solution to the
   * problem of generating ever increasing numeric identifiers.
   *
   * @param conn The database connection.
   * @return a unique logical library ID that can be used by a new logical
   * library storage class within the catalogue.
   */
  virtual uint64_t getNextLogicalLibraryId(rdbms::Conn &conn) = 0;

  /**
   * Returns a unique virtual organization ID that can be used by a new Virtual Organization
   * within the catalogue.
   *
   * This method must be implemented by the sub-classes of RdbmsCatalogue
   * because different database technologies propose different solution to the
   * problem of generating ever increasing numeric identifiers.
   *
   * @param conn The database connection
   * @return a unique virtual organization ID that can be used by a new Virtual Organization
   * within the catalogue.
   */
  virtual uint64_t getNextVirtualOrganizationId(rdbms::Conn &conn) = 0;

  /**
   * Returns a unique media type ID that can be used by a new media type within
   * the catalogue.
   *
   * This method must be implemented by the sub-classes of RdbmsCatalogue
   * because different database technologies propose different solution to the
   * problem of generating ever increasing numeric identifiers.
   *
   * @param conn The database connection.
   * @return a unique media type ID that can be used by a new media type
   * within the catalogue.
   */
  virtual uint64_t getNextMediaTypeId(rdbms::Conn &conn) = 0;

  /**
   * Returns a unique storage class ID that can be used by a new storage class
   * within the catalogue.
   *
   * This method must be implemented by the sub-classes of RdbmsCatalogue
   * because different database technologies propose different solution to the
   * problem of generating ever increasing numeric identifiers.
   *
   * @param conn The database connection.
   * @return a unique storage class ID that can be used by a new storage class
   * within the catalogue.
   */
  virtual uint64_t getNextStorageClassId(rdbms::Conn &conn) = 0;

  /**
   * Returns a unique tape pool ID that can be used by a new tape pool within
   * the catalogue.
   *
   * This method must be implemented by the sub-classes of RdbmsCatalogue
   * because different database technologies propose different solution to the
   * problem of generating ever increasing numeric identifiers.
   *
   * @param conn The database connection.
   * @return a unique tape pool ID that can be used by a new tape pool within
   * the catalogue.
   */
  virtual uint64_t getNextTapePoolId(rdbms::Conn &conn) = 0;

  /**
   * Returns a unique file recycle log ID that can be used by a new entry of file recycle log within
   * the catalogue.
   *
   * This method must be implemented by the sub-classes of RdbmsCatalogue
   * because different database technologies propose different solution to the
   * problem of generating ever increasing numeric identifiers.
   *
   * @param conn The database connection.
   * @return a unique file recycle log ID that can be used by a new entry of file recycle log within
   * the catalogue.
   */
  virtual uint64_t getNextFileRecyleLogId(rdbms::Conn & conn) = 0;

  /**
   * Returns a cached version of the mapping from tape copy to tape pool for the
   * specified storage class.
   *
   * This method updates the cache when necessary.
   *
   * @param storageClass The fully qualified storage class, in other words the
   * name of the disk instance and the name of the storage class.
   * @return The mapping from tape copy to tape pool for the specified storage
   * class.
   */
  common::dataStructures::TapeCopyToPoolMap getCachedTapeCopyToPoolMap(const StorageClass &storageClass) const;

  /**
   * Returns the mapping from tape copy to tape pool for the specified storage
   * class.
   *
   * @param conn The database connection.
   * @param storageClass The fully qualified storage class, in other words the
   * name of the disk instance and the name of the storage class.
   * @return The mapping from tape copy to tape pool for the specified storage
   * class.
   */
  common::dataStructures::TapeCopyToPoolMap getTapeCopyToPoolMap(rdbms::Conn &conn,
    const StorageClass &storageClass) const;

  /**
   * Throws an exception if one of the fields of the specified event have not
   * been set.
   *
   * @param callingFunc The name of the calling function.
   * @param event The evnt to be checked.
   */
  void checkTapeItemWrittenFieldsAreSet(const std::string &callingFunc, const TapeItemWritten &event) const;

  /**
   * Throws an exception if one of the fields of the specified event have not
   * been set.
   *
   * @param callingFunc The name of the calling function.
   * @param event The evnt to be checked.
   */
  void checkTapeFileWrittenFieldsAreSet(const std::string &callingFunc, const TapeFileWritten &event) const;

  /**
   * Throws an exception if the delete request passed in parameter is not consistent
   * to allow a deletion of the ArchiveFile from the Catalogue.
   * @param deleteRequest, the deleteRequest to check the consistency.
   * @param archiveFile the ArchiveFile to delete to check the deleteRequest consistency against.
   */
  void checkDeleteRequestConsistency(const cta::common::dataStructures::DeleteArchiveRequest deleteRequest, const cta::common::dataStructures::ArchiveFile & archiveFile) const;

  /**
   * Returns a cached version of the result of calling isAdmin().
   *
   * @param admin The administrator.
   * @return True if the specified user has administrator privileges.
   */
  bool isCachedAdmin(const common::dataStructures::SecurityIdentity &admin) const;

  /**
   * Returns true if the specified user has administrator privileges.
   *
   * Please note that this method always queries the Catalogue database.
   *
   * @param admin The administrator.
   * @return True if the specified user has administrator privileges.
   */
  bool isNonCachedAdmin(const common::dataStructures::SecurityIdentity &admin) const;

  /**
   * Returns the number of tapes in the specified tape pool.
   *
   * If the tape pool does not exist then this method returns 0.
   *
   * @param conn The database connection.
   * @param name The name of the tape pool.
   * @return The number of tapes in the specified tape pool.
   */
  uint64_t getNbTapesInPool(rdbms::Conn &conn, const std::string &name) const;

  /**
   * Returns true if the specified optional string is both set and empty.
   *
   * @param optionalStr The optional string.
   * @return True if the specified optional string is both set and empty.
   */
  bool isSetAndEmpty(const optional<std::string> &optionalStr) const;

  /**
   * Returns true if the specified optional string list is both set and empty.
   *
   * @param optionalStr The optional string list.
   * @return True if the specified optional string list is both set and empty.
   */
  bool isSetAndEmpty(const optional<std::vector<std::string>> &optionalStrList) const;

  /**
   * Returns true if the specified media type is currently being used by one or
   * more archive tapes.
   *
   * @param conn The database connection.
   * @param name The name of the media type
   */
  bool mediaTypeIsUsedByTapes(rdbms::Conn &conn, const std::string &name) const;

  /**
   * Returns true if the specified storage class is currently being used by one
   * or more archive routes.
   *
   * @param conn The database connection.
   * @param storageClassName The name of the storage class.
   */
  bool storageClassIsUsedByArchiveRoutes(rdbms::Conn &conn, const std::string &storageClassName) const;

  /**
   * Returns true if the specified storage class is currently being used by one
   * or more archive files.
   *
   * @param conn The database connection.
   * @param storageClassName The name of the storage class.
   */
  bool storageClassIsUsedByArchiveFiles(rdbms::Conn &conn, const std::string &storageClassName) const;

  /**
   * Returns true if the specified storage class is currently being used by one
   * or more files in the recycle log.
   *
   * @param conn The database connection.
   * @param storageClassName The name of the storage class.
   */
  bool storageClassIsUsedByFileRecyleLogs(rdbms::Conn & conn, const std::string & storageClassName) const;

  /**
   * Returns true if the specified Virtual Organization is currently being used by one
   * or more StorageClasses
   *
   * @param conn The database connection.
   * @param voName The name of the Virtual Organization.
   */
  bool virtualOrganizationIsUsedByStorageClasses(rdbms::Conn &conn, const std::string &voName) const;

  /**
   * Returns true if the specified Virtual Organization is currently being used by one
   * or more Tapepools
   *
   * @param conn The database connection.
   * @param voName The name of the Virtual Organization.
   */
  bool virtualOrganizationIsUsedByTapepools(rdbms::Conn &conn, const std::string &voName) const;

  /**
   * Returns the ID of the specified logical library or nullopt if the logical
   * library does not exist.
   *
   * @param conn The database connection.
   * @param name The name of the tape pool.
   * @return the ID of the specified tape pool.
   */
  optional<uint64_t> getLogicalLibraryId(rdbms::Conn &conn, const std::string &name) const;

  /**
   * Returns the ID of the specified tape pool or nullopt if it the tape pool
   * does not exist.
   *
   * @param conn The database connection.
   * @param name The name of the tape pool.
   * @return the ID of the specified tape pool.
   */
  optional<uint64_t> getTapePoolId(rdbms::Conn &conn, const std::string &name) const;

  /**
   * Returns the ID of the specified media type or nullopt if it the media type
   * does not exist.
   *
   * @param conn The database connection.
   * @param name The name of the media type.
   * @return the ID of the specified tape pool.
   */
  optional<uint64_t> getMediaTypeId(rdbms::Conn &conn, const std::string &name) const;

  /**
   * Updates the disk file ID of the specified archive file.
   *
   * @param archiveFileId The unique identifier of the archive file.
   * @param diskInstance The instance name of the source disk system.
   * @param diskFileId The identifier of the source disk file which is unique
   * within it's host disk system.  Two files from different disk systems may
   * have the same identifier.  The combination of diskInstance and diskFileId
   * must be globally unique, in other words unique within the CTA catalogue.
   */
  void updateDiskFileId(uint64_t archiveFileId, const std::string &diskInstance,
    const std::string &diskFileId) override;

   /**
   * Insert the ArchiveFile and all its tape files in the FILE_RECYCLE_LOG table.
   * There will be one entry on the FILE_RECYCLE_LOG table per deleted tape file
   *
   * @param request the DeleteRequest object that holds information about the file to delete.
   * @param lc the logContext
   */
  void moveArchiveFileToRecycleLog(const common::dataStructures::DeleteArchiveRequest &request,
  log::LogContext & lc) override;

  /**
   * Copy the archiveFile and the associated tape files from the ARCHIVE_FILE and TAPE_FILE tables to the FILE_RECYCLE_LOG table
   * and deletes the ARCHIVE_FILE and TAPE_FILE entries.
   * @param conn the database connection
   * @param request the request that contains the necessary informations to identify the archiveFile to copy to the FILE_RECYCLE_LOG table
   * @param lc the log context
   */
  virtual void copyArchiveFileToFileRecyleLogAndDelete(rdbms::Conn & conn,const common::dataStructures::DeleteArchiveRequest &request, log::LogContext & lc) = 0;

  /**
<<<<<<< HEAD
   * Copies the ARCHIVE_FILE and TAPE_FILE entries to the recycle-bin tables
=======
   * Copy the fileRecycleLog to the TAPE_FILE table and deletes the corresponding FILE_RECYCLE_LOG table entry
   * @param conn the database connection
   * @param fileRecycleLog the fileRecycleLog we want to restore
   * @param lc the log context
   */
  virtual void restoreFileCopiesInRecycleLog(rdbms::Conn & conn, FileRecycleLogItor &fileRecycleLogItor, log::LogContext & lc) = 0;
  
  /**
   * Copies the ARCHIVE_FILE and TAPE_FILE entries to the recycle-bin tables 
>>>>>>> 4cdf196e
   * @param conn the database connection
   * @param request the request that contains the necessary informations to identify the archiveFile to copy to the recycle-bin
   */
  void copyArchiveFileToFileRecycleLog(rdbms::Conn & conn, const common::dataStructures::DeleteArchiveRequest & request);

  /**
   * Copies the TAPE_FILE entries to the recycle-bin tables
   * @param conn the database connection
   * @param file the archiveFile whose tapefiles we want to copy
   * @param reason The reason for deleting the tape file copy
   */
  void copyTapeFilesToFileRecycleLog(rdbms::Conn & conn, const common::dataStructures::ArchiveFile &file, const std::string &reason);

  /**
   * Copy the tape files from the TAPE_FILE tables to the FILE_RECYCLE_LOG table
   * and deletes the TAPE_FILE entry.
   * @param conn the database connection
   * @param file the archive file containing the tapefile to be copied
   * @param reason The reason for deleting the tape file copy
   * @param lc the log context
   */
  virtual void copyTapeFileToFileRecyleLogAndDelete(rdbms::Conn & conn, const cta::common::dataStructures::ArchiveFile &file, const std::string &reason, log::LogContext & lc) = 0;

  /**
   * Insert the file in the FILE_RECYCLE_LOG table
   * @param conn the database connection
   * @param fileRecycleLog the file to insert into the FILE_RECYCLE_LOG table
   */
  void insertFileToRecycleLog(rdbms::Conn & conn, const InsertFileRecycleLog & fileRecycleLog);

  /**
   * Deletes the ArchiveFile from the ARCHIVE_FILE table
   * @param conn the database connection
   * @param request the DeleteArchiveRequest that contains the archiveFileId to delete
   */
  void deleteArchiveFile(rdbms::Conn & conn, const common::dataStructures::DeleteArchiveRequest & request);

  /**
   * Delete the TapeFile from the TAPE_FILE table
   * @param conn the database connection
   * @param request the DeleteArchiveRequest that contains the archiveFileId to delete the corresponding tape files
   */
  void deleteTapeFiles(rdbms::Conn & conn, const common::dataStructures::DeleteArchiveRequest & request);

  /**
   * Delete the TapeFiles associated to an ArchiveFile from the TAPE_FILE table
   * @param conn the database connection
   * @param file the file that contains the tape files to delete
   */
  void deleteTapeFiles(rdbms::Conn & conn, const common::dataStructures::ArchiveFile &file);

   /**
   * Set the DIRTY flag to true
   * @param conn the database connection
   * @param archiveFileId	the ArchiveFile that is going to be deleted and hence dirty the tape because
   * the tape files will be removed from this tape
   */
  void setTapeDirty(rdbms::Conn & conn, const uint64_t & archiveFileId) const;

  /**
   * Delete the archiveFile and the associated tape files from the recycle-bin
   * @param archiveFileId the archiveFileId of the archive file to delete
   * @param lc the logContext
   */
  void deleteFileFromRecycleBin(const uint64_t archiveFileId, log::LogContext &lc);

  /**
   * Delete the archiveFile and the associated tape files that are on the specified tape from the recycle-bin
   * @param vid the vid of the tape where the files to be deleted are located
   * @param lc the logContext
   */
  void deleteFilesFromRecycleBin(rdbms::Conn & conn,const std::string & vid, log::LogContext & lc);

  /**
   * Deletes all the log entries corresponding to the vid passed in parameter.
   *
   * Please note that this method is idempotent.  If there are no recycle log
   * entries associated to the vid passed in parameter, the method will return
   * without any error.
   *
   * @param vid, the vid of the files to be deleted
   * @param lc, the logContext
   */
  void deleteFilesFromRecycleLog(const std::string & vid, log::LogContext & lc);

   /**
   * Deletes all the log entries corresponding to the vid passed in parameter.
   *
   * Please note that this method is idempotent.  If there are no recycle log
   * entries associated to the vid passed in parameter, the method will return
   * without any error.
   *
    *@param conn, the database connection
   * @param vid, the vid of the files to be deleted
   * @param lc, the logContext
   */
  void deleteFilesFromRecycleLog(rdbms::Conn & conn, const std::string & vid, log::LogContext & lc);

  /**
   * Delete the TapeFiles and the ArchiveFile from the recycle-bin in one transaction
   * @param conn the database connection
   * @param archiveFileId the archiveFileId of the file to delete from the recycle-bin
   */
  virtual void deleteTapeFilesAndArchiveFileFromRecycleBin(rdbms::Conn & conn, const uint64_t archiveFileId, log::LogContext & lc) = 0;

  /**
   * Delete the tape files from the TAPE_FILE recycle-bin
   * @param conn the database connection
   * @param archiveFileId the archiveFileId of the tape files to delete
   */
  void deleteTapeFilesFromRecycleBin(rdbms::Conn & conn, const uint64_t archiveFileId);
<<<<<<< HEAD
=======
  
  void deleteTapeFileCopyFromRecycleBin(cta::rdbms::Conn & conn, const common::dataStructures::FileRecycleLog fileRecycleLog);
>>>>>>> 4cdf196e

  /**
   * Delete the archive file from the ARCHIVE_FILE recycle-bin
   * @param conn the database connection
   * @param archiveFileId the archiveFileId of the archive file to delete
   */
  void deleteArchiveFileFromRecycleBin(rdbms::Conn & conn, const uint64_t archiveFileId);

  /**
   * In the case we insert a TAPE_FILE that already has a copy on the catalogue (same copyNb),
   * this TAPE_FILE will go to the FILE_RECYCLE_LOG table.
   *
   * This case happens always during the repacking of a tape: the new TAPE_FILE created
   * will replace the old one, the old one will then be moved to the FILE_RECYCLE_LOG table
   *
   * @param conn The database connection.
   * @returns the list of inserted fileRecycleLog
   */
  std::list<cta::catalogue::InsertFileRecycleLog> insertOldCopiesOfFilesIfAnyOnFileRecycleLog(rdbms::Conn & conn,const common::dataStructures::TapeFile &tapeFile, const uint64_t archiveFileId);

  /**
   * Insert the file passed in parameter in the FILE_RECYCLE_LOG table
   * @param conn the database connection
   * @param fileRecycleLog the file to insert on the FILE_RECYCLE_LOG table
   */
  void insertFileInFileRecycleLog(rdbms::Conn & conn, const InsertFileRecycleLog & fileRecycleLog);

  /**
   * Generates the SELECT statement required to search for tapes using 100 tape
   * VIDs.  Each tape VID is represented in the SQL by a bind parameter with the
   * naming convention of ":VN" where N is an integer from 1 to 100 with no
   * padding.
   */
  std::string getSelectTapesBy100VidsSql() const;

  /**
   * Executes the specified "getTapesBy100Vids" statement and collects the
   * results into the specified vidToTapeMap.
   * @param stmt the "getTapesBy100Vids" statement
   * @param vidToTapeMap the map from VID to tape
   */
  void executeGetTapesBy100VidsStmtAndCollectResults(rdbms::Stmt &stmt,
    common::dataStructures::VidToTapeMap &vidToTapeMap) const;

  /**
   * Generates the SELECT statement required to search for VID to logical
   * library name mappings using 100 tape VIDs.  Each tape VID is represented in
   * the SQL by a bind parameter with the  naming convention of ":VN" where N is
   * an integer from 1 to 100 with no padding.
   */
  std::string getSelectVidToLogicalLibraryBy100Sql() const;

  /**
   * Executes the specified "getVidToLogicalLibraryBy100" statement and collects the
   * results into the specified vidToLogicalLibrary map.
   * @param stmt the "getVidToLogicalLibraryBy100" statement.
   * @param vidLogicalLibrary the map from VID to logical library name.
   */
  void executeGetVidToLogicalLibraryBy100StmtAndCollectResults(rdbms::Stmt &stmt,
    std::map<std::string, std::string> &vidToLogicalLibrary) const;

  /**
   * Returns an iterator across the files on the specified tape ordered by
   * FSEQ.
   *
   * @param vid The volume identifier of the tape.
   * @return The iterator.
   */
  ArchiveFileItor getTapeContentsItor(const std::string &vid) const;

  void createTapeDrive(const common::dataStructures::TapeDrive &tapeDrive) override;

  std::list<std::string> getTapeDriveNames() const override;

  optional<common::dataStructures::TapeDrive> getTapeDrive(const std::string &tapeDriveName) const override;

  void modifyTapeDrive(const common::dataStructures::TapeDrive &tapeDrive) override;

  void deleteTapeDrive(const std::string &tapeDriveName) override;

  void createDriveConfig(const std::string &tapeDriveName, const std::string &category,
    const std::string &keyName, const std::string &value, const std::string &source) override;

  std::list<std::pair<std::string, std::string>> getDriveConfigNamesAndKeys() const override;

  void modifyDriveConfig(const std::string &tapeDriveName, const std::string &category,
    const std::string &keyName, const std::string &value, const std::string &source) override;

  optional<std::tuple<std::string, std::string, std::string>> getDriveConfig( const std::string &tapeDriveName,
    const std::string &keyName) const override;

  void deleteDriveConfig(const std::string &tapeDriveName, const std::string &keyName) override;

  /**
   * Cached versions of tape copy to tape tape pool mappings for specific
   * storage classes.
   */
  mutable TimeBasedCache<StorageClass, common::dataStructures::TapeCopyToPoolMap> m_tapeCopyToPoolCache;

  /**
   * Cached versions of mount policies for specific user groups.
   */
  mutable TimeBasedCache<Group, optional<common::dataStructures::MountPolicy> > m_groupMountPolicyCache;

  /**
   * Cached versions of mount policies for specific users.
   */
  mutable TimeBasedCache<User, optional<common::dataStructures::MountPolicy> > m_userMountPolicyCache;

  /**
   * Cached versions of all mount policies
   */
  mutable TimeBasedCache<std::string, std::list<common::dataStructures::MountPolicy>> m_allMountPoliciesCache;

  /**
   * Cached versions of virtual organization for specific tapepools
   */
  mutable TimeBasedCache<std::string, common::dataStructures::VirtualOrganization> m_tapepoolVirtualOrganizationCache;

  /**
   * Cached versions of the expected number of archive routes for specific
   * storage classes as specified by the call to the createStorageClass()
   * method as opposed to the actual number entered so far using the
   * createArchiveRoute() method.
   */
  mutable TimeBasedCache<StorageClass, uint64_t> m_expectedNbArchiveRoutesCache;

  /**
   * Cached version of isAdmin() results.
   */
  mutable TimeBasedCache<common::dataStructures::SecurityIdentity, bool> m_isAdminCache;

  /**
   * Cached version of the activities to weight maps.
   */
  mutable TimeBasedCache<std::string, common::dataStructures::ActivitiesFairShareWeights> m_activitiesFairShareWeights;

private:
  void settingSqlTapeDriveValues(cta::rdbms::Stmt *stmt, const common::dataStructures::TapeDrive &tapeDrive) const;

}; // class RdbmsCatalogue

} // namespace catalogue
} // namespace cta<|MERGE_RESOLUTION|>--- conflicted
+++ resolved
@@ -282,14 +282,14 @@
    * @param writeMaxDrives the new max number of allocated drives for write for the specified Virtual Organization
    */
   void modifyVirtualOrganizationWriteMaxDrives(const common::dataStructures::SecurityIdentity &admin, const std::string &voName, const uint64_t writeMaxDrives) override;
-  
+
   /**
    * Modifies the max file size for the specified Virtual Organization
-   * 
+   *
    * @param voName the VO name
    * @param maxFileSize the new max file size for the specified Virtual Organization
    */
-  
+
   void modifyVirtualOrganizationMaxFileSize(const common::dataStructures::SecurityIdentity &admin, const std::string &voName, const uint64_t maxFileSize) override;
   /**
    * Modifies the comment of the specified Virtual Organization
@@ -319,7 +319,7 @@
 
   std::list<common::dataStructures::StorageClass> getStorageClasses() const override;
   common::dataStructures::StorageClass getStorageClass(const std::string &name) const override;
-  
+
 
   void modifyStorageClassNbCopies(const common::dataStructures::SecurityIdentity &admin, const std::string &name, const uint64_t nbCopies) override;
   void modifyStorageClassComment(const common::dataStructures::SecurityIdentity &admin, const std::string &name, const std::string &comment) override;
@@ -859,7 +859,7 @@
    * @param searchCriteria The search criteria.
    */
   void checkTapeFileSearchCriteria(rdbms::Conn &conn, const TapeFileSearchCriteria &searchCriteria) const;
-  
+
   /**
    * Returns the specified archive files.  Please note that the list of files
    * is ordered by archive file ID.
@@ -1963,19 +1963,15 @@
   virtual void copyArchiveFileToFileRecyleLogAndDelete(rdbms::Conn & conn,const common::dataStructures::DeleteArchiveRequest &request, log::LogContext & lc) = 0;
 
   /**
-<<<<<<< HEAD
-   * Copies the ARCHIVE_FILE and TAPE_FILE entries to the recycle-bin tables
-=======
    * Copy the fileRecycleLog to the TAPE_FILE table and deletes the corresponding FILE_RECYCLE_LOG table entry
    * @param conn the database connection
    * @param fileRecycleLog the fileRecycleLog we want to restore
    * @param lc the log context
    */
   virtual void restoreFileCopiesInRecycleLog(rdbms::Conn & conn, FileRecycleLogItor &fileRecycleLogItor, log::LogContext & lc) = 0;
-  
-  /**
-   * Copies the ARCHIVE_FILE and TAPE_FILE entries to the recycle-bin tables 
->>>>>>> 4cdf196e
+
+  /**
+   * Copies the ARCHIVE_FILE and TAPE_FILE entries to the recycle-bin tables
    * @param conn the database connection
    * @param request the request that contains the necessary informations to identify the archiveFile to copy to the recycle-bin
    */
@@ -2087,11 +2083,8 @@
    * @param archiveFileId the archiveFileId of the tape files to delete
    */
   void deleteTapeFilesFromRecycleBin(rdbms::Conn & conn, const uint64_t archiveFileId);
-<<<<<<< HEAD
-=======
-  
+
   void deleteTapeFileCopyFromRecycleBin(cta::rdbms::Conn & conn, const common::dataStructures::FileRecycleLog fileRecycleLog);
->>>>>>> 4cdf196e
 
   /**
    * Delete the archive file from the ARCHIVE_FILE recycle-bin
