--- conflicted
+++ resolved
@@ -109,12 +109,8 @@
     ${CMAKE_CURRENT_SOURCE_DIR}/mysql_catalogue_schema_header.sql 
     ${CMAKE_CURRENT_SOURCE_DIR}/common_catalogue_schema.sql 
     ${CMAKE_CURRENT_SOURCE_DIR}/mysql_catalogue_schema_trailer.sql
-<<<<<<< HEAD
-    | sed 's/NUMERIC\([^\)]*\)/BIGINT/g'
-=======
     | sed 's/UINT64TYPE/BIGINT UNSIGNED/g'
     | sed 's/NUMERIC\([^\)]*\)/BIGINT UNSIGNED/g'
->>>>>>> df6d8f2c
     | sed 's/CHECKSUM_BLOB_TYPE/VARBINARY\(200\)/g'
     > mysql_catalogue_schema.sql
   COMMAND cat
