# Avoid problem with official Oracle RPMS not listing necessary capabilities
%global __requires_exclude ^libocci.so|^libclntsh.so

# Generic macros
#---------------
%define name cta
%define ctaVersion @CTA_VERSION@
%define ctaRelease @CTA_RELEASE@

%define usingObjectstore @RPM_USINGOBJECTSTORE@
%define schedOpt @RPM_SCHEDOPT@
%define oracleOpt @RPM_ORACLE@

# Neutral packaging (for srpm)
#-----------------------------
%if 0%{?neutralpackage:1} > 0
%define mydist %{nil}
%else
%define mydist %{?dist}
%endif

# Skipping unit tests (for developers)
#-------------------------------------
%define skip_unit_tests @SKIP_UNIT_TESTS@

# Utility for reloading systemctl when needed
#--------------------------------------------
%define systemdDaemonReload() if [ -e /usr/bin/systemctl ] ; then /usr/bin/systemctl daemon-reload; fi
%define systemdTryRestart() if [ -e /usr/bin/systemctl ] ; then /usr/bin/systemctl try-restart %1; fi

# General settings
#-----------------
Summary: CERN Tape Archive
Name: %{name}
Version: %{ctaVersion}
Release: %{ctaRelease}%{mydist}
Source: %{name}-%{ctaVersion}-%{ctaRelease}.tar.gz
License: GPLv3+
Group: Application/cta

BuildRoot: %{_builddir}/%{name}-%{version}-root
BuildRequires: cmake3 >= 3.17 redhat-rpm-config


# The CTA client is the only component of CTA that can be compiled on both SLC6
# and C77, therefore only the packages it depends on are required for SLC6
%define radosVersion 2:15.2.15
%define xrootdVersion 1:4.12.4-1
BuildRequires: xrootd-client-devel  >= %{xrootdVersion}
BuildRequires: xrootd-devel         >= %{xrootdVersion}
BuildRequires: xrootd-server-devel  >= %{xrootdVersion}
BuildRequires: xrootd-private-devel >= %{xrootdVersion}
BuildRequires: librados-devel = %{radosVersion}, libradosstriper-devel = %{radosVersion},
BuildRequires: protobuf3-compiler >= 3.3.1 protobuf3-devel >= 3.3.1
BuildRequires: gtest-devel >= 1.12.0
BuildRequires: sqlite-devel >= 3.6
BuildRequires: libcap-devel >= 2.16
BuildRequires: binutils-devel >= 2.20
BuildRequires: openssl-devel >= 1.0.1e
BuildRequires: cryptopp-devel >= 5.6.2
BuildRequires: libuuid-devel >= 2.17
BuildRequires: json-c-devel >= 0.11
BuildRequires: libattr-devel >= 2.4.44
BuildRequires: oracle-instantclient19.3-devel
BuildRequires: postgresql-devel
BuildRequires: valgrind
BuildRequires: valgrind-devel
BuildRequires: grpc, grpc-devel, grpc-static, grpc-plugins
%{?systemd_requires}
BuildRequires: systemd
# only build debug info if you're building the whole code

%description
The CTA project is the CERN Tape Archive system.

%prep
%setup -q -n %{name}-%{ctaVersion}-%{ctaRelease}

%build

mkdir -p build
cd build
# The cmake step does the selection between client/server compilation or just client
CTA_VERSION=%{ctaVersion} cmake3 .. -DCOMPILE_PACKAGING:STRING=0 -DVCS_VERSION=%{ctaRelease} %{schedOpt} %{oracleOpt}
# Workaround for the inability of cmake to handle properly the dependencies to generated code.
%{__make} -s %{_smp_mflags} -k || true
%{__make} -s %{_smp_mflags}

%install
%{__rm} -rf ${RPM_BUILD_ROOT}

cd build
%{__make} install DESTDIR=${RPM_BUILD_ROOT} EXPORTMAN=${RPM_BUILD_ROOT}/usr/share/man

%clean
%{__rm} -rf $RPM_BUILD_ROOT
%{__rm} -rf $RPM_BUILD_DIR/%{name}-%{version}


%check
# The CTA client is the only component of CTA that can be compiled on both SLC6
# and C77, therefore thereis no unittest for it
%if "%{?dist}" == ".slc6" || "%{?dist}" == ".el6"
%define skip_unit_tests 1
%endif

%if "%{skip_unit_tests}" == "0"
cd build
%{__make} shortunittests
%endif

# The main packages will be cta-taped, cta-frontend, cta-cli

%package -n cta-taped
Summary: CERN Tape Archive: tape daemon
Group: Application/CTA
Requires: logrotate
Requires: cta-common = %{version}-%{release}
Requires: cta-lib = %{version}-%{release}
Requires: cta-lib-catalogue = %{version}-%{release}
Requires: eos-client
Requires: xrootd-client-libs >= %{xrootdVersion}
%description -n cta-taped
CERN Tape Archive:
The tape server daemon
%files -n cta-taped
%defattr(-,root,root)
%attr(0644,root,root) %config(noreplace) /etc/logrotate.d/cta-taped
%attr(0755,root,root) %{_bindir}/cta-taped
%attr(0644,root,root) %config(noreplace) %{_sysconfdir}/cta/cta-taped.conf.example
%attr(0644,root,root) %config(noreplace) %{_sysconfdir}/cta/TPCONFIG.example
%attr(0644,root,root) %doc /usr/share/man/man1/cta-taped.1cta.gz
%attr(0644,root,root) %config(noreplace) /etc/sysconfig/cta-taped
%attr(0644,root,root) %config(noreplace) /etc/systemd/system/cta-taped.service

%post -n cta-taped
%systemd_post cta-taped.service
%systemdDaemonReload
%systemdTryRestart cta-taped.service

%preun -n cta-taped
%systemd_preun cta-taped.service

%postun -n cta-taped
%systemd_postun cta-taped.service
%systemdDaemonReload

%package -n cta-frontend
Summary: CERN Tape Archive: Xrootd plugin
Group: Application/CTA
Requires: logrotate
Requires: cta-common = %{version}-%{release}
Requires: cta-lib = %{version}-%{release}
Requires: cta-lib-catalogue = %{version}-%{release}
Requires: xrootd-client-libs >= %{xrootdVersion}
Requires: xrootd-server >= %{xrootdVersion}
%description -n cta-frontend
CERN Tape Archive:
The xroot plugin
%files -n cta-frontend
%defattr(0755,root,root)
%{_libdir}/libXrdSsiCta.so*
%attr(0644,root,root) %config(noreplace) /etc/logrotate.d/cta-frontend
%attr(0644,root,root) %config(noreplace) %{_sysconfdir}/cta/cta-frontend-xrootd.conf.example
%attr(0644,root,root) %config(noreplace) /etc/sysconfig/cta-frontend
%attr(0644,cta,tape) /etc/systemd/system/cta-frontend.service

#Frontend installs libraries so we need ldconfig.
%post -n cta-frontend
/sbin/ldconfig
%systemd_post cta-frontend.service
%systemdDaemonReload
%systemdTryRestart cta-frontend.service

%preun -n cta-frontend
%systemd_preun cta-frontend.service

%postun -n cta-frontend
/sbin/ldconfig
%systemd_post cta-frontend.service
%systemdDaemonReload

%posttrans -n cta-frontend
MISSING_CONF=%{_sysconfdir}/cta/cta-frontend-xrootd.conf
if [[ ! -f "${MISSING_CONF}" ]] && [[ -f "${MISSING_CONF}.rpmsave" ]]
then
  mv ${MISSING_CONF}.rpmsave ${MISSING_CONF}
fi

%package -n cta-frontend-grpc
Summary: CERN Tape Archive: gRPC based frontend
Group: Application/CTA
Requires: logrotate
Requires: cta-common = %{version}-%{release}
Requires: cta-lib = %{version}-%{release}
Requires: cta-lib-catalogue = %{version}-%{release}
%description -n cta-frontend-grpc
CERN Tape Archive:
dCache frontend
%files -n cta-frontend-grpc
%defattr(0755,root,root)
%attr(0755,root,root) %{_bindir}/cta-frontend-grpc
%attr(0644,root,root) /etc/systemd/system/cta-frontend-grpc.service
%attr(0644,root,root) /etc/sysconfig/cta-frontend-grpc
%attr(0644,root,root) %doc /usr/share/man/man1/cta-frontend-grpc.1cta.gz

%post -n cta-frontend-grpc
%systemd_post cta-frontend-grpc.service
%systemdDaemonReload
%systemdTryRestart cta-frontend-grpc.service

%preun -n cta-frontend-grpc
%systemd_preun cta-frontend-grpc.service

%postun -n cta-frontend-grpc
%systemd_postun cta-frontend-grpc.service
%systemdDaemonReload

%package -n cta-cli
Summary: CERN Tape Archive: command line interface
Group: Application/CTA
Requires: cta-lib-common = %{version}-%{release}
Requires: xrootd-client-libs >= %{xrootdVersion}
%description -n cta-cli
CERN Tape Archive:
The command line utilities
%files -n cta-cli
%defattr(-,root,root)
%attr(0755,root,root) %{_bindir}/cta-admin
%attr(0644,root,root) %doc /usr/share/man/man1/cta-admin.1cta.gz
%attr(0755,root,root) %{_bindir}/cta-restore-deleted-files
%attr(0644,root,root) %doc /usr/share/man/man1/cta-restore-deleted-files.1cta.gz
%attr(0755,root,root) %{_bindir}/cta-send-event
%attr(0755,root,root) %{_bindir}/cta-send-closew.sh
%attr(0755,root,root) %{_bindir}/cta-verify-file
%attr(0755,root,root) %{_bindir}/cta-change-storage-class
%attr(0755,root,root) %{_bindir}/cta-eos-namespace-inject
%attr(0644,root,root) %doc /usr/share/man/man1/cta-change-storage-class.1cta.gz
%attr(0644,root,root) %config(noreplace) %{_sysconfdir}/cta/cta-cli.conf.example

%posttrans -n cta-cli
MISSING_CONF=%{_sysconfdir}/cta/cta-cli.conf
if [[ ! -f "${MISSING_CONF}" ]] && [[ -f "${MISSING_CONF}.rpmsave" ]]
then
  mv ${MISSING_CONF}.rpmsave ${MISSING_CONF}
fi

%package -n cta-lib-common
Summary: CERN Tape Archive libraries
Group: Application/CTA
# Explicity require protobuf3 to avoid clash with eos-protobuf3
Requires: protobuf3
Requires: xrootd-client-libs >= %{xrootdVersion}
%description -n cta-lib-common
CERN Tape Archive:
The shared libraries base
%files -n cta-lib-common
%defattr(0755,root,root,-)
%{_libdir}/libctacommon.so*

%package -n cta-lib-catalogue
Summary: CERN Tape Archive libraries
Group: Application/CTA
# Explicity require protobuf3 to avoid clash with eos-protobuf3
Requires: cta-lib-common
Requires: oracle-instantclient19.3-basic
Requires: postgresql-libs
Requires: xrootd-client-libs >= %{xrootdVersion}
%description -n cta-lib-catalogue
CERN Tape Archive:
Shared libraries required to access the CTA catalogue
%files -n cta-lib-catalogue
%defattr(0755,root,root,-)
%{_libdir}/libctacatalogue.so*
%{_libdir}/libctadropschemacmd.so*
%{_libdir}/libctardbms.so*
%{_libdir}/libctardbmswrapper.so*
%{_libdir}/libctaschemachecker.so*
%{_libdir}/libctastatistics.so*

%package -n cta-lib
Summary: CERN Tape Archive libraries
Group: Application/CTA
Requires: librados2 = %{radosVersion}
%if "%{usingObjectstore}" == "0"
Requires: postgresql-libs
%endif
Requires: xrootd-client-libs >= %{xrootdVersion}
# Explicity require protobuf3 to avoid clash with eos-protobuf3
Requires: protobuf3
Requires: cta-lib-common = %{version}-%{release}
%description -n cta-lib
CERN Tape Archive:
The shared libraries
%files -n cta-lib
%defattr(0755,root,root,-)
#TODO: merge util and common
%{_libdir}/libctascheduler.so*
%if "%{usingObjectstore}" != "0"
%{_libdir}/libctaobjectstore.so*
%endif
%{_libdir}/libctamediachanger.so*
%{_libdir}/libctamessages.so*
%{_libdir}/libctamessagesutils.so*
%{_libdir}/libctarao.so*
%{_libdir}/libctadisk.so*
%attr(0644,root,root) %config(noreplace) %{_sysconfdir}/cta/cta-catalogue.conf.example

#CTA-lib installs libraries so we need ldconfig.
%post -n cta-lib -p /sbin/ldconfig
%postun -n cta-lib -p /sbin/ldconfig

%package -n cta-systemtests
Summary: CERN Tape Archive: unit and system tests with virtual tape drives
Group: Application/CTA
Requires: valgrind >= 3.8.1
Requires: cta-lib = %{version}-%{release}
Requires: cta-taped = %{ctaVersion}-%{ctaRelease}%{mydist}
Requires: make
Requires: moreutils
Requires: xrootd-client-libs >= %{xrootdVersion}
Requires: gtest-devel >= 1.12.0
%description -n cta-systemtests
CERN Tape Archive:
Unit tests and system tests with virtual tape drives
%files -n cta-systemtests
%defattr(0755,root,root,-)
%{_libdir}/libsystemTestHelperTests.so*
%{_libdir}/libcta-tapedSystemTests.so*
%{_bindir}/cta-rdbmsUnitTests
%{_bindir}/cta-rdbmsUnitTests-oracle.sh
%{_bindir}/cta-unitTests
%{_bindir}/cta-unitTests-multiProcess
%{_bindir}/cta-valgrindUnitTests.sh
%{_bindir}/cta-unitPlusSystemTests.sh
%{_bindir}/cta-osmReaderTest
%{_libdir}/libctacataloguecmdlineunittests.so*
%{_libdir}/libctacommonunittests.so*
%{_libdir}/libctadbconfigcatalogueunittests.so*
%{_libdir}/libctadbconfigconnunittests.so*
%{_libdir}/libctadbconfigstmtunittests.so*
%{_libdir}/libctaexceptionunittests.so*
%{_libdir}/libctainmemorycatalogueunittests.so*
%{_libdir}/libctainmemoryconnunittests.so*
%{_libdir}/libctainmemorystmtunittests.so*
%if "%{usingObjectstore}" != "0"
%{_libdir}/libctaobjectstoreunittests.so*
%endif
%{_libdir}/libctardbmsunittests.so*
%{_libdir}/libctardbmswrapperunittests.so*
%{_libdir}/libctaschedulerunittests.so*
%{_libdir}/libctatapeserverdaemonunittests.so*
%{_libdir}/libctatapeserverdriveunittests.so*
%{_libdir}/libctatapeserverfileunittests.so*
%{_libdir}/libctatapeserverscsiunittests.so*
%{_libdir}/libctadaemonunittests.so*
%{_libdir}/libctamediachangerunittests.so*
%{_libdir}/libctadiskunittests.so*
%{_libdir}/libctatapelabelunittests.so*
%{_libdir}/libctatapeserverraounittests.so*
%{_bindir}/cta-systemTests
%{_libdir}/libctadaemonunittests-multiprocess.so*
%attr(0644,root,root) %{_datadir}/%{name}-%{ctaVersion}/unittest/*.suppr
%attr(0644,root,root) %{_datadir}/%{name}-%{ctaVersion}/unittest/parallelTestsMakefile

%package -n cta-immutable-file-test
Summary: CERN Tape Archive: command-line tool for testing immutable files
Group: Application/CTA
Requires: cta-lib-common = %{version}-%{release}
Requires: xrootd-client-libs >= %{xrootdVersion}
%description -n cta-immutable-file-test
CERN Tape Archive:
Command-line tool for testing immutable files
%files -n cta-immutable-file-test
%defattr(0755,root,root,-)
%{_bindir}/cta-immutable-file-test

%if "%{usingObjectstore}" != "0"
%package -n cta-objectstore-tools
Summary: CERN Tape Archive: object store tools
Group: Application/CTA
Requires: cta-lib = %{version}-%{release}
Requires: xrootd-client-libs >= %{xrootdVersion}
%description -n cta-objectstore-tools
CERN Tape Archive:
Tools allowing initialization and inspection of the object store.
%files -n cta-objectstore-tools
%attr(0755,root,root) %{_bindir}/cta-objectstore-initialize
%attr(0755,root,root) %{_bindir}/cta-objectstore-list
%attr(0755,root,root) %{_bindir}/cta-objectstore-dump-object
%attr(0755,root,root) %{_bindir}/cta-objectstore-dereference-removed-queues
%attr(0755,root,root) %{_bindir}/cta-objectstore-collect-orphaned-object
%attr(0755,root,root) %{_bindir}/cta-objectstore-create-missing-repack-index
%endif

#cta-systemtests installs libraries so we need ldconfig.
%post -n cta-systemtests -p /sbin/ldconfig
%postun -n cta-systemtests -p /sbin/ldconfig

%package -n cta-catalogueutils
Summary: Utilities to faciliate working with the CTA catalogue
Group: Application/CTA
Requires: cta-lib-catalogue = %{version}-%{release}
Requires: xrootd-client-libs >= %{xrootdVersion}
%description -n cta-catalogueutils
CERN Tape Archive:
Scripts and utilities to faciliate working with the CTA catalogue
%files -n cta-catalogueutils
%attr(0755,root,root) %{_bindir}/cta-catalogue-admin-user-create
%attr(0755,root,root) %{_bindir}/cta-catalogue-schema-create
%attr(0755,root,root) %{_bindir}/cta-catalogue-schema-drop
%attr(0755,root,root) %{_bindir}/cta-catalogue-schema-set-production
%attr(0755,root,root) %{_bindir}/cta-catalogue-schema-verify
%attr(0755,root,root) %{_bindir}/cta-database-poll
%attr(0755,root,root) %{_bindir}/cta-statistics-save
%attr(0755,root,root) %{_bindir}/cta-statistics-update
%attr(0644,root,root) %doc /usr/share/man/man1/cta-catalogue-admin-user-create.1cta.gz
%attr(0644,root,root) %doc /usr/share/man/man1/cta-catalogue-schema-create.1cta.gz
%attr(0644,root,root) %doc /usr/share/man/man1/cta-catalogue-schema-drop.1cta.gz
%attr(0644,root,root) %doc /usr/share/man/man1/cta-catalogue-schema-set-production.1cta.gz
%attr(0644,root,root) %doc /usr/share/man/man1/cta-catalogue-schema-verify.1cta.gz
%attr(0644,root,root) %doc /usr/share/man/man1/cta-database-poll.1cta.gz

%package -n cta-rmcd
Summary: The Remote Media Changer daemon (rmcd)
Group: Application/CTA
Requires: logrotate
Requires: cta-common = %{version}-%{release}
%description -n cta-rmcd
CERN Tape Archive:
The Remote Media Changer daemon (rmcd)
%files -n cta-rmcd
%defattr(-,root,root)
%attr(0644,root,root) %config(noreplace) /etc/logrotate.d/cta-rmcd
%attr(0644,root,root) %doc /usr/share/man/man1/cta-rmcd.1cta.gz
%attr(0755,root,root) %{_bindir}/cta-rmcd
%attr(0644,root,root) %config(noreplace) %{_sysconfdir}/cta/cta-rmcd.conf.example
%attr(0644,root,root) %config(noreplace) /etc/sysconfig/cta-rmcd
%attr(0644,root,root) /etc/systemd/system/cta-rmcd.service

%post -n cta-rmcd
%systemd_post cta-rmcd.service
%systemdDaemonReload
%systemdTryRestart cta-rmcd.service

%preun -n cta-rmcd
%systemd_preun cta-rmcd.service

%postun -n cta-rmcd
%systemd_postun cta-rmcd.service
%systemdDaemonReload

%posttrans -n cta-rmcd
MISSING_CONF=%{_sysconfdir}/cta/cta-rmcd.conf
if [[ ! -f "${MISSING_CONF}" ]] && [[ -f "${MISSING_CONF}.rpmsave" ]]
then
  mv ${MISSING_CONF}.rpmsave ${MISSING_CONF}
fi

%package -n cta-smc
Summary: The client of the Remote Media Changer Daemon (rmcd)
Group: Application/CTA
%description -n cta-smc
CERN Tape Archive:
The client of the Remote Media Changer Daemon (rmcd)
%files -n cta-smc
%defattr(-,root,root)
%attr(0755,root,root) %{_bindir}/cta-smc
%attr(0644,root,root) %doc /usr/share/man/man1/cta-smc.1cta.gz

%posttrans -n cta-smc
MISSING_CONF=%{_sysconfdir}/cta/cta-smc.conf
if [[ ! -f "${MISSING_CONF}" ]] && [[ -f "${MISSING_CONF}.rpmsave" ]]
then
  mv ${MISSING_CONF}.rpmsave ${MISSING_CONF}
fi

%package -n cta-tape-label
Summary: The command-line tool for pre-labelling a CTA tape.
Group: Application/CTA
Requires: cta-lib = %{version}-%{release}
Requires: xrootd-client-libs >= %{xrootdVersion}
Requires(post): /usr/sbin/setcap
%description -n cta-tape-label
CERN Tape Archive:
The command-line tool for pre-labelling a CTA tape.
%files -n cta-tape-label
%defattr(-,root,root)
%attr(0750,cta,tape) %{_bindir}/cta-tape-label
%attr(0644,root,root) %doc /usr/share/man/man1/cta-tape-label.1cta.gz
%post -n cta-tape-label
/usr/sbin/setcap cap_sys_rawio+ep  %{_bindir}/cta-tape-label

%package -n cta-readtp
Summary: The command-line tool for reading files from a CTA tape.
Group: Application/CTA
Requires: cta-lib = %{version}-%{release}
Requires: xrootd-client-libs >= %{xrootdVersion}
Requires(post): /usr/sbin/setcap
%description -n cta-readtp
CERN Tape Archive:
The command-line tool for reading files from a CTA tape.
%files -n cta-readtp
%defattr(-,root,root)
%attr(0750,cta,tape) %{_bindir}/cta-readtp
%attr(0644,root,root) %doc /usr/share/man/man1/cta-readtp.1cta.gz
%post -n cta-readtp
/usr/sbin/setcap cap_sys_rawio+ep  %{_bindir}/cta-readtp

%package -n cta-common
Summary: CERN Tape Archive common items
Group: Application/CTA
Requires(pre): /usr/bin/egrep, /usr/sbin/groupadd, /usr/sbin/luseradd
%description -n cta-common
CERN Tape Archive:
Common items such as the creation of the cta local user and /var/log/cta
%pre -n cta-common
/usr/bin/egrep -q '^cta:' /etc/passwd || /usr/sbin/luseradd -s /bin/nologin -c "CTA system account" -g tape cta
%files -n cta-common
%defattr(-,root,root)
%attr(0755,cta,tape) %dir /var/log/cta

%package -n cta-fst-gcd
Summary: Tape aware garbage collector daemon to run on an EOS FST
Group: Application/CTA
Requires: eos-client
Requires: python
%description -n cta-fst-gcd
cta-fst-gcd is a daemon that runs on an EOS FST and garbage
collects EOS disk copies that have been safely stored to tape.
%files -n cta-fst-gcd
%defattr(-,root,root)
%attr(0755,root,root) %{_bindir}/cta-fst-gcd
%attr(0644,root,root) %doc /usr/share/man/man1/cta-fst-gcd.1cta.gz
%attr(0644,root,root) %config(noreplace) /etc/systemd/system/cta-fst-gcd.service
%attr(0644,root,root) %config(noreplace) %{_sysconfdir}/cta/cta-fst-gcd.conf.example
%post -n cta-fst-gcd
%systemd_post cta-fst-gcd.service
%systemdDaemonReload
%systemdTryRestart cta-fst-gcd.service

%preun -n cta-fst-gcd
%systemd_preun cta-fst-gcd.service

%postun -n cta-fst-gcd
%systemd_postun cta-fst-gcd.service
%systemdDaemonReload

%package -n cta-systemtest-helpers
Summary: Collection of utilities deployed in system test client containers.
Group: Application/CTA
Requires: cta-lib = %{version}-%{release}
Requires: xrootd-client-libs >= %{xrootdVersion}
%description -n cta-systemtest-helpers
Collection of utilities deployed in system test client containers.
Currently contains a helper for the client-ar script, which should be installed alongside it.
%files -n cta-systemtest-helpers
%attr(0755,root,root) /usr/bin/cta-client-ar-abortPrepare

%package -n cta-release
Summary: Repository configuration for CTA and its dependencies
Group: Application/CTA
Requires: yum-plugin-versionlock
Requires: yum-plugin-priorities
Requires: python
Requires: jq
%description -n cta-release
Repository configuration for CTA and its dependencies
This package contains .repo files, gpg keys and yum-versionlock configuration for CTA
%files -n cta-release
%defattr(-,root,root)
%attr(0644,root,root) %config(noreplace) %{_sysconfdir}/yum.repos.d/*
%attr(0644,root,root) %{_sysconfdir}/pki/rpm-gpg/*
%attr(0644,root,root) %{_sysconfdir}/yum/pluginconf.d/versionlock.cta
%attr(0644,root,root) %{_sysconfdir}/cta/cta-release.conf
%attr(0755,root,root) %{_bindir}/cta-versionlock

%post -n cta-release
# Add CTA version to cta-release.conf file
cta_major_version=$(echo "%{ctaVersion}" | cut -d '.' -f 1)
echo $(jq --argjson CTA_MAJOR_VERSION $cta_major_version '. += {"cta_major_version": $CTA_MAJOR_VERSION}' %{_sysconfdir}/cta/cta-release.conf) > %{_sysconfdir}/cta/cta-release.conf

%preun -n cta-release
/usr/bin/cta-versionlock config eos4
/usr/bin/cta-versionlock remove
/usr/bin/cta-versionlock config eos5
/usr/bin/cta-versionlock remove


%changelog
<<<<<<< HEAD
=======
* Tue Jan 24 2023 Joao Afonso <joao.afonso@cern.ch> - 4.8.4-1
- Major reduction of the number of DB queries issued to the CTA catalogue
- See ReleaseNotes.md for more details

* Wed Jan 18 2023 Joao Afonso <joao.afonso@cern.ch> - 4.8.3-1
- Added DB query counters for profiling purposes
- See ReleaseNotes.md for more details

>>>>>>> 6202f017
* Wed Dec 14 2022 Joao Afonso <joao.afonso@cern.ch> - 4.8.2-1
- Improvements on catalogue DB query performance
- See ReleaseNotes.md for more details

* Mon Dec 12 2022 Joao Afonso <joao.afonso@cern.ch> - 4.8.1-1
- Fixes bug with protobuf definition
- See ReleaseNotes.md for more details

* Mon Nov 28 2022 Joao Afonso <joao.afonso@cern.ch> - 4.8.0-1
- This CTA release contains significant changes related to repacking, including the addition of new final and temporary states
- Minor fixes and improvements to CTA
- See ReleaseNotes.md for details

* Wed Nov 16 2022 Joao Afonso <joao.afonso@cern.ch> - 4.7.14-1
- Fixes to CTA and cta-admin tool, see ReleaseNotes.md for details

* Tue Nov 15 2022 Joao Afonso <joao.afonso@cern.ch> - 4.7.13-3
- Repackaging CTA for easy installation of public RPMs

* Tue Nov 08 2022 Jorge Camarero Vera <jorge.camarero@cern.ch> - 4.7.13-2
- Fix gitlab release tagging pipeline

* Mon Nov 07 2022 Jorge Camarero Vera <jorge.camarero@cern.ch> - 4.7.13-1
- Various fixes and improvements to CTA, see ReleaseNotes.md for details
- Change Owner Identifier in the header of Tapes
- Tool to update the storage class

* Thu Oct 27 2022 Joao Afonso <joao.afonso@cern.ch> - 4.7.12-2
- Repackaging CTA for easy installation of public RPMs

* Tue Oct 04 2022 Joao Afonso <joao.afonso@cern.ch> - 4.7.12-1
- Various fixes and improvements to CTA, see ReleaseNotes.md for details
- Performance improvement: optimized DB queries for getting tape drive states
- Upgrade eos5 to 5.1.1-1

* Fri Sep 16 2022 Joao Afonso <joao.afonso@cern.ch> - 4.7.11-1
- Various fixes and improvements to CTA, see ReleaseNotes.md for details
- Enabled build option without Oracle dependencies
- When using Spectra Logic libraries, this release requires Spectra Logic firmware version >= BlueScale12.8.08.0

* Tue Sep 13 2022 Joao Afonso <joao.afonso@cern.ch> - 4.7.10-1
- Catalogue schema version 12.0

* Mon Aug 08 2022 Julien Leduc <julien.leduc@cern.ch> - 4.7.9-2
- Fixes packaging issue upgrading from CTA 4.7.8-1 to 4.7.9-1

* Wed Aug 03 2022 Joao Afonso <joao.afonso@cern.ch> - 4.7.9-1
- Various fixes and improvements to CTA, see ReleaseNotes.md for details
- Changes to options and default values for cta-taped
- Updates EOS 5 versionlock for xrootd5 in CI to 5.0.25
- Updates versionlock for xrootd5 in CI to 5.4.4

* Tue Jul 12 2022 Joao Afonso <joao.afonso@cern.ch> - 4.7.8-1
- Catalogue schema version 11.0

* Fri Jul 01 2022 Joao Afonso <joao.afonso@cern.ch> - 4.7.7-1
- Fixes scheduling bug introduced in 4.7.6-1 and adds support for multiple tape label formats
- Updates EOS 5 version in CI to 5.0.25
- See ReleaseNotes.md for more details

* Tue Jun 21 2022 Joao Afonso <joao.afonso@cern.ch> - 4.7.6-1
- Improvements to the drive handler and other features, see ReleaseNotes.md for details
- Updates EOS version in CI to 4.8.86
- Removes CASTOR to CTA migration tools RPM

* Wed Jun 08 2022 Miguel Barros <miguel.veloso.barros@cern.ch> - 4.7.5-1
- Peformance related bug fix, see ReleaseNotes.md for detail

* Wed Jun 08 2022 Miguel Barros <miguel.veloso.barros@cern.ch> - 4.7.4-1
- Improvements to cta-tape-label and cta-verify-file, see ReleaseNotes.md for detail

* Wed Jun 08 2022 Miguel Barros <miguel.veloso.barros@cern.ch> - 4.7.3-1
- Bug fixes for tapeserver archive and retrieve mount logic, see ReleaseNotes.md for detail

* Tue May 10 2022 Volodymyr Yurchenko <volodymyr.yurchenko@cern.ch> - 4.7.2-1
- This release is deprecated, replaced by release v4.7.3-1

* Tue May 10 2022 Julien Leduc <julien.leduc@cern.ch> - 4.7.1-1
- Various code quality improvements, see ReleaseNotes.md for detail

* Tue Apr 26 2022 Miguel Barros <miguel.veloso.barros@cern.ch> - 4.7.0-1
- Catalogue schema version 10.0

* Thu Mar 17 2022 mvelosob <miguel.veloso.barros@cern.ch> - 4.6.1-1
- Catalogue schema version 4.6

* Fri Feb 11 2022 Michael Davis <michael.davis@cern.ch> - 4.6.0-1
- Catalogue schema version 4.5
- Updates EOS version in CI to 4.8.75

* Fri Jan 21 2022 mvelosob <miguel.veloso.barros@cern.ch> - 4.5.1-1
- Fix disk space reservation logic (cta/CTA#1101)

* Tue Jan 18 2022 Jorge Camarero Vera <jorge.camarero@cern.ch> - 4.5.0-1
- Improve cta-versionlock script
- Fixes to Drive State (cta/CTA#1091, cta/CTA#501)

* Fri Dec 10 2021 Julien Leduc <julien.leduc@cern.ch> - 4.4.0-1
- Removes support for MySQL
- Updates EOS to version 4.8.67
- Updates Ceph to version 15.2.15
- Build CTA with GCC 8.x (C++17) and fix deprecated code
- New cta-restore-deleted-files command

* Mon Nov 15 2021 Julien Leduc <julien.leduc@cern.ch> - 4.3-3
- Various bug fixes, see ReleaseNotes.md for detail

* Fri Oct 22 2021 Jorge Camarero Vera <jorge.camarero@cern.ch> - 4.3-2
- Various bug fixes, see ReleaseNotes.md for detail

* Thu Sep 30 2021 Jorge Camarero Vera <jorge.camarero@cern.ch> - 4.3-1
- Moves Drive Status from objectstore to Catalogue DB

* Fri Sep 03 2021 Jorge Camarero Vera <jcamarerov@gmail.com> - 4.2-3
- Catalogue schema version 4.2
- New command `cta-readtp` allows reading files from tape and verifying their checksum

* Wed Sep 01 2021 Jorge Camarero Vera <jorge.camarero@cern.ch> - 4.2-2
- See ReleaseNotes.md for detail of this release

* Wed Sep 01 2021 Miguel Barros <miguel.veloso.barros@cern.ch> - 4.2-1
- See ReleaseNotes.md for detail of this release

* Wed Aug 18 2021 Jorge Camarero Vera <jorge.camarero@cern.ch> - 4.1-1
- Add cta-release package for binary RPM distribution
- Add external encryption script option

* Tue Jul 27 2021 Steven Murray <Steven.Murray@cern.ch> - 4.0-5
- Adds a default mount rule

* Fri Jul 09 2021 Michael Davis <michael.davis@cern.ch> - 4.0-4
- Do not requeue report jobs when reportType is NoReportRequired (cta/CTA#1002)

* Mon Jul 05 2021 Julien Leduc <julien.leduc@cern.ch> - 4.0-3
- Updates Ceph to version 14.2.20
- Adds tape verification tool (cta-verify-file) to cta-cli RPM

* Tue Jun 01 2021 Julien Leduc <julien.leduc@cern.ch> - 4.0-2
- Updates EOS to 4.8.45
- Updates eos-xrootd to 4.12.8

* Fri Feb 05 2021 Cedric Caffy <cedric.caffy@cern.ch> - 4.0-1
- Oracle catalogue migration scripts 3.1to3.2.sql: replaced DELETE FROM table_name by TRUNCATE TABLE table_name

* Wed Feb 03 2021 Cedric Caffy <cedric.caffy@cern.ch> - 3.2-1
- Updates EOS to 4.8.37-1

* Fri Jan 15 2021 Cedric Caffy <cedric.caffy@cern.ch> - 3.1-14
- Updates EOS to 4.8.35-1

* Thu Jan 07 2021 Cedric Caffy <cedric.caffy@cern.ch> - 3.1-13
- Updates EOS to 4.8.34-1
- Updates XRootD to 4.12.6-1

* Fri Dec 04 2020 Julien Leduc <julien.leduc@cern.ch> - 3.1-12
- Updates EOS to 4.8.30-1

* Wed Dec 02 2020 Julien Leduc <julien.leduc@cern.ch> - 3.1-11
- Updates EOS to 4.8.29-1

* Thu Nov 12 2020 Cedric Caffy <cedric.caffy@cern.ch> - 3.1-10
- See ReleaseNotes.md for detail of this release

* Fri Nov 06 2020 Cedric Caffy <cedric.caffy@cern.ch> - 3.1-9
- Updates EOS to 4.8.26-1

* Mon Oct 26 2020 Volodymyr Yurchenko <volodymyr.yurchenko@cern.ch> - 3.1-8
- Implements software Recommended Access Order (RAO) for LTO-8 drives
- Upstream EOS 4.8.24-1
- Upstream XRootD to 4.12.5-1

* Wed Sep 23 2020 Cedric Caffy <cedric.caffy@cern.ch> - 3.1-7
- See ReleaseNotes.md for detail of this release

* Mon Sep 21 2020 Cedric Caffy <cedric.caffy@cern.ch> - 3.1-6
- Upstream EOS 4.8.15-1
- Upstream XRootD 4.12.4-1
- cta/CTA#890 CTA RPMs should only use the XRootD-client-libs package

* Thu Aug 20 2020 Julien Leduc <julien.leduc@cern.ch> - 3.1-5
- See ReleaseNotes.md for detail of this release
- Prohibit SQLite from being used as the CTA catalogue database backend
- Corrects contents and dependencies of cta-lib-catalogue RPM

* Fri Aug 07 2020 Steven Murray <Steven.Murray@cern.ch> - 3.1-4
- Removes dependency between cta-migration-tools RPM and librados2

* Fri Jul 31 2020 Julien Leduc <julien.leduc@cern.ch> - 3.1-3
- Upstream EOS 4.8.10-1

* Fri Jul 17 2020 Steven Murray <Steven.Murray@cern.ch> - 3.1-2
- Added database upgrade/changelog script for schema v3.1

* Thu Jul 16 2020 Cedric Caffy <cedric.caffy@cern.ch> - 3.1-1
- Catalogue schema version 3.1

* Wed Jun 24 2020 Cedric Caffy <cedric.caffy@cern.ch> - 3.0-3
- Bug fix to cta-statistics-update tool

* Wed Jun 24 2020 Julien Leduc <julien.leduc@cern.ch> - 3.0-2
- Upstream EOS 4.8.3-1
- Upstream XRootD 4.12.3-1

* Fri Jun 19 2020 Julien Leduc <julien.leduc@cern.ch> - 3.0-1
- EOS 4.8.2-1
- XRootD 4.12.1-1
- Catalogue schema version 3.0

* Mon May 04 2020 Julien Leduc <julien.leduc@cern.ch> - 2.0-5
- Upstream EOS 4.7.12-1

* Tue Apr 28 2020 Steven Murray <Steven.Murray@cern.ch> - 2.0-4
- See ReleaseNotes.md for detail of this release

* Wed Apr 15 2020 Julien Leduc <julien.leduc@cern.ch> - 2.0-3
- Upstream EOS 4.7.9-1

* Wed Apr 08 2020 Julien Leduc <julien.leduc@cern.ch> - 2.0-2
- EOS 4.7.8-1
- XRootD 4.11.3-1
- Ceph Nautilus 14.2.8-0

* Sat Mar 14 2020 Julien Leduc <julien.leduc@cern.ch> - 2.0-1
- Catalogue schema version 2.0
- EOS 4.6.7-1
- XRootD 4.11.2-1

* Fri Feb 21 2020 Julien Leduc <julien.leduc@cern.ch> - 1.2-0
- Upgrade the catalogue schema from version 1.0 to 1.1 before updating CTA components
- Adds a new schema verification tool (cta-catalogue-schema-verify)
- Adds a new tape statistic updater tool (cta-statistics-update)

* Fri Jan 10 2020 Steven Murray <Steven.Murray@cern.ch> - 1.0-3
- Release 1.0-3

* Mon Jan 06 2020 Steven Murray <Steven.Murray@cern.ch> - 1.0-2
- Release 1.0-2

* Mon Dec 09 2019 Cedric CAFFY <cedric.caffy@cern.ch> - 1.0-1
- Release 1.0-1<|MERGE_RESOLUTION|>--- conflicted
+++ resolved
@@ -588,8 +588,6 @@
 
 
 %changelog
-<<<<<<< HEAD
-=======
 * Tue Jan 24 2023 Joao Afonso <joao.afonso@cern.ch> - 4.8.4-1
 - Major reduction of the number of DB queries issued to the CTA catalogue
 - See ReleaseNotes.md for more details
@@ -598,7 +596,6 @@
 - Added DB query counters for profiling purposes
 - See ReleaseNotes.md for more details
 
->>>>>>> 6202f017
 * Wed Dec 14 2022 Joao Afonso <joao.afonso@cern.ch> - 4.8.2-1
 - Improvements on catalogue DB query performance
 - See ReleaseNotes.md for more details
