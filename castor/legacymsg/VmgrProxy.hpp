/******************************************************************************
 *                castor/legacymsg/VmgrProxy.hpp
 *
 * This file is part of the Castor project.
 * See http://castor.web.cern.ch/castor
 *
 * Copyright (C) 2003  CERN
 * This program is free software; you can redistribute it and/or
 * modify it under the terms of the GNU General Public License
 * as published by the Free Software Foundation; either version 2
 * of the License, or (at your option) any later version.
 * This program is distributed in the hope that it will be useful,
 * but WITHOUT ANY WARRANTY; without even the implied warranty of
 * MERCHANTABILITY or FITNESS FOR A PARTICULAR PURPOSE.  See the
 * GNU General Public License for more details.
 * You should have received a copy of the GNU General Public License
 * along with this program; if not, write to the Free Software
 * Foundation, Inc., 59 Temple Place - Suite 330, Boston, MA 02111-1307, USA.
 *
 * @author Steven.Murray@cern.ch
 *****************************************************************************/

#pragma once
<<<<<<< HEAD
#include <string>
=======

#include "castor/exception/Exception.hpp"

#include <string>

>>>>>>> b82ccf53
namespace castor {
namespace legacymsg {

/**
 * Proxy class representing the vmgr daemon.
 */
class VmgrProxy {
public:

  /**
   * Destructor.
   */
  virtual ~VmgrProxy() throw() = 0;
  
  /**
   * TODO 
   */
  void tapeMountedForRead();

  /**
   * Notifies the vmgrd daemon that the specified tape has been mounted for read.
   *
   * @param vid The volume identifier of the mounted tape.
   * @param
   */
  virtual void tapeMountedForRead(const std::string &vid)
    throw (castor::exception::Exception) = 0;

  /**
   * Notifies the vmgrd daemon that the specified tape has been mounted for read.
   *
   * @param vid The volume identifier of the mounted tape.
   * @param
   */
  virtual void tapeMountedForWrite(const std::string &vid)
    throw (castor::exception::Exception) = 0;

}; // class VmgrProxy

} // namespace legacymsg
} // namespace castor
<|MERGE_RESOLUTION|>--- conflicted
+++ resolved
@@ -21,15 +21,12 @@
  *****************************************************************************/
 
 #pragma once
-<<<<<<< HEAD
-#include <string>
-=======
+
 
 #include "castor/exception/Exception.hpp"
 
 #include <string>
 
->>>>>>> b82ccf53
 namespace castor {
 namespace legacymsg {
 
