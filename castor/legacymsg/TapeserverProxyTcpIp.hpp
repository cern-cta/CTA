--- conflicted
+++ resolved
@@ -94,18 +94,6 @@
     const std::string &vid)
     throw(castor::exception::Exception);
 
-<<<<<<< HEAD
-  
-  /**
-   * Interface TBD
-   */
-  virtual void tapeUnmounted(const std::string &vid);
-  
-  /**
-   * Interface TBD
-   */
-  virtual void tapeMountedForRead(const std::string &vid);
-=======
   /**
    * Notifies the tapeserverd daemon that the specified tape has been mounted.
    *
@@ -139,7 +127,6 @@
     const std::string &vid)
     throw(castor::exception::Exception);
 
->>>>>>> b82ccf53
 private:
 
   /**
