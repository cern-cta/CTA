--- conflicted
+++ resolved
@@ -80,16 +80,6 @@
     throw(castor::exception::Exception) = 0;
 
   /**
-<<<<<<< HEAD
-   * Interface TBD
-   */
-  virtual void tapeUnmounted(const std::string &vid) =0;
-  
-   /**
-   * Interface TBD
-   */
-  virtual void tapeMountedForRead(const std::string &vid)=0;
-=======
    * Notifies the tapeserverd daemon that the specified tape has been mounted.
    *
    * @param unitName The unit name of the tape drive.
@@ -122,7 +112,6 @@
     const std::string &vid)
     throw(castor::exception::Exception) = 0;
 
->>>>>>> b82ccf53
 }; // class TapeserverProxy
 
 } // namespace legacymsg
