--- conflicted
+++ resolved
@@ -5,23 +5,12 @@
  * Created on March 18, 2014, 10:00 AM
  */
 
-<<<<<<< HEAD
-#ifndef SUPPRESSUNUSEDVARIABLE_HPP
-#define SUPPRESSUNUSEDVARIABLE_HPP
-=======
 #pragma once
 
->>>>>>> 50db180e
 namespace castor {
 namespace tape {
 namespace utils {
   
 template <class T> void suppresUnusedVariable(const T&){}
 
-<<<<<<< HEAD
-}}}
-
-#endif	/* SUPPRESSUNUSEDVARIABLE_HPP */
-=======
-}}}
->>>>>>> 50db180e
+}}}