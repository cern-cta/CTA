/******************************************************************************
 *         castor/tape/tapeserver/daemon/TapeDaemon.cpp
 *
 * This file is part of the Castor project.
 * See http://castor.web.cern.ch/castor
 *
 * Copyright (C) 2003  CERN
 * This program is free software; you can redistribute it and/or
 * modify it under the terms of the GNU General Public License
 * as published by the Free Software Foundation; either version 2
 * of the License, or (at your option) any later version.
 * This program is distributed in the hope that it will be useful,
 * but WITHOUT ANY WARRANTY; without even the implied warranty of
 * MERCHANTABILITY or FITNESS FOR A PARTICULAR PURPOSE.  See the
 * GNU General Public License for more details.
 * You should have received a copy of the GNU General Public License
 * along with this program; if not, write to the Free Software
 * Foundation, Inc., 59 Temple Place - Suite 330, Boston, MA 02111-1307, USA.
 *
 *
 *
 * @author Steven.Murray@cern.ch
 *****************************************************************************/
 
#include "castor/exception/Errnum.hpp"
#include "castor/exception/BadAlloc.hpp"
#include "castor/io/io.hpp"
#include "castor/legacymsg/CommonMarshal.hpp"
#include "castor/legacymsg/TapeMarshal.hpp"
#include "castor/tape/tapeserver/daemon/AdminAcceptHandler.hpp"
#include "castor/tape/tapeserver/daemon/MountSessionAcceptHandler.hpp"
#include "castor/tape/tapeserver/daemon/Constants.hpp"
#include "castor/tape/tapeserver/daemon/MountSession.hpp"
#include "castor/tape/tapeserver/daemon/TapeDaemon.hpp"
#include "castor/tape/tapeserver/daemon/VdqmAcceptHandler.hpp"
#include "castor/tape/tapeserver/file/File.hpp"
#include "castor/tape/utils/utils.hpp"
#include "castor/utils/SmartFd.hpp"
#include "castor/tape/tapeserver/daemon/LabelSession.hpp"
#include "castor/utils/utils.hpp"
#include "castor/common/CastorConfiguration.hpp"
#include "h/Ctape.h"
#include <algorithm>
#include <limits.h>
#include <memory>
#include <poll.h>
#include <signal.h>
#include <sys/types.h>
#include <sys/wait.h>
#include <unistd.h>

//------------------------------------------------------------------------------
// constructor
//------------------------------------------------------------------------------
castor::tape::tapeserver::daemon::TapeDaemon::TapeDaemon(
  const int argc,
  char **const argv,
  std::ostream &stdOut,
  std::ostream &stdErr,
  log::Logger &log,
  const utils::TpconfigLines &tpconfigLines,
  legacymsg::VdqmProxyFactory &vdqmFactory,
  legacymsg::VmgrProxyFactory &vmgrFactory,
  legacymsg::RmcProxyFactory &rmcFactory,
  legacymsg::TapeserverProxyFactory &tapeserverFactory,
  io::PollReactor &reactor) :
  castor::server::Daemon(stdOut, stdErr, log),
  m_argc(argc),
  m_argv(argv),
  m_tpconfigLines(tpconfigLines),
  m_vdqmFactory(vdqmFactory),
  m_vmgrFactory(vmgrFactory),
  m_rmcFactory(rmcFactory),
  m_tapeserverFactory(tapeserverFactory),
  m_reactor(reactor),
  m_programName("tapeserverd"),
  m_hostName(getHostName()) {
}

//------------------------------------------------------------------------------
// getHostName
//------------------------------------------------------------------------------
std::string
  castor::tape::tapeserver::daemon::TapeDaemon::getHostName()
  const  {
  char nameBuf[81];
  if(gethostname(nameBuf, sizeof(nameBuf))) {
    char errBuf[100];
    sstrerror_r(errno, errBuf, sizeof(errBuf));
    castor::exception::Exception ex;
    ex.getMessage() << "Failed to get host name: " << errBuf;
    throw ex;
  }

  return nameBuf;
}

//------------------------------------------------------------------------------
// destructor
//------------------------------------------------------------------------------
castor::tape::tapeserver::daemon::TapeDaemon::~TapeDaemon() throw() {
}

//------------------------------------------------------------------------------
// main
//------------------------------------------------------------------------------
int castor::tape::tapeserver::daemon::TapeDaemon::main() throw() {
  try {

    exceptionThrowingMain(m_argc, m_argv);

  } catch (castor::exception::Exception &ex) {
    std::ostringstream msg;
    msg << "Aborting: Caught an unexpected exception: " <<
      ex.getMessage().str();
    m_stdErr << std::endl << msg.str() << std::endl << std::endl;

    log::Param params[] = {
      log::Param("Message", msg.str()),
      log::Param("Code"   , ex.code())};
    m_log(LOG_ERR, msg.str(), params);

    return 1;
  }

  return 0;
}

//------------------------------------------------------------------------------
// exceptionThrowingMain
//------------------------------------------------------------------------------
void  castor::tape::tapeserver::daemon::TapeDaemon::exceptionThrowingMain(
  const int argc, char **const argv)  {
  logStartOfDaemon(argc, argv);
  parseCommandLine(argc, argv);
  m_driveCatalogue.populateCatalogue(m_tpconfigLines);
  daemonizeIfNotRunInForeground();
  blockSignals();
  setUpReactor();
  registerTapeDrivesWithVdqm();
  mainEventLoop();
}
//------------------------------------------------------------------------------
// getConfigString
//------------------------------------------------------------------------------
std::string castor::tape::tapeserver::daemon::TapeDaemon::getConfigString(
  const std::string &category, const std::string &name)  {
  using namespace castor;

  std::ostringstream task;
  task << "get " << category << ":" << name << " from castor.conf";

  common::CastorConfiguration config;
  std::string value;

  try {
    config = common::CastorConfiguration::getConfig();
  } catch(castor::exception::Exception &ne) {
    castor::exception::Exception ex;
    ex.getMessage() << "Failed to " << task.str() <<
      ": Failed to get castor configuration: " << ne.getMessage().str();
    throw ex;
  }

  try {
    value = config.getConfEnt(category.c_str(), name.c_str());
  } catch(castor::exception::Exception &ne) {
    castor::exception::Exception ex;
    ex.getMessage() << "Failed to " << task.str() <<
      ": Failed to get castor configuration entry: " << ne.getMessage().str();
    throw ex;
  }

  return value;
}


//------------------------------------------------------------------------------
// logStartOfDaemon
//------------------------------------------------------------------------------
void castor::tape::tapeserver::daemon::TapeDaemon::logStartOfDaemon(
  const int argc, const char *const *const argv) throw() {
  const std::string concatenatedArgs = argvToString(argc, argv);
  std::ostringstream msg;
  msg << m_programName << " started";

  log::Param params[] = {
    log::Param("argv", concatenatedArgs)};
  m_log(LOG_INFO, msg.str(), params);
}

//------------------------------------------------------------------------------
// logTpconfigLines
//------------------------------------------------------------------------------
void castor::tape::tapeserver::daemon::TapeDaemon::logTpconfigLines(
  const utils::TpconfigLines &lines) throw() {
  for(utils::TpconfigLines::const_iterator itor = lines.begin();
    itor != lines.end(); itor++) {
    logTpconfigLine(*itor);
  }
}

//------------------------------------------------------------------------------
// logTpconfigLine
//------------------------------------------------------------------------------
void castor::tape::tapeserver::daemon::TapeDaemon::logTpconfigLine(
  const utils::TpconfigLine &line) throw() {
  log::Param params[] = {
    log::Param("unitName", line.unitName),
    log::Param("dgn", line.dgn),
    log::Param("devFilename", line.devFilename),
    log::Param("density", line.density),
    log::Param("initialState", line.initialState),
    log::Param("librarySlot", line.librarySlot),
    log::Param("devType", line.devType)};
  m_log(LOG_INFO, "TPCONFIG line", params);
}

//------------------------------------------------------------------------------
// argvToString
//------------------------------------------------------------------------------
std::string castor::tape::tapeserver::daemon::TapeDaemon::argvToString(
  const int argc, const char *const *const argv) throw() {
  std::string str;

  for(int i=0; i < argc; i++) {
    if(i != 0) {
      str += " ";
    }

    str += argv[i];
  }
  return str;
}

//------------------------------------------------------------------------------
// blockSignals
//------------------------------------------------------------------------------
void castor::tape::tapeserver::daemon::TapeDaemon::blockSignals() const
   {
  sigset_t sigs;
  sigemptyset(&sigs);
  // The signals that should not asynchronously disturb the daemon
  sigaddset(&sigs, SIGHUP);
  sigaddset(&sigs, SIGINT);
  sigaddset(&sigs, SIGQUIT);
  sigaddset(&sigs, SIGPIPE);
  sigaddset(&sigs, SIGTERM);
  sigaddset(&sigs, SIGUSR1);
  sigaddset(&sigs, SIGUSR2);
  sigaddset(&sigs, SIGCHLD);
  sigaddset(&sigs, SIGTSTP);
  sigaddset(&sigs, SIGTTIN);
  sigaddset(&sigs, SIGTTOU);
  sigaddset(&sigs, SIGPOLL);
  sigaddset(&sigs, SIGURG);
  sigaddset(&sigs, SIGVTALRM);
  castor::exception::Errnum::throwOnNonZero(
    sigprocmask(SIG_BLOCK, &sigs, NULL),
    "Failed to block signals: sigprocmask() failed");
}

//------------------------------------------------------------------------------
// registerTapeDrivesWithVdqm
//------------------------------------------------------------------------------
void castor::tape::tapeserver::daemon::TapeDaemon::registerTapeDrivesWithVdqm()
   {
  const std::list<std::string> unitNames = m_driveCatalogue.getUnitNames();

  for(std::list<std::string>::const_iterator itor = unitNames.begin();
    itor != unitNames.end(); itor++) {
    registerTapeDriveWithVdqm(*itor);
  }
}

//------------------------------------------------------------------------------
// registerTapeDriveWithVdqm
//------------------------------------------------------------------------------
void castor::tape::tapeserver::daemon::TapeDaemon::registerTapeDriveWithVdqm(
  const std::string &unitName)  {
  const DriveCatalogue::DriveState driveState =
    m_driveCatalogue.getState(unitName);
  const std::string dgn = m_driveCatalogue.getDgn(unitName);

  std::list<log::Param> params;
  params.push_back(log::Param("server", m_hostName));
  params.push_back(log::Param("unitName", unitName));
  params.push_back(log::Param("dgn", dgn));

  std::auto_ptr<legacymsg::VdqmProxy> vdqm(m_vdqmFactory.create());

  switch(driveState) {
  case DriveCatalogue::DRIVE_STATE_DOWN:
    params.push_back(log::Param("state", "down"));
    m_log(LOG_INFO, "Registering tape drive in vdqm", params);
    vdqm->setDriveDown(m_hostName, unitName, dgn);
    break;
  case DriveCatalogue::DRIVE_STATE_UP:
    params.push_back(log::Param("state", "up"));
    m_log(LOG_INFO, "Registering tape drive in vdqm", params);
    vdqm->setDriveUp(m_hostName, unitName, dgn);
    break;
  default:
    {
      castor::exception::Exception ex;
      ex.getMessage() << "Failed to register tape drive in vdqm"
        ": server=" << m_hostName << " unitName=" << unitName << " dgn=" << dgn
        << ": Invalid drive state: state=" <<
        DriveCatalogue::drvState2Str(driveState);
      throw ex;
    }
  }
}

//------------------------------------------------------------------------------
// setUpReactor
//------------------------------------------------------------------------------
void castor::tape::tapeserver::daemon::TapeDaemon::setUpReactor()
   {
  createAndRegisterVdqmAcceptHandler();
  createAndRegisterAdminAcceptHandler();
  createAndRegisterMountSessionAcceptHandler();
}

//------------------------------------------------------------------------------
// createAndRegisterVdqmAcceptHandler
//------------------------------------------------------------------------------
void castor::tape::tapeserver::daemon::TapeDaemon::createAndRegisterVdqmAcceptHandler()  {
  castor::utils::SmartFd listenSock;
  try {
    listenSock.reset(io::createListenerSock(TAPE_SERVER_VDQM_LISTENING_PORT));
  } catch(castor::exception::Exception &ne) {
    castor::exception::Exception ex(ne.code());
    ex.getMessage() << "Failed to create socket to listen for vdqm connections"
      ": " << ne.getMessage().str();
    throw ex;
  }
  {
    log::Param params[] = {
      log::Param("listeningPort", TAPE_SERVER_VDQM_LISTENING_PORT)};
    m_log(LOG_INFO, "Listening for connections from the vdqmd daemon", params);
  }

  std::auto_ptr<VdqmAcceptHandler> vdqmAcceptHandler;
  try {
    vdqmAcceptHandler.reset(new VdqmAcceptHandler(listenSock.get(), m_reactor,
      m_log, m_driveCatalogue));
    listenSock.release();
  } catch(std::bad_alloc &ba) {
    castor::exception::BadAlloc ex;
    ex.getMessage() <<
      "Failed to create event handler for accepting vdqm connections"
      ": " << ba.what();
    throw ex;
  }
  m_reactor.registerHandler(vdqmAcceptHandler.get());
  vdqmAcceptHandler.release();
}

//------------------------------------------------------------------------------
// createAndRegisterAdminAcceptHandler
//------------------------------------------------------------------------------
void castor::tape::tapeserver::daemon::TapeDaemon::createAndRegisterAdminAcceptHandler()  {
  castor::utils::SmartFd listenSock;
  try {
    listenSock.reset(io::createListenerSock(TAPE_SERVER_ADMIN_LISTENING_PORT));
  } catch(castor::exception::Exception &ne) {
    castor::exception::Exception ex(ne.code());
    ex.getMessage() <<
      "Failed to create socket to listen for admin command connections"
      ": " << ne.getMessage().str();
    throw ex;
  }
  {
    log::Param params[] = {
      log::Param("listeningPort", TAPE_SERVER_ADMIN_LISTENING_PORT)};
    m_log(LOG_INFO, "Listening for connections from the admin commands",
      params);
  }

  std::auto_ptr<AdminAcceptHandler> adminAcceptHandler;
  try {
    adminAcceptHandler.reset(new AdminAcceptHandler(listenSock.get(), m_reactor,
      m_log, m_vdqmFactory, m_driveCatalogue, m_hostName));
    listenSock.release();
  } catch(std::bad_alloc &ba) {
    castor::exception::BadAlloc ex;
    ex.getMessage() <<
      "Failed to create event handler for accepting admin connections"
      ": " << ba.what();
    throw ex;
  }
  m_reactor.registerHandler(adminAcceptHandler.get());
  adminAcceptHandler.release();
}

//------------------------------------------------------------------------------
// createAndRegisterMountSessionAcceptHandler
//------------------------------------------------------------------------------
void castor::tape::tapeserver::daemon::TapeDaemon::createAndRegisterMountSessionAcceptHandler()  {
  castor::utils::SmartFd mountSessionListenSock;
  try {
    mountSessionListenSock.reset(
      io::createLocalhostListenerSock(TAPE_SERVER_MOUNTSESSION_LISTENING_PORT));
  } catch(castor::exception::Exception &ne) {
    castor::exception::Exception ex(ne.code());
    ex.getMessage() <<
      "Failed to create socket to listen for mount session connections"
      ": " << ne.getMessage().str();
    throw ex;
  }
  {
    log::Param params[] = {
      log::Param("listeningPort", TAPE_SERVER_MOUNTSESSION_LISTENING_PORT)};
    m_log(LOG_INFO,
      "Listening for connections from the mount sessions", params);
  }

  std::auto_ptr<MountSessionAcceptHandler> mountSessionAcceptHandler;
  try {
    mountSessionAcceptHandler.reset(new MountSessionAcceptHandler(
      mountSessionListenSock.get(), m_reactor, m_log, m_driveCatalogue,
      m_hostName));
    mountSessionListenSock.release();
  } catch(std::bad_alloc &ba) {
    castor::exception::BadAlloc ex;
    ex.getMessage() <<
      "Failed to create event handler for accepting mount-session connections"
      ": " << ba.what();
    throw ex;
  }
  m_reactor.registerHandler(mountSessionAcceptHandler.get());
  mountSessionAcceptHandler.release();
}

//------------------------------------------------------------------------------
// mainEventLoop
//------------------------------------------------------------------------------
void castor::tape::tapeserver::daemon::TapeDaemon::mainEventLoop()
   {
  while(handleEvents()) {
    forkMountSessions();
    forkLabelSessions();
  }
}

//------------------------------------------------------------------------------
// handleEvents
//------------------------------------------------------------------------------
bool castor::tape::tapeserver::daemon::TapeDaemon::handleEvents()
   {
  // With our current understanding we see no reason for an exception from the
  // reactor to be used as a reason to stop the tapeserverd daemon.
  //
  // In the future, one or more specific exception types could be introduced
  // with their own catch clauses that do in fact require the tapeserverd daemon
  // to be stopped.
  try {
    const int timeout = 100; // 100 milliseconds
    m_reactor.handleEvents(timeout);
  } catch(castor::exception::Exception &ex) {
    // Log exception and continue
    log::Param params[] = {log::Param("message", ex.getMessage().str())};
    m_log(LOG_ERR, "Unexpected exception thrown when handling an I/O event",
      params);
  } catch(std::exception &se) {
    // Log exception and continue
    log::Param params[] = {log::Param("message", se.what())};
    m_log(LOG_ERR, "Unexpected exception thrown when handling an I/O event",
      params);
  } catch(...) {
    // Log exception and continue
    m_log(LOG_ERR,
      "Unexpected and unknown exception thrown when handling an I/O event");
  }

  return handlePendingSignals();
}

//------------------------------------------------------------------------------
// handlePendingSignals
//------------------------------------------------------------------------------
bool castor::tape::tapeserver::daemon::TapeDaemon::handlePendingSignals()
  throw() {
  bool continueMainEventLoop = true;
  int sig = 0;
  sigset_t allSignals;
  siginfo_t sigInfo;
  sigfillset(&allSignals);
  struct timespec immedTimeout = {0, 0};

  // While there is a pending signal to be handled
  while (0 < (sig = sigtimedwait(&allSignals, &sigInfo, &immedTimeout))) {
    switch(sig) {
    case SIGINT: // Signal number 2
      m_log(LOG_INFO, "Stopping gracefully because SIGINT was received");
      continueMainEventLoop = false;
      break;
    case SIGTERM: // Signal number 15
      m_log(LOG_INFO, "Stopping gracefully because SIGTERM was received");
      continueMainEventLoop = false;
      break;
    case SIGCHLD: // Signal number 17
      reapZombies();
      break;
    default:
      {
        log::Param params[] = {log::Param("signal", sig)};
        m_log(LOG_INFO, "Ignoring signal", params);
      }
      break;
    }
  }

  return continueMainEventLoop;
}

//------------------------------------------------------------------------------
// reapZombies
//------------------------------------------------------------------------------
void castor::tape::tapeserver::daemon::TapeDaemon::reapZombies() throw() {
  pid_t sessionPid = 0;
  int waitpidStat = 0;

  while (0 < (sessionPid = waitpid(-1, &waitpidStat, WNOHANG))) {
    reapZombie(sessionPid, waitpidStat);
  }
}

//------------------------------------------------------------------------------
// reapZombie
//------------------------------------------------------------------------------
void castor::tape::tapeserver::daemon::TapeDaemon::reapZombie(
  const pid_t sessionPid, const int waitpidStat) throw() {
  logSessionProcessTerminated(sessionPid, waitpidStat);

  std::list<log::Param> params;
  params.push_back(log::Param("sessionPid", sessionPid));

  DriveCatalogue::SessionType sessionType;
  try {
    sessionType = m_driveCatalogue.getSessionType(sessionPid);
    params.push_back(log::Param("sessionType", DriveCatalogue::sessionType2Str(sessionType)));
  } catch(castor::exception::Exception &ex) {
    params.push_back(log::Param("message", ex.getMessage().str()));
    m_log(LOG_ERR, "Failed to get the type of the reaped session", params);
    return;
  }

  switch(sessionType) {
  case DriveCatalogue::SESSION_TYPE_DATATRANSFER:
    return postProcessReapedDataTransferSession(sessionPid, waitpidStat);
  case DriveCatalogue::SESSION_TYPE_LABEL:
    return postProcessReapedLabelSession(sessionPid, waitpidStat);
  default:
    m_log(LOG_ERR, "Failed to perform post processing of reaped process"
      ": Unexpected session type", params);
    return;
  }
}

//------------------------------------------------------------------------------
// logSessionProcessTerminated
//------------------------------------------------------------------------------
void castor::tape::tapeserver::daemon::TapeDaemon::logSessionProcessTerminated(const pid_t sessionPid, const int waitpidStat) throw() {
  std::list<log::Param> params;
  params.push_back(log::Param("sessionPid", sessionPid));

  if(WIFEXITED(waitpidStat)) {
    params.push_back(log::Param("WEXITSTATUS", WEXITSTATUS(waitpidStat)));
  }

  if(WIFSIGNALED(waitpidStat)) {
    params.push_back(log::Param("WTERMSIG", WTERMSIG(waitpidStat)));
  }

  if(WCOREDUMP(waitpidStat)) {
    params.push_back(log::Param("WCOREDUMP", "true"));
  } else {
    params.push_back(log::Param("WCOREDUMP", "false"));
  }

  if(WIFSTOPPED(waitpidStat)) {
    params.push_back(log::Param("WSTOPSIG", WSTOPSIG(waitpidStat)));
  }

  if(WIFCONTINUED(waitpidStat)) {
    params.push_back(log::Param("WIFCONTINUED", "true"));
  } else {
    params.push_back(log::Param("WIFCONTINUED", "false"));
  }

  m_log(LOG_INFO, "Session child-process terminated", params);
}

//------------------------------------------------------------------------------
// postProcessReapedDataTransferSession
//------------------------------------------------------------------------------
void castor::tape::tapeserver::daemon::TapeDaemon::postProcessReapedDataTransferSession(
  const pid_t sessionPid, const int waitpidStat) throw() {
  log::Param params[] = {log::Param("sessionPid", sessionPid)};

  if(WIFEXITED(waitpidStat) && 0 == WEXITSTATUS(waitpidStat)) {
    m_driveCatalogue.sessionSucceeded(sessionPid);
    m_log(LOG_INFO, "Mount session succeeded", params);
    notifyVdqmTapeUnmounted(sessionPid);
  } else {
    m_driveCatalogue.sessionFailed(sessionPid);
    m_log(LOG_INFO, "Mount session failed", params);
    setDriveDownInVdqm(sessionPid);
  }
}

//------------------------------------------------------------------------------
// notifyVdqmTapeUnmounted
//------------------------------------------------------------------------------
void castor::tape::tapeserver::daemon::TapeDaemon::notifyVdqmTapeUnmounted(const pid_t sessionPid) throw() {
  std::list<log::Param> params;
  try {
    params.push_back(log::Param("sessionPid", sessionPid));

    const std::string unitName = m_driveCatalogue.getUnitName(sessionPid);
    params.push_back(log::Param("unitName", unitName));

    const std::string vid = m_driveCatalogue.getVid(unitName);
    params.push_back(log::Param("vid", unitName));

    const std::string dgn = m_driveCatalogue.getDgn(unitName);
    params.push_back(log::Param("dgn", unitName));

    std::auto_ptr<legacymsg::VdqmProxy> vdqm(m_vdqmFactory.create());
    vdqm->tapeUnmounted(m_hostName, unitName, dgn, vid);
    m_log(LOG_INFO, "Notified vdqm that a tape was unmounted", params);
  } catch(castor::exception::Exception &ex) {
    params.push_back(log::Param("message", ex.getMessage().str()));
    m_log(LOG_ERR, "Failed to notify vdqm that a tape was unmounted", params);
    return;
  }
}

//------------------------------------------------------------------------------
// setDriveDownInVdqm
//------------------------------------------------------------------------------
void castor::tape::tapeserver::daemon::TapeDaemon::setDriveDownInVdqm(const pid_t sessionPid) throw() {
  std::list<log::Param> params;
  try {
    params.push_back(log::Param("sessionPid", sessionPid));

    const std::string unitName = m_driveCatalogue.getUnitName(sessionPid);
    params.push_back(log::Param("unitName", unitName));

    const std::string dgn = m_driveCatalogue.getDgn(unitName);
    params.push_back(log::Param("dgn", unitName));

    std::auto_ptr<legacymsg::VdqmProxy> vdqm(m_vdqmFactory.create());
    vdqm->setDriveDown(m_hostName, unitName, dgn);
    m_log(LOG_INFO, "Set tape-drive down in vdqm", params);
  } catch(castor::exception::Exception &ex) {
    params.push_back(log::Param("message", ex.getMessage().str()));
    m_log(LOG_ERR, "Failed to set tape-drive down in vdqm", params);
    return;
  }
}

//------------------------------------------------------------------------------
// postProcessReapedLabelSession 
//------------------------------------------------------------------------------
void castor::tape::tapeserver::daemon::TapeDaemon::postProcessReapedLabelSession(
  const pid_t sessionPid, const int waitpidStat) throw() {
  std::list<log::Param> params;
  params.push_back(log::Param("sessionPid", sessionPid));

  if(WIFEXITED(waitpidStat) && 0 == WEXITSTATUS(waitpidStat)) {
    m_driveCatalogue.sessionSucceeded(sessionPid);
    m_log(LOG_INFO, "Label session succeeded", params);
  } else {
    m_driveCatalogue.sessionFailed(sessionPid);
    m_log(LOG_INFO, "Label session failed", params);
    setDriveDownInVdqm(sessionPid);
  }
}

<<<<<<< HEAD
//-----------------------------------------------------------------------------
// marshalTapeRcReplyMsg
//-----------------------------------------------------------------------------
size_t castor::tape::tapeserver::daemon::TapeDaemon::marshalTapeRcReplyMsg(char *const dst,
  const size_t dstLen, const int rc)
   {
  legacymsg::MessageHeader src;
  src.magic = TPMAGIC;
  src.reqType = TAPERC;
  src.lenOrStatus = rc;  
  return legacymsg::marshal(dst, dstLen, src);
}

//------------------------------------------------------------------------------
// writeTapeRcReplyMsg
//------------------------------------------------------------------------------
void castor::tape::tapeserver::daemon::TapeDaemon::writeTapeRcReplyMsg(const int fd, const int rc)  {
  char buf[REPBUFSZ];
  const size_t len = marshalTapeRcReplyMsg(buf, sizeof(buf), rc);
  const int timeout = 10; //seconds
  try {
    io::writeBytes(fd, timeout, len, buf); // TODO: put the 10 seconds of
  } catch(castor::exception::Exception &ne) {
    castor::exception::Exception ex;
    ex.getMessage() << "Failed to write job reply message: " <<
      ne.getMessage().str();
    throw ex;
  }
}

//------------------------------------------------------------------------------
// notifyLabelCmdOfEndOfSession
//------------------------------------------------------------------------------
void castor::tape::tapeserver::daemon::TapeDaemon::notifyLabelCmdOfEndOfSession(
  const pid_t sessionPid, const int waitpidStat)  {
  const int labelCmdConnection = m_driveCatalogue.getLabelCmdConnection(sessionPid);
  
  if(WIFEXITED(waitpidStat) && 0 == WEXITSTATUS(waitpidStat)) {
    writeTapeRcReplyMsg(labelCmdConnection, 0); // success
  } else {
    writeTapeRcReplyMsg(labelCmdConnection, 1); // failure
  }
}

=======
>>>>>>> 3ba49176
//------------------------------------------------------------------------------
// forkMountSessions
//------------------------------------------------------------------------------
void castor::tape::tapeserver::daemon::TapeDaemon::forkMountSessions() throw() {
  const std::list<std::string> unitNames =
    m_driveCatalogue.getUnitNames(DriveCatalogue::DRIVE_STATE_WAITFORK);

  for(std::list<std::string>::const_iterator itor = unitNames.begin();
    itor != unitNames.end(); itor++) {
    forkMountSession(*itor);
  }
}

//------------------------------------------------------------------------------
// forkMountSession
//------------------------------------------------------------------------------
void castor::tape::tapeserver::daemon::TapeDaemon::forkMountSession(const std::string &unitName) throw() {
  m_log.prepareForFork();
  const pid_t sessionPid = fork();

  // If fork failed
  if(0 > sessionPid) {
    // Log an error message and return
    char errBuf[100];
    sstrerror_r(errno, errBuf, sizeof(errBuf));
    log::Param params[] = {log::Param("message", errBuf)};
    m_log(LOG_ERR, "Failed to fork mount session for tape drive", params);

  // Else if this is the parent process
  } else if(0 < sessionPid) {
    m_driveCatalogue.forkedMountSession(unitName, sessionPid);

  // Else this is the child process
  } else {
    // Clear the reactor which in turn will close all of the open
    // file-descriptors owned by the event handlers
    m_reactor.clear();

    runMountSession(unitName);

    // The runMountSession() should call exit() and should therefore never
    // return
    m_log(LOG_ERR, "runMountSession() returned unexpectedly");
  }
}

//------------------------------------------------------------------------------
// runMountSession
//------------------------------------------------------------------------------
void castor::tape::tapeserver::daemon::TapeDaemon::runMountSession(const std::string &unitName) throw() {
  const pid_t sessionPid = getpid();
  {
    log::Param params[] = {
      log::Param("sessionPid", sessionPid),
      log::Param("unitName", unitName)};
    m_log(LOG_INFO, "Mount-session child-process started", params);
  }

  try {  
    MountSession::CastorConf castorConf;
    castorConf.rfioConnRetry =    getConfig<uint32_t>("RFIO", "CONRETRY");
    castorConf.rfioConnRetryInt = getConfig<uint32_t>("RFIO", "CONRETRY");
    castorConf.rfioIOBufSize =    getConfig<uint32_t>("RFIO", "IOBUFSIZE");
    castorConf.rtcopydBufsz =     getConfig<uint32_t>("RTCOPYD", "BUFSZ");
    castorConf.rtcopydNbBufs =    getConfig<uint32_t>("RTCOPYD", "NB_BUFS");
    castorConf.tapeBadMIRHandlingRepair = 
                     getConfigString("TAPE", "BADMIR_HANDLING");
    castorConf.tapeConfirmDriveFree = 
                     getConfigString("TAPE", "CONFIRM_DRIVE_FREE");
    castorConf.tapeConfirmDriveFreeInterval = 
                     getConfig<uint32_t>("TAPE", "CONFIRM_DRIVE_FREE_INTVL");
    castorConf.tapebridgeBulkRequestMigrationMaxBytes = 
                     getConfig<uint64_t>("TAPEBRIDGE", "BULKREQUESTMIGRATIONMAXBYTES");
    castorConf.tapebridgeBulkRequestMigrationMaxFiles = 
                     getConfig<uint64_t>("TAPEBRIDGE", "BULKREQUESTMIGRATIONMAXFILES");
    castorConf.tapebridgeBulkRequestRecallMaxBytes = 
                     getConfig<uint64_t>("TAPEBRIDGE", "BULKREQUESTRECALLMAXBYTES");
    castorConf.tapebridgeBulkRequestRecallMaxFiles = 
                     getConfig<uint64_t>("TAPEBRIDGE", "BULKREQUESTRECALLMAXFILES");
    castorConf.tapebridgeMaxBytesBeforeFlush = 
                     getConfig<uint64_t>("TAPEBRIDGE", "MAXBYTESBEFOREFLUSH");
    castorConf.tapebridgeMaxFilesBeforeFlush = 
                     getConfig<uint64_t>("TAPEBRIDGE", "MAXFILESBEFOREFLUSH");
    castorConf.tapeserverdDiskThreads = 
                     getConfig<uint32_t>("TAPEBRIDGE", "THREAD_POOL");
    castor::tape::System::realWrapper sysWrapper;
    const legacymsg::RtcpJobRqstMsgBody job = m_driveCatalogue.getVdqmJob(unitName);
    std::auto_ptr<legacymsg::VdqmProxy> vdqm(m_vdqmFactory.create());
    std::auto_ptr<legacymsg::VmgrProxy> vmgr(m_vmgrFactory.create());
    std::auto_ptr<legacymsg::RmcProxy> rmc(m_rmcFactory.create());
    std::auto_ptr<legacymsg::TapeserverProxy> tapeserver(m_tapeserverFactory.create());
    MountSession mountSession(
      m_argc,
      m_argv,
      m_hostName,
      job,
      m_log,
      sysWrapper,
      m_tpconfigLines,
      *(vdqm.get()),
      *(vmgr.get()),
      *(rmc.get()),
      *(tapeserver.get()),
      castorConf
    );

    mountSession.execute();

    exit(0);
  } catch(std::exception &se) {
    log::Param params[] = {
      log::Param("sessionPid", sessionPid),
      log::Param("unitName", unitName),
      log::Param("message", se.what())};
    m_log(LOG_ERR, "Aborting mount session: Caught an unexpected exception", params);
    exit(1);
  } catch(...) {
    log::Param params[] = {
      log::Param("sessionPid", sessionPid),
      log::Param("unitName", unitName)};
    m_log(LOG_ERR, "Aborting mount session: Caught an unexpected and unknown exception", params);
    exit(1);
  }
}

//------------------------------------------------------------------------------
// forkLabelSessions
//------------------------------------------------------------------------------
void castor::tape::tapeserver::daemon::TapeDaemon::forkLabelSessions() throw() {
  const std::list<std::string> unitNames =
    m_driveCatalogue.getUnitNames(DriveCatalogue::DRIVE_STATE_WAITLABEL);

  for(std::list<std::string>::const_iterator itor = unitNames.begin();
    itor != unitNames.end(); itor++) {
    forkLabelSession(*itor);
  }
}

//------------------------------------------------------------------------------
// forkLabelSession
//------------------------------------------------------------------------------
void castor::tape::tapeserver::daemon::TapeDaemon::forkLabelSession(
  const std::string &unitName) throw() {
  std::list<log::Param> params;
  params.push_back(log::Param("unitName", unitName));

  // Release the connection with the label command from the drive catalogue
  castor::utils::SmartFd labelCmdConnection;
  try {
    labelCmdConnection.reset(m_driveCatalogue.releaseLabelCmdConnection(unitName));
  } catch(castor::exception::Exception &ne) {
    params.push_back(log::Param("message", ne.getMessage().str()));
    m_log(LOG_ERR, "Failed to fork label session", params);
    return;
  }

  m_log.prepareForFork();
  const pid_t sessionPid = fork();

  // If fork failed
  if(0 > sessionPid) {
    // Log an error message and return
    char errBuf[100];
    sstrerror_r(errno, errBuf, sizeof(errBuf));
    params.push_back(log::Param("message", errBuf));
    m_log(LOG_ERR, "Failed to fork label session", params);

  // Else if this is the parent process
  } else if(0 < sessionPid) {
    // Only the child process should have the connection with the label-command
    // open
    close(labelCmdConnection.release());

    m_driveCatalogue.forkedLabelSession(unitName, sessionPid);

  // Else this is the child process
  } else {
    // Clear the reactor which in turn will close all of the open
    // file-descriptors owned by the event handlers
    m_reactor.clear();

    runLabelSession(unitName, labelCmdConnection.release());
  }
}

//------------------------------------------------------------------------------
// runLabelSession
//------------------------------------------------------------------------------
void castor::tape::tapeserver::daemon::TapeDaemon::runLabelSession(
  const std::string &unitName, const int labelCmdConnection) throw() {
  const pid_t sessionPid = getpid();
  std::list<log::Param> params;
  params.push_back(log::Param("sessionPid", sessionPid));
  params.push_back(log::Param("unitName", unitName));

  m_log(LOG_INFO, "Label-session child-process started", params);

  try {
    const legacymsg::TapeLabelRqstMsgBody job =
      m_driveCatalogue.getLabelJob(unitName);
    std::auto_ptr<legacymsg::RmcProxy> rmc(m_rmcFactory.create());
    castor::tape::System::realWrapper sWrapper;
    bool force = job.force==1 ? true : false;
    castor::tape::tapeserver::daemon::LabelSession labelsession(
      labelCmdConnection,
      *(rmc.get()),
      job,
      m_log,
      sWrapper,
      m_tpconfigLines,
      force);
    labelsession.execute();
    exit(0);
  } catch(std::exception &se) {
    params.push_back(log::Param("message", se.what()));
    m_log(LOG_ERR, "Aborting label session: Caught an unexpected exception",
      params);
    exit(1);
  } catch(...) {
    m_log(LOG_ERR,
      "Aborting label session: Caught an unexpected and unknown exception",
      params);
    exit(1);
  }
}<|MERGE_RESOLUTION|>--- conflicted
+++ resolved
@@ -680,53 +680,6 @@
   }
 }
 
-<<<<<<< HEAD
-//-----------------------------------------------------------------------------
-// marshalTapeRcReplyMsg
-//-----------------------------------------------------------------------------
-size_t castor::tape::tapeserver::daemon::TapeDaemon::marshalTapeRcReplyMsg(char *const dst,
-  const size_t dstLen, const int rc)
-   {
-  legacymsg::MessageHeader src;
-  src.magic = TPMAGIC;
-  src.reqType = TAPERC;
-  src.lenOrStatus = rc;  
-  return legacymsg::marshal(dst, dstLen, src);
-}
-
-//------------------------------------------------------------------------------
-// writeTapeRcReplyMsg
-//------------------------------------------------------------------------------
-void castor::tape::tapeserver::daemon::TapeDaemon::writeTapeRcReplyMsg(const int fd, const int rc)  {
-  char buf[REPBUFSZ];
-  const size_t len = marshalTapeRcReplyMsg(buf, sizeof(buf), rc);
-  const int timeout = 10; //seconds
-  try {
-    io::writeBytes(fd, timeout, len, buf); // TODO: put the 10 seconds of
-  } catch(castor::exception::Exception &ne) {
-    castor::exception::Exception ex;
-    ex.getMessage() << "Failed to write job reply message: " <<
-      ne.getMessage().str();
-    throw ex;
-  }
-}
-
-//------------------------------------------------------------------------------
-// notifyLabelCmdOfEndOfSession
-//------------------------------------------------------------------------------
-void castor::tape::tapeserver::daemon::TapeDaemon::notifyLabelCmdOfEndOfSession(
-  const pid_t sessionPid, const int waitpidStat)  {
-  const int labelCmdConnection = m_driveCatalogue.getLabelCmdConnection(sessionPid);
-  
-  if(WIFEXITED(waitpidStat) && 0 == WEXITSTATUS(waitpidStat)) {
-    writeTapeRcReplyMsg(labelCmdConnection, 0); // success
-  } else {
-    writeTapeRcReplyMsg(labelCmdConnection, 1); // failure
-  }
-}
-
-=======
->>>>>>> 3ba49176
 //------------------------------------------------------------------------------
 // forkMountSessions
 //------------------------------------------------------------------------------
