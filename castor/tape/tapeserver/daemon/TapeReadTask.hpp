--- conflicted
+++ resolved
@@ -107,7 +107,6 @@
           // append conveniently returns false when there will not be more space
           // for an extra tape block, and throws an exception if we reached the
           // end of file. append() also protects against reading too big tape blocks.
-<<<<<<< HEAD
           while (mb->m_payload.append(*rf)) {
             tapeBlock++;
           }
@@ -121,19 +120,6 @@
         m_fifo.pushDataBlock(mb);
         watchdog.notify();
         localStats.waitReportingTime += timer.secs(utils::Timer::resetCounter);
-=======
-            while (mb->m_payload.append(*rf)) {
-              tapeBlock++;
-            }
-          } catch (const castor::tape::exceptions::EndOfFile&) {
-            // append() signaled the end of the file.
-            stillReading = false;
-          } 
-          
-          // Pass the block to the disk write task
-          m_fifo.pushDataBlock(mb);
-          watchdog.notify();
->>>>>>> 11acb057
       } //end of while(stillReading)
       //  we have to signal the end of the tape read to the disk write task.
       m_fifo.pushDataBlock(NULL);
