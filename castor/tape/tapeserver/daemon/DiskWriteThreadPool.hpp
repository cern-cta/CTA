--- conflicted
+++ resolved
@@ -46,7 +46,6 @@
  */
 class DiskWriteThreadPool {
 public:
-<<<<<<< HEAD
   /**
    * Constructor: we create the thread structures here, but they do not get
    * started yet.
@@ -58,16 +57,12 @@
    * be no side effect on the caller's logs.
    */
   DiskWriteThreadPool(int nbThread, 
-          ReportPackerInterface<detail::Recall>& reportPacker,
+          RecallReportPacker& reportPacker,
           castor::log::LogContext lc);
   /**
    * Destructor: we suppose the threads are no running (waitThreads() should
    * be called befor destruction unless the threads were not started.
    */
-=======
-  DiskWriteThreadPool(int nbThread, int maxFilesReq, int maxBlocksReq,
-          RecallReportPacker& report,castor::log::LogContext lc);
->>>>>>> 0c7ebdfc
   ~DiskWriteThreadPool();
   
   /**
@@ -131,15 +126,9 @@
   /** The (thread safe) queue of tasks */
   castor::tape::threading::BlockingQueue<DiskWriteTask*> m_tasks;
 private:
-<<<<<<< HEAD
   /** Reference to the report packer where tasks report the result of their 
    * individual files and the end of session (for the last thread) */
-  ReportPackerInterface<detail::Recall>& m_reporter;
-=======
-  uint32_t m_maxFilesReq;
-  uint64_t m_maxBytesReq;
- RecallReportPacker& m_reporter;
->>>>>>> 0c7ebdfc
+  RecallReportPacker& m_reporter;
   
   /** logging context that will be copied by each thread for individual context */
   castor::log::LogContext m_lc;
