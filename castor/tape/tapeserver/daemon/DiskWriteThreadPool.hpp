/******************************************************************************
 *                      DiskWriteThreadPool.hpp
 *
 * This file is part of the Castor project.
 * See http://castor.web.cern.ch/castor
 *
 * Copyright (C) 2003  CERN
 * This program is free software; you can redistribute it and/or
 * modify it under the terms of the GNU General Public License
 * as published by the Free Software Foundation; either version 2
 * of the License, or (at your option) any later version.
 * This program is distributed in the hope that it will be useful,
 * but WITHOUT ANY WARRANTY; without even the implied warranty of
 * MERCHANTABILITY or FITNESS FOR A PARTICULAR PURPOSE.  See the
 * GNU General Public License for more details.
 * You should have received a copy of the GNU General Public License
 * along with this program; if not, write to the Free Software
 * Foundation, Inc., 59 Temple Place - Suite 330, Boston, MA 02111-1307, USA.
 *
 * 
 *
 * @author Castor Dev team, castor-dev@cern.ch
 *****************************************************************************/

#pragma once

#include "castor/tape/tapeserver/daemon/DiskWriteTaskInterface.hpp"
#include "castor/tape/tapeserver/threading/BlockingQueue.hpp"
#include "castor/tape/tapeserver/threading/Threading.hpp"
#include "castor/tape/tapeserver/threading/AtomicCounter.hpp"
#include "castor/tape/tapeserver/daemon/TaskInjector.hpp"
#include "DiskThreadPoolInterface.hpp"
#include "castor/log/LogContext.hpp"
#include "castor/tape/tapeserver/utils/suppressUnusedVariable.hpp"
#include "castor/tape/tapeserver/daemon/RecallReportPacker.hpp"
#include <vector>
#define __STDC_FORMAT_MACROS
#include <inttypes.h>

namespace castor {
namespace tape {
namespace tapeserver {
namespace daemon {

class DiskWriteThreadPool : public DiskThreadPoolInterface<DiskWriteTaskInterface> {
public:
  DiskWriteThreadPool(int nbThread, int maxFilesReq, int maxBlocksReq,
           ReportPackerInterface<detail::Recall>& report,castor::log::LogContext lc);
  ~DiskWriteThreadPool();
  
  void startThreads();
  void waitThreads();
  virtual void push(DiskWriteTaskInterface *t);
  void finish();

private:
  bool belowMidFilesAfterPop(int filesPopped) const ;
  bool crossingDownFileThreshod(int filesPopped) const;
  
  /**
   * Pop a task from m_tasks. 
   * TODO The loopBack part (AndRequestMoreJob) should move to TapeReadSingleSthread
   * @return 
   */
  DiskWriteTaskInterface * popAndRequestMoreJobs() ;
  
  tape::threading::AtomicCounter<int> m_nbActiveThread;
  tape::threading::AtomicCounter<int> m_failedWriteCount;
  
  class DiskWriteWorkerThread: private castor::tape::threading::Thread {
  public:
    DiskWriteWorkerThread(DiskWriteThreadPool & manager):
    m_threadID(manager.m_nbActiveThread++),m_parentThreadPool(manager),m_lc(m_parentThreadPool.m_lc)
    {
      // This thread Id will remain for the rest of the thread's lifetime (and 
      // also context's lifetime) so ne need for a scope.
      m_lc.pushOrReplace(log::Param("threadID", m_threadID));
      m_lc.log(LOG_INFO,"DiskWrite Thread created");
    }
      
    void start() { castor::tape::threading::Thread::start(); }
    void wait() { castor::tape::threading::Thread::wait(); }
  private:
<<<<<<< HEAD
    //counter to generate threadID and to know how many thread are still doing something
    static tape::threading::AtomicCounter<int> m_nbActiveThread;
    
    //counter to know how many files failed at writing among the different threads 
    //and choose the right endOfsession to call (with error or not))
    static tape::threading::AtomicCounter<int> failledWritting;
    
    const int threadID;
    DiskWriteThreadPool & _this;
    castor::log::LogContext lc;
=======
    const int m_threadID;
    DiskWriteThreadPool & m_parentThreadPool;
    castor::log::LogContext m_lc;
>>>>>>> dafe4e17
    virtual void run();
  };
  
  std::vector<DiskWriteWorkerThread *> m_threads;
  castor::tape::threading::Mutex m_counterProtection;
 
  uint32_t m_maxFilesReq;
  uint64_t m_maxBytesReq;
  ReportPackerInterface<detail::Recall>& m_reporter;
  
  //logging context that will copied by each thread
  castor::log::LogContext m_lc;
};

}}}}<|MERGE_RESOLUTION|>--- conflicted
+++ resolved
@@ -81,22 +81,9 @@
     void start() { castor::tape::threading::Thread::start(); }
     void wait() { castor::tape::threading::Thread::wait(); }
   private:
-<<<<<<< HEAD
-    //counter to generate threadID and to know how many thread are still doing something
-    static tape::threading::AtomicCounter<int> m_nbActiveThread;
-    
-    //counter to know how many files failed at writing among the different threads 
-    //and choose the right endOfsession to call (with error or not))
-    static tape::threading::AtomicCounter<int> failledWritting;
-    
-    const int threadID;
-    DiskWriteThreadPool & _this;
-    castor::log::LogContext lc;
-=======
     const int m_threadID;
     DiskWriteThreadPool & m_parentThreadPool;
     castor::log::LogContext m_lc;
->>>>>>> dafe4e17
     virtual void run();
   };
   
