/****************************************************************************** 
 *
 * This file is part of the Castor project.
 * See http://castor.web.cern.ch/castor
 *
 * Copyright (C) 2003  CERN
 * This program is free software; you can redistribute it and/or
 * modify it under the terms of the GNU General Public License
 * as published by the Free Software Foundation; either version 2
 * of the License, or (at your option) any later version.
 * This program is distributed in the hope that it will be useful,
 * but WITHOUT ANY WARRANTY; without even the implied warranty of
 * MERCHANTABILITY or FITNESS FOR A PARTICULAR PURPOSE.  See the
 * GNU General Public License for more details.
 * You should have received a copy of the GNU General Public License
 * along with this program; if not, write to the Free Software
 * Foundation, Inc., 59 Temple Place - Suite 330, Boston, MA 02111-1307, USA.
 *
 * 
 *
 * @author Castor Dev team, castor-dev@cern.ch
 *****************************************************************************/
/* 
 * Author: dcome
 *
 * Created on March 18, 2014, 4:28 PM
 */

#pragma once

#include "castor/legacymsg/RmcProxy.hpp"
#include "castor/log/LogContext.hpp"
#include "castor/server/ProcessCap.hpp"
#include "castor/tape/tapeserver/threading/Threading.hpp"
#include "castor/tape/tapeserver/threading/BlockingQueue.hpp"
#include "castor/tape/tapeserver/drive/Drive.hpp"
#include "castor/tape/tapeserver/client/ClientInterface.hpp"
#include "castor/tape/utils/Timer.hpp"
#include "castor/tape/tapeserver/daemon/SessionStats.hpp"

namespace castor     {
namespace tape       {
namespace tapeserver {
namespace daemon     {

  // Forward declaration
  class TapeServerReporter;
  /** 
   * This class is the base class for the 2 classes that will be executing 
   * all tape-{read|write} tasks. The template parameter Task is the type of 
   * task we are expecting : TapeReadTask or TapeWriteTask
   */
template <class Task>
class TapeSingleThreadInterface : private castor::tape::threading::Thread
{
private :
  /**
   * Utility to change the capabilities of the current tape thread
   */
  castor::server::ProcessCap &m_capUtils;
protected:
  ///the queue of tasks 
  castor::tape::threading::BlockingQueue<Task *> m_tasks;
  
  /**
   * An interface to manipulate the drive to manipulate the tape
   * with the requested vid 
   */
  castor::tape::drives::DriveInterface & m_drive;
  
  /** Reference to the mount interface */
  castor::legacymsg::RmcProxy & m_rmc;
  
  /** Reference to the Global reporting interface */
  TapeServerReporter & m_tsr;
  
  ///The volumeID of the tape on which we want to operate  
  const std::string m_vid;

  ///log context, for ... logging purpose, copied du to thread mechanism 
  castor::log::LogContext m_logContext;
  
  client::ClientInterface::VolumeInfo m_volInfo;
  
  /**
   * Integer to notify the tapeserver if the drive has to be put down or not.
   * 0 means everything all right, any other value means we have to set it to 
   * down at the end of the session.
   */
  int m_hardarwareStatus;
  
  /** Session statistics */
  SessionStats m_stats;
 
  /**
   * This function will try to set the cap_sys_rawio capability that is needed
   * for by tape thread to access /dev/nst
   */
  void setCapabilities(){
    try {
      m_capUtils.setProcText("cap_sys_rawio+ep");
      log::LogContext::ScopedParam sp(m_logContext,
        log::Param("capabilities", m_capUtils.getProcText()));
      m_logContext.log(LOG_INFO, "Set process capabilities for using tape");
    } catch(const castor::exception::Exception &ne) {
      m_logContext.log(LOG_ERR,
        "Failed to set process capabilities for using the tape ");
    }
  }
  
  /**
   * Try to mount the tape, get an exception if it fails 
   */
  void mountTape(castor::legacymsg::RmcProxy::MountMode mode){
    castor::log::ScopedParamContainer scoped(m_logContext); 
    scoped.add("vid",m_volInfo.vid)
          .add("drive_Slot",m_drive.librarySlot);
    try {
      tape::utils::Timer timer;
        m_rmc.mountTape(m_volInfo.vid, m_drive.librarySlot,
                mode);
        const std::string modeAsString = std::string("R")+ ((mode==legacymsg::RmcProxy::MOUNT_MODE_READWRITE) ? "W" : "");
        scoped.add("RMCMountTime",timer.secs()).add("mode",modeAsString);
        m_logContext.log(LOG_INFO, "Tape Mounted");
        
    }
    catch (castor::exception::Exception & ex) {
      scoped.add("exception_message", ex.getMessageValue())
            .add("exception_code",ex.code());
      m_logContext.log(LOG_ERR, "Failed to mount the tape");
      throw;
    }
  }
  
  /**
   * After mounting the tape, the drive will say it has no tape inside,
   * because there was no tape the first time it was opened... 
   * That function will wait a certain amount of time for the drive 
   * to tell us he acknowledge it has indeed a tap (get an ex exception in 
   * case of timeout)
   */
  void waitForDrive(){
    try{
      tape::utils::Timer timer;
      // wait 600 drive is ready
      m_drive.waitUntilReady(600);
      log::LogContext::ScopedParam sp0(m_logContext, log::Param("loadTime", timer.secs()));
    }catch(const castor::exception::Exception& e){
      log::LogContext::ScopedParam sp01(m_logContext, log::Param("exception_code", e.code()));
      log::LogContext::ScopedParam sp02(m_logContext, log::Param("exception_message", e.getMessageValue()));
      m_logContext.log(LOG_INFO, "waiting for drive to be ready but got timeout");
      throw;
    }
  }
public:
  
  int getHardwareStatus() const {
    return m_hardarwareStatus;
  }
  /**
   * Push into the class a sentinel value to trigger to end the the thread.
   */
  void finish() { m_tasks.push(NULL); }
  
  /**
   * Push a new task into the internal queue
   * @param t the task to push
   */
  void push(Task * t) { m_tasks.push(t); }
  
  /**
   * Start the threads
   */
  virtual void startThreads(){ start(); }
  
  /**
   *  Wait for the thread to finish
   */
  virtual void waitThreads() { wait(); }
  
  /**
   * Allows to pre-set the time spent waiting for instructions, spent before
   * the tape thread is started. This is for timing the synchronous task 
   * injection done before session startup.
   * This function MUST be called before starting the thread.
   * @param secs time in seconds (double)
   */
  virtual void setWaitForInstructionsTime(double secs) { 
    m_stats.waitInstructionsTime = secs; 
  }

  /**
   * Constructor
   * @param drive An interface to manipulate the drive to manipulate the tape
   * with the requested vid
   * @param rmc The media changer (=robot) that will (un)load/(un)mount the tape
   * @param gsr
   * @param volInfo All we need to know about the tape we are manipulating 
   * @param capUtils
   * @param lc lc The log context, later on copied
   */
  TapeSingleThreadInterface(castor::tape::drives::DriveInterface & drive,
    castor::legacymsg::RmcProxy & rmc,
    TapeServerReporter & tsr,
    const client::ClientInterface::VolumeInfo& volInfo,
    castor::server::ProcessCap &capUtils,castor::log::LogContext & lc):m_capUtils(capUtils),
    m_drive(drive), m_rmc(rmc), m_tsr(tsr), m_vid(volInfo.vid), m_logContext(lc),
<<<<<<< HEAD
    m_volInfo(volInfo),m_hardarwareStatus(0) {}
};
=======
    m_volInfo(volInfo),m_hardarwareStatus(0) {

  }
}; // class TapeSingleThreadInterface
>>>>>>> 11acb057

} // namespace daemon
} // namespace tapeserver
} // namespace tape
} // namespace castor
<|MERGE_RESOLUTION|>--- conflicted
+++ resolved
@@ -205,15 +205,8 @@
     const client::ClientInterface::VolumeInfo& volInfo,
     castor::server::ProcessCap &capUtils,castor::log::LogContext & lc):m_capUtils(capUtils),
     m_drive(drive), m_rmc(rmc), m_tsr(tsr), m_vid(volInfo.vid), m_logContext(lc),
-<<<<<<< HEAD
     m_volInfo(volInfo),m_hardarwareStatus(0) {}
-};
-=======
-    m_volInfo(volInfo),m_hardarwareStatus(0) {
-
-  }
 }; // class TapeSingleThreadInterface
->>>>>>> 11acb057
 
 } // namespace daemon
 } // namespace tapeserver
