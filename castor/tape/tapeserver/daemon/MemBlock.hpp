--- conflicted
+++ resolved
@@ -76,19 +76,14 @@
     return m_payload;
   }
   
-<<<<<<< HEAD
-  size_t read(tape::diskFile::ReadFile& from){
-    m_size = from.read(m_payload,m_capacity);
-    return m_size;
-=======
   /** 
    * Reads all the buffer in one go from a diskFile::ReadFile object 
    * @param from reference to the diskFile::ReadFile
    */
-  void read(tape::diskFile::ReadFile& from) {
+  size_t read(tape::diskFile::ReadFile& from){
     m_size = from.read(m_payload,m_totalCapacity);
+    return m_size;
   }
-  
   class EndOfFile: public castor::exception::Exception {
   public:
     EndOfFile(const std::string & w): castor::exception::Exception(w) {}
@@ -113,7 +108,6 @@
     if (!readSize) throw EndOfFile("In castor::tape::tapeserver::daemon::Payload::append: reached end of file");
     m_size += readSize;
     return  from.getBlockSize() <= remainingFreeSpace();
->>>>>>> 442856c5
   }
   
   /**
@@ -200,4 +194,4 @@
 }
 }
 }
-}+}
