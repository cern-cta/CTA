/******************************************************************************
 *                      MemManager.hpp
 *
 * This file is part of the Castor project.
 * See http://castor.web.cern.ch/castor
 *
 * Copyright (C) 2003  CERN
 * This program is free software; you can redistribute it and/or
 * modify it under the terms of the GNU General Public License
 * as published by the Free Software Foundation; either version 2
 * of the License, or (at your option) any later version.
 * This program is distributed in the hope that it will be useful,
 * but WITHOUT ANY WARRANTY; without even the implied warranty of
 * MERCHANTABILITY or FITNESS FOR A PARTICULAR PURPOSE.  See the
 * GNU General Public License for more details.
 * You should have received a copy of the GNU General Public License
 * along with this program; if not, write to the Free Software
 * Foundation, Inc., 59 Temple Place - Suite 330, Boston, MA 02111-1307, USA.
 *
 * 
 *
 * @author Castor Dev team, castor-dev@cern.ch
 *****************************************************************************/

#pragma once

#include "castor/tape/tapeserver/daemon/MemBlock.hpp"
#include "castor/tape/tapeserver/daemon/MemManagerClient.hpp"
#include "castor/tape/tapeserver/threading/BlockingQueue.hpp"
#include "castor/tape/tapeserver/threading/Threading.hpp"
#include "castor/exception/Exception.hpp"
#include <iostream>

namespace castor {
namespace tape {
namespace tapeserver {
namespace daemon {
/**
 * The memory manager is responsible for allocating memory blocks and distributing
 * the free ones around to any class in need.
 */
class MemoryManager: private castor::tape::threading::Thread {
public:
  
  /**
   * Constructor
   * @param numberOfBlocks: number of blocks to allocate
   * @param blockSize: size of each block
   */
<<<<<<< HEAD
  MemoryManager(const size_t numberOfBlocks, const size_t blockSize) 
          throw(castor::exception::Exception) : 
  m_totalNumberOfBlocks(0), m_totalMemoryAllocated(0),
  m_blocksProvided(0), m_blocksReturned(0) {
=======
  MemoryManager(const size_t numberOfBlocks, const size_t blockSize) throw(castor::exception::Exception) : 
  m_blockCapacity(blockSize),m_totalNumberOfBlocks(numberOfBlocks) {
>>>>>>> 22c34ab1
    for (size_t i = 0; i < numberOfBlocks; i++) {
      m_freeBlocks.push(new MemBlock(i, blockSize));
      m_totalNumberOfBlocks++;
      m_totalMemoryAllocated+=blockSize;
    }
  }
  
  /**
   * 
   * @return the nominal capacity of one block 
   */
  size_t blockCapacity(){
    return m_blockCapacity;
  }
  
  /**
   * Are all sheep back to the farm?
   * @return 
   */
  bool areBlocksAllBack() throw() {
    return m_totalNumberOfBlocks==m_freeBlocks.size();
  }
  
  /**
   * Start serving clients (in the dedicated thread)
   */
  void startThreads() throw(castor::exception::Exception) {
    castor::tape::threading::Thread::start();
  }
  
  /**
   * Waiting for clients to finish (in the dedicated thread)
   */
  void waitThreads() throw(castor::exception::Exception) {
    castor::tape::threading::Thread::wait();
  }
  
  /**
   * Adds a new client in need for free memory blocks
   * @param c: the new client
   */
  void addClient(MemoryManagerClient* c) throw(castor::exception::Exception) {
    m_clientQueue.push(c);
  }
  
  /**
   * Takes back a block which has been released by one of the clients
   * @param mb: the pointer to the block
   */
  void releaseBlock(MemBlock *mb) throw(castor::exception::Exception) {
    mb->reset();
    m_freeBlocks.push(mb);
    {
      castor::tape::threading::MutexLocker ml(&m_countersMutex);
      m_blocksReturned++;
    }
  }
  
  /**
   * Function used to specify that there are no more clients for this memory manager.
   * See the definition of endOfClients below.
   */
  void finish() throw(castor::exception::Exception) {
    addClient(new endOfClients());
  }

  /**
   * Destructor
   */
  ~MemoryManager() throw() {
    // Make sure the thread is finished: this should be done by the caller,
    // who should have called waitThreads.
    // castor::tape::threading::Thread::wait();
    // we expect to be called after all users are finished. Just "free"
    // the memory blocks we still have.
    try {
      while(true) {
        delete m_freeBlocks.tryPop();
      }
    }
    catch (castor::tape::threading::noMore) {
      //done
    } 
  }
  
  MemBlock* getFreeBlock(){
    return m_freeBlocks.pop();
  }
private:
  
  /**
   * Special token used to say that there are no more clients for this memory manager
   */
  class endOfClients: public MemoryManagerClient {
    virtual bool endOfWork() throw() {
      return true;
    }
  };
  
  const size_t m_blockCapacity;
  
  /**
   * Total number of allocated memory blocks
   */
  size_t m_totalNumberOfBlocks;
  
  /**
   * Total amount of memory allocated
   */
  size_t m_totalMemoryAllocated;
  
  /**
   * Count of blocks provided
   */
  size_t m_blocksProvided;
  
  /**
   * Count of blocks returned
   */
  size_t m_blocksReturned;
  
  /**
   * Mutex protecting the counters
   */
  castor::tape::threading::Mutex m_countersMutex;
  
  /**
   * Container for the free blocks
   */
  castor::tape::threading::BlockingQueue<MemBlock *> m_freeBlocks;
  
  /**
   * The client queue: we will feed them as soon as blocks
   * become free. This is done in a dedicated thread.
   */
   castor::tape::threading::BlockingQueue<MemoryManagerClient *> m_clientQueue;

  /**
   * Thread routine: pops a client and provides him blocks until he is happy!
   */
  void run() throw(castor::exception::Exception) {
    while(true) {
      MemoryManagerClient* c = m_clientQueue.pop();
    
      /* This is an unfortunate special case: WE allocate the end block
       and WE have to delete it. */
      if (c->endOfWork()) {
        delete c;
        return;
      };
      
      /* Spin on the the client. We rely on the fact that he will want
       at least one block (which is the case currently) */
      while (c->provideBlock(m_freeBlocks.pop())) {
        {
          castor::tape::threading::MutexLocker ml (&m_countersMutex);
          m_blocksProvided++;
        }
        
      }
        
    }
  }
  
};

}
}
}
}
<|MERGE_RESOLUTION|>--- conflicted
+++ resolved
@@ -47,15 +47,10 @@
    * @param numberOfBlocks: number of blocks to allocate
    * @param blockSize: size of each block
    */
-<<<<<<< HEAD
   MemoryManager(const size_t numberOfBlocks, const size_t blockSize) 
           throw(castor::exception::Exception) : 
-  m_totalNumberOfBlocks(0), m_totalMemoryAllocated(0),
-  m_blocksProvided(0), m_blocksReturned(0) {
-=======
-  MemoryManager(const size_t numberOfBlocks, const size_t blockSize) throw(castor::exception::Exception) : 
-  m_blockCapacity(blockSize),m_totalNumberOfBlocks(numberOfBlocks) {
->>>>>>> 22c34ab1
+  m_blockCapacity(blockSize), m_totalNumberOfBlocks(0),
+  m_totalMemoryAllocated(0), m_blocksProvided(0), m_blocksReturned(0) {
     for (size_t i = 0; i < numberOfBlocks; i++) {
       m_freeBlocks.push(new MemBlock(i, blockSize));
       m_totalNumberOfBlocks++;
