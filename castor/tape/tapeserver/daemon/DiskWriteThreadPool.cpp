#include "castor/tape/tapeserver/daemon/DiskWriteThreadPool.hpp"
#include "log.h"
#include <memory>
#include <sstream>
namespace castor {
namespace tape {
namespace tapeserver {
namespace daemon {

<<<<<<< HEAD
//------------------------------------------------------------------------------
// constructor
//------------------------------------------------------------------------------
DiskWriteThreadPool::DiskWriteThreadPool(int nbThread,
        ReportPackerInterface<detail::Recall>& report,castor::log::LogContext lc):
        m_reporter(report),m_lc(lc)
{
  m_lc.pushOrReplace(castor::log::Param("threadCount", nbThread));
  for(int i=0; i<nbThread; i++) {
    DiskWriteWorkerThread * thr = new DiskWriteWorkerThread(*this);
    m_threads.push_back(thr);
=======

  DiskWriteThreadPool::DiskWriteThreadPool(int nbThread, int maxFilesReq, int maxBlocksReq,
         RecallReportPacker& report,castor::log::LogContext lc):
          m_maxFilesReq(maxFilesReq), m_maxBytesReq(maxBlocksReq),
          m_reporter(report),m_lc(lc)
  {
    m_lc.pushOrReplace(castor::log::Param("threadCount", nbThread));
    m_lc.log(LOG_INFO, "Creating threads in DiskWriteThreadPool::DiskWriteThreadPool");
    for(int i=0; i<nbThread; i++) {
      DiskWriteWorkerThread * thr = new DiskWriteWorkerThread(*this);
      m_threads.push_back(thr);
    }
>>>>>>> 0c7ebdfc
  }
  m_lc.log(LOG_DEBUG, "Created threads in DiskWriteThreadPool::DiskWriteThreadPool");
}

//------------------------------------------------------------------------------
// DiskWriteThreadPool::~DiskWriteThreadPool
//------------------------------------------------------------------------------
DiskWriteThreadPool::~DiskWriteThreadPool() {
  // A barrier preventing destruction of the object if a poster has still not
  // returned yet from the push or finish function.
  castor::tape::threading::MutexLocker ml(&m_pusherProtection);
  while (m_threads.size()) {
    delete m_threads.back();
    m_threads.pop_back();
  }
  m_lc.log(LOG_DEBUG, "Deleted threads in DiskWriteThreadPool::~DiskWriteThreadPool");
}

//------------------------------------------------------------------------------
// DiskWriteThreadPool::startThreads
//------------------------------------------------------------------------------
void DiskWriteThreadPool::startThreads() {
  for (std::vector<DiskWriteWorkerThread *>::iterator i=m_threads.begin();
          i != m_threads.end(); i++) {
    (*i)->start();
  }
  m_lc.log(LOG_INFO, "Starting threads in DiskWriteThreadPool::DiskWriteThreadPool");
}

//------------------------------------------------------------------------------
// DiskWriteThreadPool::waitThreads
//------------------------------------------------------------------------------
void DiskWriteThreadPool::waitThreads() {
  for (std::vector<DiskWriteWorkerThread *>::iterator i=m_threads.begin();
          i != m_threads.end(); i++) {
    (*i)->wait();
  }
  m_lc.log(LOG_INFO, "All DiskWriteThreadPool threads are now complete");
}

//------------------------------------------------------------------------------
// DiskWriteThreadPool::push
//------------------------------------------------------------------------------
void DiskWriteThreadPool::push(DiskWriteTask *t) { 
  {
    if(NULL==t){
      throw castor::tape::Exception("NULL task should not been directly pushed into DiskWriteThreadPool");
    }
  }
  castor::tape::threading::MutexLocker ml(&m_pusherProtection);
  m_tasks.push(t);
}

//------------------------------------------------------------------------------
// DiskWriteThreadPool::finish
//------------------------------------------------------------------------------
void DiskWriteThreadPool::finish() {
  castor::tape::threading::MutexLocker ml(&m_pusherProtection);
  for (size_t i=0; i<m_threads.size(); i++) {
    m_tasks.push(NULL);
  }
}

//------------------------------------------------------------------------------
// constructor
//------------------------------------------------------------------------------
void DiskWriteThreadPool::DiskWriteWorkerThread::run() {
  typedef castor::log::LogContext::ScopedParam ScopedParam;
  using castor::log::Param;
  m_lc.pushOrReplace(log::Param("thread", "diskWrite"));
  m_lc.pushOrReplace(log::Param("threadID", m_threadID));
  m_lc.log(LOG_INFO, "Starting DiskWriteWorkerThread");
  std::auto_ptr<DiskWriteTask>  task;
  while(1) {
    task.reset(m_parentThreadPool. m_tasks.pop());
    if (NULL!=task.get()) {
      if(false==task->execute(m_parentThreadPool.m_reporter,m_lc)) {
        ++m_parentThreadPool.m_failedWriteCount;
        ScopedParam sp(m_lc, Param("errorCount", m_parentThreadPool.m_failedWriteCount));
        m_lc.log(LOG_ERR, "Task failed: counting another error for this session");
      }
    } //end of task!=NULL
    else {
      m_lc.log(LOG_DEBUG,"DiskWriteWorkerThread exiting: no more work");
      break;
    }
  } //enf of while(1)
  
  if(0 == --m_parentThreadPool.m_nbActiveThread){
    //Im the last Thread alive, report end of session
    if(m_parentThreadPool.m_failedWriteCount==0){
      m_parentThreadPool.m_reporter.reportEndOfSession();
      m_lc.log(LOG_INFO, "As last exiting DiskWriteWorkerThread, reported a successful end of session");
    }
    else{
      m_parentThreadPool.m_reporter.reportEndOfSessionWithErrors("A thread failed to write a file",SEINTERNAL);
      ScopedParam sp(m_lc, Param("errorCount", m_parentThreadPool.m_failedWriteCount));
      m_lc.log(LOG_ERR, "As last exiting DiskWriteWorkerThread, reported an end of session with errors");
    }
  }
  m_lc.log(LOG_INFO, "Finishing DiskWriteWorkerThread");
}

}}}}
<|MERGE_RESOLUTION|>--- conflicted
+++ resolved
@@ -7,32 +7,17 @@
 namespace tapeserver {
 namespace daemon {
 
-<<<<<<< HEAD
 //------------------------------------------------------------------------------
 // constructor
 //------------------------------------------------------------------------------
 DiskWriteThreadPool::DiskWriteThreadPool(int nbThread,
-        ReportPackerInterface<detail::Recall>& report,castor::log::LogContext lc):
+        RecallReportPacker& report,castor::log::LogContext lc):
         m_reporter(report),m_lc(lc)
 {
   m_lc.pushOrReplace(castor::log::Param("threadCount", nbThread));
   for(int i=0; i<nbThread; i++) {
     DiskWriteWorkerThread * thr = new DiskWriteWorkerThread(*this);
     m_threads.push_back(thr);
-=======
-
-  DiskWriteThreadPool::DiskWriteThreadPool(int nbThread, int maxFilesReq, int maxBlocksReq,
-         RecallReportPacker& report,castor::log::LogContext lc):
-          m_maxFilesReq(maxFilesReq), m_maxBytesReq(maxBlocksReq),
-          m_reporter(report),m_lc(lc)
-  {
-    m_lc.pushOrReplace(castor::log::Param("threadCount", nbThread));
-    m_lc.log(LOG_INFO, "Creating threads in DiskWriteThreadPool::DiskWriteThreadPool");
-    for(int i=0; i<nbThread; i++) {
-      DiskWriteWorkerThread * thr = new DiskWriteWorkerThread(*this);
-      m_threads.push_back(thr);
-    }
->>>>>>> 0c7ebdfc
   }
   m_lc.log(LOG_DEBUG, "Created threads in DiskWriteThreadPool::DiskWriteThreadPool");
 }
