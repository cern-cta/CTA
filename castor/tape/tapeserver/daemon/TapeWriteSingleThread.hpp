--- conflicted
+++ resolved
@@ -1,177 +1,140 @@
-/******************************************************************************
- *                      TapeWriteSingleThread.hpp
- *
- * This file is part of the Castor project.
- * See http://castor.web.cern.ch/castor
- *
- * Copyright (C) 2003  CERN
- * This program is free software; you can redistribute it and/or
- * modify it under the terms of the GNU General Public License
- * as published by the Free Software Foundation; either version 2
- * of the License, or (at your option) any later version.
- * This program is distributed in the hope that it will be useful,
- * but WITHOUT ANY WARRANTY; without even the implied warranty of
- * MERCHANTABILITY or FITNESS FOR A PARTICULAR PURPOSE.  See the
- * GNU General Public License for more details.
- * You should have received a copy of the GNU General Public License
- * along with this program; if not, write to the Free Software
- * Foundation, Inc., 59 Temple Place - Suite 330, Boston, MA 02111-1307, USA.
- *
- * 
- *
- * @author Castor Dev team, castor-dev@cern.ch
- *****************************************************************************/
-
-#pragma once
-
-#include "castor/tape/tapeserver/threading/BlockingQueue.hpp"
-#include "castor/tape/tapeserver/daemon/TapeWriteTask.hpp"
-#include "castor/tape/tapeserver/threading/Threading.hpp"
-#include "castor/tape/tapeserver/daemon/MigrationReportPacker.hpp"
-#include "castor/tape/tapeserver/drive/Drive.hpp"
-#include "castor/tape/tapeserver/daemon/TapeSingleThreadInterface.hpp"
-#include <iostream>
-#include <stdio.h>
-
-namespace castor {
-namespace tape {
-namespace tapeserver {
-namespace daemon {
-
-class TapeWriteSingleThread :  public TapeSingleThreadInterface<TapeWriteTaskInterface> {
-public:
-<<<<<<< HEAD
-  TapeWriteSingleThread(castor::tape::drives::DriveInterface & drive, 
-          const std::string & vid,
-          castor::log::LogContext & lc,
-          MigrationReportPacker & repPacker,
-	  int filesBeforeFlush, int blockBeforeFlush): 
-  TapeSingleThreadInterface<TapeWriteTask>(drive, vid, lc),
-   m_filesBeforeFlush(filesBeforeFlush),
-   m_blocksBeforeFlush(blockBeforeFlush),
-   m_reportPacker(repPacker) {}
-=======
-  TapeWriteSingleThread(castor::tape::drives::DriveInterface & drive, MigrationReportPacker & repPacker,
-          int filesBeforeFlush, int blockBeforeFlush,
-  const std::string vid, uint32_t lastFseq,bool compress, castor::log::LogContext lc): 
-  TapeSingleThreadInterface<TapeWriteTaskInterface>(drive),
-   m_filesBeforeFlush(filesBeforeFlush),m_blocksBeforeFlush(blockBeforeFlush), 
-      m_drive(drive),m_reportPacker(repPacker),m_vid(vid),m_lastFseq(lastFseq),m_compress(compress),m_lc(lc)
-  {}
->>>>>>> 22c34ab1
-
-private:
-  /**
-   * Function to open the WriteSession 
-   * If successful, returns a std::auto_ptr on it. A copy of that std::auto_ptr
-   * will give the caller the ownership of the opened session (see auto_ptr 
-   * copy constructor, which has a move semantic)
-   * @return 
-   */
-  std::auto_ptr<castor::tape::tapeFile::WriteSession> openWriteSession() {
-    using castor::log::LogContext;
-    using castor::log::Param;
-    typedef LogContext::ScopedParam ScopedParam;
-    
-    std::auto_ptr<castor::tape::tapeFile::WriteSession> rs;
-  
-    ScopedParam sp[]={
-        ScopedParam(m_lc, Param("vid",m_vid)),
-        ScopedParam(m_lc, Param("lastFseq", m_lastFseq)),
-        ScopedParam(m_lc, Param("compression", m_compress)) 
-      };
-    tape::utils::suppresUnusedVariable(sp);
-      try {
-       rs.reset(new castor::tape::tapeFile::WriteSession(m_drive,m_vid,m_lastFseq,m_compress));
-        m_lc.log(LOG_INFO, "Tape Write session session successfully started");
-      }
-      catch (castor::exception::Exception & ex) {
-        m_lc.log(LOG_ERR, "Failed to start tape read session");
-        // TODO: log and unroll the session
-        // TODO: add an unroll mode to the tape read task. (Similar to exec, but pushing blocks marked in error)
-        throw;
-      }
-    return rs;
-  }
-  
-  void flush(const std::string& message,int blocks,int files){
-    m_drive.flush();
-    log::LogContext::ScopedParam sp0(m_lc, log::Param("files", files));
-    log::LogContext::ScopedParam sp1(m_lc, log::Param("blocks", blocks));
-    m_lc.log(LOG_INFO,message);
-    m_reportPacker.reportFlush();
-  }
-  
-  virtual void run() {
-    try
-    {
-      // First we have to initialise the tape read session
-      std::auto_ptr<castor::tape::tapeFile::WriteSession> rs(openWriteSession());
-    
-      int blocks=0;
-      int files=0;
-      std::auto_ptr<TapeWriteTaskInterface> task ;      
-      while(1) {
-<<<<<<< HEAD
-        TapeWriteTask * task = m_tasks.pop();
-        bool end = task->endOfWork();
-        if (!end) task->execute(m_drive);
-	//m_reportPacker.reportCompletedJob(MigrationJob(-1, task->fSeq(), -1));
-	files+=task->files();
-	blocks+=task->blocks();
-        m_filesProcessed += task->files();
-	if (files >= m_filesBeforeFlush ||
-		blocks >= m_blocksBeforeFlush) {
-	  printf("Flushing after %d files and %d blocks\n", files, blocks);
-	  m_reportPacker.reportFlush();
-	  files=0;
-	  blocks=0;
-	  m_drive.flush();
-	}
-        delete task;
-        if (end) {
-          printf("End of TapeWriteWorkerThread::run() (flushing)\n");
-	  m_drive.flush();
-	  m_reportPacker.reportEndOfSession();
-=======
-        task.reset(m_tasks.pop());
-        
-        if(NULL!=task.get()) {
-          task->execute(*rs,m_lc);
-          files++;
-          blocks+=task->blocks();
-          
-          if (files >= m_filesBeforeFlush || blocks >= m_blocksBeforeFlush) {
-            flush("Normal flush because thresholds was reached",blocks,files);
-            files=0;
-            blocks=0;
-          }
-        }
-        else{
-          flush("End of TapeWriteWorkerThread::run() (flushing",blocks,files);
-          m_reportPacker.reportEndOfSession();
->>>>>>> 22c34ab1
-          return;
-        }
-      } 
-    }
-    catch(const castor::exception::Exception& e){
-      log::LogContext::ScopedParam sp1(m_lc, log::Param("what", e.what()));
-      log::LogContext::ScopedParam sp2(m_lc, log::Param("error_MessageValue", e.getMessageValue()));
-      m_lc.log(LOG_INFO,"An error occurred during TapwWriteSingleThread::execute");
-      m_reportPacker.reportEndOfSessionWithErrors(e.what(),e.code());
-    }
-  }
-  
-  int m_filesBeforeFlush;
-  int m_blocksBeforeFlush;
-  
-  castor::tape::drives::DriveInterface& m_drive;
-  MigrationReportPacker & m_reportPacker;
-  const std::string m_vid;
-  const uint32_t m_lastFseq;
-  const bool m_compress;
-  
-  castor::log::LogContext m_lc;
-};
-}}}}
+/******************************************************************************
+ *                      TapeWriteSingleThread.hpp
+ *
+ * This file is part of the Castor project.
+ * See http://castor.web.cern.ch/castor
+ *
+ * Copyright (C) 2003  CERN
+ * This program is free software; you can redistribute it and/or
+ * modify it under the terms of the GNU General Public License
+ * as published by the Free Software Foundation; either version 2
+ * of the License, or (at your option) any later version.
+ * This program is distributed in the hope that it will be useful,
+ * but WITHOUT ANY WARRANTY; without even the implied warranty of
+ * MERCHANTABILITY or FITNESS FOR A PARTICULAR PURPOSE.  See the
+ * GNU General Public License for more details.
+ * You should have received a copy of the GNU General Public License
+ * along with this program; if not, write to the Free Software
+ * Foundation, Inc., 59 Temple Place - Suite 330, Boston, MA 02111-1307, USA.
+ *
+ * 
+ *
+ * @author Castor Dev team, castor-dev@cern.ch
+ *****************************************************************************/
+
+#pragma once
+
+#include "castor/tape/tapeserver/threading/BlockingQueue.hpp"
+#include "castor/tape/tapeserver/daemon/TapeWriteTask.hpp"
+#include "castor/tape/tapeserver/threading/Threading.hpp"
+#include "castor/tape/tapeserver/daemon/MigrationReportPacker.hpp"
+#include "castor/tape/tapeserver/drive/Drive.hpp"
+#include "castor/tape/tapeserver/daemon/TapeSingleThreadInterface.hpp"
+#include <iostream>
+#include <stdio.h>
+
+namespace castor {
+namespace tape {
+namespace tapeserver {
+namespace daemon {
+
+class TapeWriteSingleThread :  public TapeSingleThreadInterface<TapeWriteTaskInterface> {
+public:
+  TapeWriteSingleThread(castor::tape::drives::DriveInterface & drive, 
+          const std::string & vid,
+          castor::log::LogContext & lc,
+          MigrationReportPacker & repPacker,
+	  int filesBeforeFlush, int blockBeforeFlush): 
+  TapeSingleThreadInterface<TapeWriteTaskInterface>(drive, vid, lc),
+  m_drive(drive), m_reportPacker(repPacker), m_lastFseq(0), m_compress(0) {}
+
+private:
+  /**
+   * Function to open the WriteSession 
+   * If successful, returns a std::auto_ptr on it. A copy of that std::auto_ptr
+   * will give the caller the ownership of the opened session (see auto_ptr 
+   * copy constructor, which has a move semantic)
+   * @return 
+   */
+  std::auto_ptr<castor::tape::tapeFile::WriteSession> openWriteSession() {
+    using castor::log::LogContext;
+    using castor::log::Param;
+    typedef LogContext::ScopedParam ScopedParam;
+    
+    std::auto_ptr<castor::tape::tapeFile::WriteSession> rs;
+  
+    ScopedParam sp[]={
+        ScopedParam(m_logContext, Param("vid",m_vid)),
+        ScopedParam(m_logContext, Param("lastFseq", m_lastFseq)),
+        ScopedParam(m_logContext, Param("compression", m_compress)) 
+      };
+    tape::utils::suppresUnusedVariable(sp);
+      try {
+       rs.reset(new castor::tape::tapeFile::WriteSession(m_drive,m_vid,m_lastFseq,m_compress));
+        m_logContext.log(LOG_INFO, "Tape Write session session successfully started");
+      }
+      catch (castor::exception::Exception & ex) {
+        m_logContext.log(LOG_ERR, "Failed to start tape read session");
+        // TODO: log and unroll the session
+        // TODO: add an unroll mode to the tape read task. (Similar to exec, but pushing blocks marked in error)
+        throw;
+      }
+    return rs;
+  }
+  
+  void flush(const std::string& message,int blocks,int files){
+    m_drive.flush();
+    log::LogContext::ScopedParam sp0(m_logContext, log::Param("files", files));
+    log::LogContext::ScopedParam sp1(m_logContext, log::Param("blocks", blocks));
+    m_logContext.log(LOG_INFO,message);
+    m_reportPacker.reportFlush();
+  }
+  
+  virtual void run() {
+    try
+    {
+      // First we have to initialise the tape read session
+      std::auto_ptr<castor::tape::tapeFile::WriteSession> rs(openWriteSession());
+    
+      int blocks=0;
+      int files=0;
+      std::auto_ptr<TapeWriteTaskInterface> task ;      
+      while(1) {
+        task.reset(m_tasks.pop());
+        
+        if(NULL!=task.get()) {
+          task->execute(*rs,m_logContext);
+          files++;
+          blocks+=task->blocks();
+          
+          if (files >= m_filesBeforeFlush || blocks >= m_blocksBeforeFlush) {
+            flush("Normal flush because thresholds was reached",blocks,files);
+            files=0;
+            blocks=0;
+          }
+        }
+        else{
+          flush("End of TapeWriteWorkerThread::run() (flushing",blocks,files);
+          m_reportPacker.reportEndOfSession();
+          return;
+        }
+      } 
+    }
+    catch(const castor::exception::Exception& e){
+      log::LogContext::ScopedParam sp1(m_logContext, log::Param("what", e.what()));
+      log::LogContext::ScopedParam sp2(m_logContext, log::Param("error_MessageValue", e.getMessageValue()));
+      m_logContext.log(LOG_INFO,"An error occurred during TapwWriteSingleThread::execute");
+      m_reportPacker.reportEndOfSessionWithErrors(e.what(),e.code());
+    }
+  }
+  
+  int m_filesBeforeFlush;
+  int m_blocksBeforeFlush;
+  
+  castor::tape::drives::DriveInterface& m_drive;
+  MigrationReportPacker & m_reportPacker;
+  const std::string m_vid;
+  const uint32_t m_lastFseq;
+  const bool m_compress;
+};
+}}}}