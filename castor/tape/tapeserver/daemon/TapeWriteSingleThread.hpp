--- conflicted
+++ resolved
@@ -1,159 +1,143 @@
-/******************************************************************************
- *                      TapeWriteSingleThread.hpp
- *
- * This file is part of the Castor project.
- * See http://castor.web.cern.ch/castor
- *
- * Copyright (C) 2003  CERN
- * This program is free software; you can redistribute it and/or
- * modify it under the terms of the GNU General Public License
- * as published by the Free Software Foundation; either version 2
- * of the License, or (at your option) any later version.
- * This program is distributed in the hope that it will be useful,
- * but WITHOUT ANY WARRANTY; without even the implied warranty of
- * MERCHANTABILITY or FITNESS FOR A PARTICULAR PURPOSE.  See the
- * GNU General Public License for more details.
- * You should have received a copy of the GNU General Public License
- * along with this program; if not, write to the Free Software
- * Foundation, Inc., 59 Temple Place - Suite 330, Boston, MA 02111-1307, USA.
- *
- * 
- *
- * @author Castor Dev team, castor-dev@cern.ch
- *****************************************************************************/
+/******************************************************************************
+ *                      TapeWriteSingleThread.hpp
+ *
+ * This file is part of the Castor project.
+ * See http://castor.web.cern.ch/castor
+ *
+ * Copyright (C) 2003  CERN
+ * This program is free software; you can redistribute it and/or
+ * modify it under the terms of the GNU General Public License
+ * as published by the Free Software Foundation; either version 2
+ * of the License, or (at your option) any later version.
+ * This program is distributed in the hope that it will be useful,
+ * but WITHOUT ANY WARRANTY; without even the implied warranty of
+ * MERCHANTABILITY or FITNESS FOR A PARTICULAR PURPOSE.  See the
+ * GNU General Public License for more details.
+ * You should have received a copy of the GNU General Public License
+ * along with this program; if not, write to the Free Software
+ * Foundation, Inc., 59 Temple Place - Suite 330, Boston, MA 02111-1307, USA.
+ *
+ * 
+ *
+ * @author Castor Dev team, castor-dev@cern.ch
+ *****************************************************************************/
+
+#pragma once
+
+#include "castor/tape/tapeserver/threading/BlockingQueue.hpp"
+#include "castor/tape/tapeserver/daemon/TapeWriteTask.hpp"
+#include "castor/tape/tapeserver/threading/Threading.hpp"
+#include "castor/tape/tapeserver/daemon/MigrationReportPacker.hpp"
+#include "castor/tape/tapeserver/drive/Drive.hpp"
+#include "castor/tape/tapeserver/daemon/TapeSingleThreadInterface.hpp"
+#include <iostream>
+#include <stdio.h>
+
+namespace castor {
+namespace tape {
+namespace tapeserver {
+namespace daemon {
+
+class TapeWriteSingleThread :  public TapeSingleThreadInterface<TapeWriteTask> {
+public:
+  TapeWriteSingleThread(castor::tape::drives::DriveInterface & drive, 
+          const std::string & vid,
+          castor::log::LogContext & lc, MigrationReportPacker & repPacker,
+	  uint64_t filesBeforeFlush, uint64_t bytesBeforeFlush): 
+  TapeSingleThreadInterface<TapeWriteTaskInterface>(drive, vid, lc),
+  m_filesBeforeFlush(filesBeforeFlush),m_bytesBeforeFlush(bytesBeforeFlush),
+  m_drive(drive), m_reportPacker(repPacker), m_lastFseq(0), m_compress(0) {}
+
+private:
+  /**
+   * Function to open the WriteSession 
+   * If successful, returns a std::auto_ptr on it. A copy of that std::auto_ptr
+   * will give the caller the ownership of the opened session (see auto_ptr 
+   * copy constructor, which has a move semantic)
+   * @return 
+   */
+  std::auto_ptr<castor::tape::tapeFile::WriteSession> openWriteSession() {
+    using castor::log::LogContext;
+    using castor::log::Param;
+    typedef LogContext::ScopedParam ScopedParam;
+    
+    std::auto_ptr<castor::tape::tapeFile::WriteSession> rs;
+  
+    ScopedParam sp[]={
+        ScopedParam(m_logContext, Param("vid",m_vid)),
+        ScopedParam(m_logContext, Param("lastFseq", m_lastFseq)),
+        ScopedParam(m_logContext, Param("compression", m_compress)) 
+      };
+    tape::utils::suppresUnusedVariable(sp);
+      try {
+       rs.reset(new castor::tape::tapeFile::WriteSession(m_drive,m_vid,m_lastFseq,m_compress));
+        m_logContext.log(LOG_INFO, "Tape Write session session successfully started");
+      }
+      catch (castor::exception::Exception & e) {
+        ScopedParam sp0(m_logContext, Param("ErrorMessage", e.getMessageValue()));
+        ScopedParam sp1(m_logContext, Param("ErrorCode", e.code()));
+        m_logContext.log(LOG_ERR, "Failed to start tape write session");
+        // TODO: log and unroll the session
+        // TODO: add an unroll mode to the tape read task. (Similar to exec, but pushing blocks marked in error)
+        throw;
+      }
+    return rs;
+  }
+  
+  void flush(const std::string& message,int blocks,int files){
+    m_drive.flush();
+    log::LogContext::ScopedParam sp0(m_logContext, log::Param("files", files));
+    log::LogContext::ScopedParam sp1(m_logContext, log::Param("blocks", blocks));
+    m_logContext.log(LOG_INFO,message);
+    m_reportPacker.reportFlush();
+  }
+  
+  virtual void run() {
+    try
+    {
+      // First we have to initialise the tape read session
+      std::auto_ptr<castor::tape::tapeFile::WriteSession> rs(openWriteSession());
+    
+      uint64_t bytes=0;
+      uint64_t files=0;
+      std::auto_ptr<TapeWriteTaskInterface> task ;      
+      while(1) {
+        task.reset(m_tasks.pop());
+        
+        if(NULL!=task.get()) {
+          task->execute(*rs,m_reportPacker,m_logContext);
+          files++;
+          bytes+=task->fileSize();
+          
+          if (files >= m_filesBeforeFlush || bytes >= m_bytesBeforeFlush) {
+            flush("Normal flush because thresholds was reached",bytes,files);
+            files=0;
+            bytes=0;
+          }
+        }
+        else{
+          flush("End of TapeWriteWorkerThread::run() (flushing",bytes,files);
+          m_reportPacker.reportEndOfSession();
+          return;
+        }
+      } 
+    }
+    catch(const castor::exception::Exception& e){
+      log::LogContext::ScopedParam sp1(m_logContext, log::Param("exceptionCode", e.code()));
+      log::LogContext::ScopedParam sp2(m_logContext, log::Param("error_MessageValue", e.getMessageValue()));
+      m_logContext.log(LOG_INFO,"An error occurred during TapwWriteSingleThread::execute");
+      m_reportPacker.reportEndOfSessionWithErrors(e.what(),e.code());
+    }
+  }
+  
+  const uint64_t m_filesBeforeFlush;
+  const uint64_t m_bytesBeforeFlush;
 
-#pragma once
-
-#include "castor/tape/tapeserver/threading/BlockingQueue.hpp"
-#include "castor/tape/tapeserver/daemon/TapeWriteTask.hpp"
-#include "castor/tape/tapeserver/threading/Threading.hpp"
-#include "castor/tape/tapeserver/daemon/MigrationReportPacker.hpp"
-#include "castor/tape/tapeserver/drive/Drive.hpp"
-#include "castor/tape/tapeserver/daemon/TapeSingleThreadInterface.hpp"
-#include <iostream>
-#include <stdio.h>
-
-namespace castor {
-namespace tape {
-namespace tapeserver {
-namespace daemon {
-
-class TapeWriteSingleThread :  public TapeSingleThreadInterface<TapeWriteTask> {
-public:
-  TapeWriteSingleThread(castor::tape::drives::DriveInterface & drive, 
-          const std::string & vid,
-          castor::log::LogContext & lc,
-          MigrationReportPacker & repPacker,
-<<<<<<< HEAD
-	  uint64_t filesBeforeFlush, uint64_t bytesBeforeFlush): 
-  TapeSingleThreadInterface<TapeWriteTaskInterface>(drive, vid, lc),
-  m_filesBeforeFlush(filesBeforeFlush),m_bytesBeforeFlush(bytesBeforeFlush),
-  m_drive(drive), m_reportPacker(repPacker), m_lastFseq(0), m_compress(0) {}
-=======
-	  int filesBeforeFlush, int blockBeforeFlush): 
-  TapeSingleThreadInterface<TapeWriteTask>(drive, vid, lc),
-  m_filesBeforeFlush(filesBeforeFlush), m_blocksBeforeFlush(blockBeforeFlush),
-  m_drive(drive), m_reportPacker(repPacker),
-  m_vid(vid), m_lastFseq(0), m_compress(0) {}
->>>>>>> b9c78fb6
-
-private:
-  /**
-   * Function to open the WriteSession 
-   * If successful, returns a std::auto_ptr on it. A copy of that std::auto_ptr
-   * will give the caller the ownership of the opened session (see auto_ptr 
-   * copy constructor, which has a move semantic)
-   * @return 
-   */
-  std::auto_ptr<castor::tape::tapeFile::WriteSession> openWriteSession() {
-    using castor::log::LogContext;
-    using castor::log::Param;
-    typedef LogContext::ScopedParam ScopedParam;
-    
-    std::auto_ptr<castor::tape::tapeFile::WriteSession> rs;
-  
-    ScopedParam sp[]={
-        ScopedParam(m_logContext, Param("vid",m_vid)),
-        ScopedParam(m_logContext, Param("lastFseq", m_lastFseq)),
-        ScopedParam(m_logContext, Param("compression", m_compress)) 
-      };
-    tape::utils::suppresUnusedVariable(sp);
-      try {
-       rs.reset(new castor::tape::tapeFile::WriteSession(m_drive,m_vid,m_lastFseq,m_compress));
-        m_logContext.log(LOG_INFO, "Tape Write session session successfully started");
-      }
-      catch (castor::exception::Exception & e) {
-        ScopedParam sp0(m_logContext, Param("ErrorMessage", e.getMessageValue()));
-        ScopedParam sp1(m_logContext, Param("ErrorCode", e.code()));
-        m_logContext.log(LOG_ERR, "Failed to start tape write session");
-        // TODO: log and unroll the session
-        // TODO: add an unroll mode to the tape read task. (Similar to exec, but pushing blocks marked in error)
-        throw;
-      }
-    return rs;
-  }
-  
-  void flush(const std::string& message,int blocks,int files){
-    m_drive.flush();
-    log::LogContext::ScopedParam sp0(m_logContext, log::Param("files", files));
-    log::LogContext::ScopedParam sp1(m_logContext, log::Param("blocks", blocks));
-    m_logContext.log(LOG_INFO,message);
-    m_reportPacker.reportFlush();
-  }
-  
-  virtual void run() {
-    try
-    {
-      // First we have to initialise the tape read session
-      std::auto_ptr<castor::tape::tapeFile::WriteSession> rs(openWriteSession());
-    
-<<<<<<< HEAD
-      uint64_t bytes=0;
-=======
-      uint64_t blocks=0;
->>>>>>> b9c78fb6
-      uint64_t files=0;
-      std::auto_ptr<TapeWriteTaskInterface> task ;      
-      while(1) {
-        task.reset(m_tasks.pop());
-        
-        if(NULL!=task.get()) {
-          task->execute(*rs,m_reportPacker,m_logContext);
-          files++;
-          bytes+=task->fileSize();
-          
-          if (files >= m_filesBeforeFlush || bytes >= m_bytesBeforeFlush) {
-            flush("Normal flush because thresholds was reached",bytes,files);
-            files=0;
-            bytes=0;
-          }
-        }
-        else{
-          flush("End of TapeWriteWorkerThread::run() (flushing",bytes,files);
-          m_reportPacker.reportEndOfSession();
-          return;
-        }
-      } 
-    }
-    catch(const castor::exception::Exception& e){
-      log::LogContext::ScopedParam sp1(m_logContext, log::Param("exceptionCode", e.code()));
-      log::LogContext::ScopedParam sp2(m_logContext, log::Param("error_MessageValue", e.getMessageValue()));
-      m_logContext.log(LOG_INFO,"An error occurred during TapwWriteSingleThread::execute");
-      m_reportPacker.reportEndOfSessionWithErrors(e.what(),e.code());
-    }
-  }
-  
-  const uint64_t m_filesBeforeFlush;
-<<<<<<< HEAD
-  const uint64_t m_bytesBeforeFlush;
-=======
-  const uint64_t m_blocksBeforeFlush;
->>>>>>> b9c78fb6
-  
-  castor::tape::drives::DriveInterface& m_drive;
-  MigrationReportPacker & m_reportPacker;
-  const std::string m_vid;
-  const uint32_t m_lastFseq;
-  const bool m_compress;
-};
-}}}}
+  
+  castor::tape::drives::DriveInterface& m_drive;
+  MigrationReportPacker & m_reportPacker;
+  const std::string m_vid;
+  const uint32_t m_lastFseq;
+  const bool m_compress;
+};
+}}}}