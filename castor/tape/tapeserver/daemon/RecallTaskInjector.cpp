--- conflicted
+++ resolved
@@ -58,7 +58,6 @@
     
     m_lc.log(LOG_INFO, "Logged file to recall");
     
-<<<<<<< HEAD
     DiskWriteTask * dwt = 
       new DiskWriteTask(
         removeOwningList(dynamic_cast<tape::tapegateway::FileToRecallStruct*>((*it)->clone())), 
@@ -69,11 +68,6 @@
           dynamic_cast<tape::tapegateway::FileToRecallStruct*>((*it)->clone())), 
           *dwt,
           m_memManager);
-    
-=======
-    DiskWriteTask * dwt = new DiskWriteTask(removeOwningList((*it)->clone()) ,m_memManager);
-    TapeReadFileTask * trt = new TapeReadFileTask(m_memManager,*dwt, (*it)->fseq(), blockID(**it));
->>>>>>> 22c34ab1
     
     m_diskWriter.push(dwt);
     m_tapeReader.push(trt);
