#include "castor/tape/tapeserver/daemon/RecallTaskInjector.hpp"
#include "castor/tape/tapeserver/client/ClientInterface.hpp"
#include "castor/log/LogContext.hpp"
#include "castor/tape/tapegateway/FilesToRecallList.hpp"
#include "castor/tape/tapeserver/utils/suppressUnusedVariable.hpp"
#include "castor/tape/tapegateway/FileToRecallStruct.hpp"
#include "log.h"
#include <stdint.h>

using castor::log::LogContext;
using castor::log::Param;

namespace{
  castor::tape::tapegateway::FileToRecallStruct* removeOwningList(castor::tape::tapegateway::FileToRecallStruct* ptr){
    ptr->setFilesToRecallList(NULL);
    return ptr;
  }
}

namespace castor{
namespace tape{
namespace tapeserver{
namespace daemon {
  
RecallTaskInjector::RecallTaskInjector(RecallMemoryManager & mm, 
        TapeSingleThreadInterface<TapeReadTask> & tapeReader,
        DiskThreadPoolInterface<DiskWriteTaskInterface> & diskWriter,
        client::ClientInterface& client,castor::log::LogContext lc) : 
        m_thread(*this),m_memManager(mm),
        m_tapeReader(tapeReader),m_diskWriter(diskWriter),
        m_client(client),m_lc(lc)
{}

void RecallTaskInjector::end(){
  castor::tape::threading::MutexLocker ml(&m_producerProtection);
  m_queue.push(Request());
}

void RecallTaskInjector::requestInjection(int maxFiles, int byteSizeThreshold, bool lastCall) {
  //@TODO where shall we  acquire the lock ? There of just before the push ?
  castor::tape::threading::MutexLocker ml(&m_producerProtection);
  m_queue.push(Request(maxFiles, byteSizeThreshold, lastCall));
}

void RecallTaskInjector::waitThreads() {
  m_thread.wait();
}

void RecallTaskInjector::startThreads() {
  m_thread.start();
}

void RecallTaskInjector::injectBulkRecalls(const std::vector<castor::tape::tapegateway::FileToRecallStruct*>& jobs) {
  for (std::vector<tapegateway::FileToRecallStruct*>::const_iterator it = jobs.begin(); it != jobs.end(); ++it) {

    LogContext::ScopedParam sp[]={
      LogContext::ScopedParam(m_lc, Param("NSHOSTNAME", (*it)->nshost())),
      LogContext::ScopedParam(m_lc, Param("NSFILEID", (*it)->fileid())),
      LogContext::ScopedParam(m_lc, Param("fSeq", (*it)->fseq())),
      LogContext::ScopedParam(m_lc, Param("blockID", blockID(**it))),
      LogContext::ScopedParam(m_lc, Param("path", (*it)->path()))
    };
    tape::utils::suppresUnusedVariable(sp);
    
    m_lc.log(LOG_INFO, "Logged file to recall");
    
    DiskWriteTask * dwt = 
      new DiskWriteTask(
        removeOwningList(dynamic_cast<tape::tapegateway::FileToRecallStruct*>((*it)->clone())), 
        m_memManager);
    TapeReadFileTask * trt = 
      new TapeReadFileTask(
        removeOwningList(
          dynamic_cast<tape::tapegateway::FileToRecallStruct*>((*it)->clone())), 
          *dwt,
          m_memManager);
    
    m_diskWriter.push(dwt);
    m_tapeReader.push(trt);
  }
  LogContext::ScopedParam sp03(m_lc, Param("nbFile", jobs.size()));
  m_lc.log(LOG_INFO, "Tasks for recalling injected");
}

bool RecallTaskInjector::synchronousInjection(uint64_t maxFiles, uint64_t byteSizeThreshold)
{
  client::ClientProxy::RequestReport reqReport;  

  std::auto_ptr<castor::tape::tapegateway::FilesToRecallList> filesToRecallList(m_client.getFilesToRecall(maxFiles,byteSizeThreshold,reqReport));
  LogContext::ScopedParam sp[]={
    LogContext::ScopedParam(m_lc, Param("maxFiles", maxFiles)),
    LogContext::ScopedParam(m_lc, Param("byteSizeThreshold",byteSizeThreshold)),
    LogContext::ScopedParam(m_lc, Param("transactionId", reqReport.transactionId)),
    LogContext::ScopedParam(m_lc, Param("connectDuration", reqReport.connectDuration)),
    LogContext::ScopedParam(m_lc, Param("sendRecvDuration", reqReport.sendRecvDuration))
  };
  tape::utils::suppresUnusedVariable(sp);
  
  if(NULL==filesToRecallList.get()) { 
    m_lc.log(LOG_ERR, "Get called but no files to retrieve");
    return false;
  }
  else {
    std::vector<tapegateway::FileToRecallStruct*>& jobs= filesToRecallList->filesToRecall();
    injectBulkRecalls(jobs);
    return true;
  }
}

//--------------------------------------
void RecallTaskInjector::WorkerThread::run()
{
  using castor::log::LogContext;
  _this.m_lc.pushOrReplace(Param("thread", "recallTaskInjector"));
  _this.m_lc.log(LOG_DEBUG, "Starting RecallTaskInjector thread");
  
  while (1) {
    Request req = _this.m_queue.pop();
    _this.m_lc.log(LOG_INFO,"RecallJobInjector:run: about to call client interface\n");
    client::ClientProxy::RequestReport reqReport;
    std::auto_ptr<tapegateway::FilesToRecallList> filesToRecallList(_this.m_client.getFilesToRecall(req.nbMaxFiles, req.byteSizeThreshold,reqReport));
        
    LogContext::ScopedParam sp01(_this.m_lc, Param("transactionId", reqReport.transactionId));
    LogContext::ScopedParam sp02(_this.m_lc, Param("connectDuration", reqReport.connectDuration));
    LogContext::ScopedParam sp03(_this.m_lc, Param("sendRecvDuration", reqReport.sendRecvDuration));
    
    if (NULL == filesToRecallList.get()) {
      if (req.lastCall) {
        _this.m_lc.log(LOG_INFO,"No more file to recall: triggering the end of session.\n");
        _this.m_tapeReader.finish();
        _this.m_diskWriter.finish();
        break;
      } else {
        _this.m_lc.log(LOG_INFO,"In RecallJobInjector::WorkerThread::run(): got empty list, but not last call. NoOp.\n");
      }
<<<<<<< HEAD
  _this.m_lc.log(LOG_DEBUG, "Finishing RecallTaskInjector thread");
=======
    } else {
      std::vector<tapegateway::FileToRecallStruct*>& jobs= filesToRecallList->filesToRecall();
      _this.injectBulkRecalls(jobs);
    }
  } // end of while(1)
  //-------------
  
  /* We want to finish at the first lastCall we encounter.
   * But even after sending finish() to m_diskWriter and to m_tapeReader,
   * m_diskWriter might still want some more task (the threshold could be crossed),
   * so we discard everything that might still be in the queue
   */
  bool stillReading =true;
  while(stillReading) {
    Request req = _this.m_queue.pop();
    stillReading = req.end;
    LogContext::ScopedParam sp(_this.m_lc, Param("lastCall", req.lastCall));
    _this.m_lc.log(LOG_INFO,"In RecallJobInjector::WorkerThread::run(): popping extra request");
  }
>>>>>>> 2b2067c2
}

} //end namespace daemon
} //end namespace tapeserver
} //end namespace tape
} //end namespace castor<|MERGE_RESOLUTION|>--- conflicted
+++ resolved
@@ -31,7 +31,7 @@
         m_client(client),m_lc(lc)
 {}
 
-void RecallTaskInjector::end(){
+void RecallTaskInjector::finish(){
   castor::tape::threading::MutexLocker ml(&m_producerProtection);
   m_queue.push(Request());
 }
@@ -133,16 +133,13 @@
       } else {
         _this.m_lc.log(LOG_INFO,"In RecallJobInjector::WorkerThread::run(): got empty list, but not last call. NoOp.\n");
       }
-<<<<<<< HEAD
-  _this.m_lc.log(LOG_DEBUG, "Finishing RecallTaskInjector thread");
-=======
     } else {
       std::vector<tapegateway::FileToRecallStruct*>& jobs= filesToRecallList->filesToRecall();
       _this.injectBulkRecalls(jobs);
     }
   } // end of while(1)
   //-------------
-  
+  _this.m_lc.log(LOG_DEBUG, "Finishing RecallTaskInjector thread");
   /* We want to finish at the first lastCall we encounter.
    * But even after sending finish() to m_diskWriter and to m_tapeReader,
    * m_diskWriter might still want some more task (the threshold could be crossed),
@@ -155,7 +152,6 @@
     LogContext::ScopedParam sp(_this.m_lc, Param("lastCall", req.lastCall));
     _this.m_lc.log(LOG_INFO,"In RecallJobInjector::WorkerThread::run(): popping extra request");
   }
->>>>>>> 2b2067c2
 }
 
 } //end namespace daemon
