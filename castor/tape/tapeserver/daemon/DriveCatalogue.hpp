/******************************************************************************
 *         castor/tape/tapeserver/daemon/DriveCatalogue.hpp
 *
 * This file is part of the Castor project.
 * See http://castor.web.cern.ch/castor
 *
 * Copyright (C) 2003  CERN
 * This program is free software; you can redistribute it and/or
 * modify it under the terms of the GNU General Public License
 * as published by the Free Software Foundation; either version 2
 * of the License, or (at your option) any later version.
 * This program is distributed in the hope that it will be useful,
 * but WITHOUT ANY WARRANTY; without even the implied warranty of
 * MERCHANTABILITY or FITNESS FOR A PARTICULAR PURPOSE.  See the
 * GNU General Public License for more details.
 * You should have received a copy of the GNU General Public License
 * along with this program; if not, write to the Free Software
 * Foundation, Inc., 59 Temple Place - Suite 330, Boston, MA 02111-1307, USA.
 *
 *
 *
 * @author Steven.Murray@cern.ch
 *****************************************************************************/

#pragma once

#include "castor/exception/Exception.hpp"
#include "castor/legacymsg/RtcpJobRqstMsgBody.hpp"
#include "castor/legacymsg/TapeLabelRqstMsgBody.hpp"
#include "castor/tape/utils/TpconfigLine.hpp"
#include "castor/tape/utils/TpconfigLines.hpp"

#include <map>
#include <string>
#include <string.h>

namespace castor     {
namespace tape       {
namespace tapeserver {
namespace daemon     {

/**
 * Class responsible for keeping track of the tape drive being controlled by
 * the tapeserverd daemon.
 */
class DriveCatalogue {
public:

  /**
   * Destructor.
   *
   * Closes the connection with the label command if the drive catalogue owns
   * the connection at the time of destruction.
   */
  ~DriveCatalogue() throw();

  /**
   * The state of a drive as described by the following FSTN:
   *
   *              start daemon /
   *  ------  send VDQM_UNIT_DOWN   ------------------
   * | INIT |--------------------->|       DOWN       |<-------------------
   *  ------                        ------------------                     |
   *     |                          |                ^                     |
   *     |                          |                |                     |
   *     |                          | tpconfig up    | tpconfig down       |
   *     |                          |                |                     |
   *     |      start daemon /      v                |                     |
   *     |    send VDQM_UNIT_UP     ------------------                     |
   *      ------------------------>|       UP         |                    |
   *                                ------------------                     |
   *                                |  |             ^                     |
   *              -----------------    |             |                     |
   *             | label job           | vdqm job    |                     |
   *             |                     |             |                     |
   *             v                     v             |                     |
   *        -----------        ------------------    | SIGCHLD             |
   *       | WAITLABEL |      |    WAITFORK      |   | [success]           |
   *        -----------        ------------------    |                     |
   *             |                  |                |                     |
   *             |                  |                |                     |
   *             | forked           | forked         |                     |
   *             |                  |                |                     |
   *             |                  v                |                     |
   *             |                  ------------------    SIGCHLD [fail]   |
   *              ---------------->|     RUNNING      |--------------------|
   *                                ------------------                     |
   *                                |                ^                     |
   *                                |                |                     |
   *                                | tpconfig down  | tpconfig up         |
   *                                |                |                     |
   *                                |                |                     |
   *                                v                |  SIGCHLD            |
   *                                ------------------  [success of fail]  |
   *                               |     WAITDOWN     |--------------------
   *                                ------------------
   *
   * When the tapeserverd daemon is started, depending on the initial state
   * defined in /etc/castor/TPCONFIG, the daemon sends either a VDQM_UNIT_UP
   * or VDQM_UNIT_DOWN status message to the vdqmd daemon.  The state of the
   * tape drive is then either DRIVE_STATE_UP or DRIVE_STATE_DOWN respectively.
   *
   * A tape operator toggles the state of tape drive between DOWN and UP
   * using the tpconfig adminstration tool.
   *
   * The tape daemon can receive a job from the vdqmd daemon for a tape drive
   * when the state of that drive is DRIVE_STATE_UP.  On reception of the job
   * the daemon prepares to fork a child process and enters the
   * DRIVE_STATE_WAITFORK state.
   *
   * The DRIVE_STATE_WAIT_FORK state allows the object responsible for handling
   * the connection from the vdqmd daemon (an instance of
   * VdqmConnectionHandler) to delegate the task of forking of a mount session.
   *
   * Once the child process is forked the drive enters the DRIVE_STATE_RUNNING
   * state.  The child process is responsible for running a mount session.
   * During such a sesion a tape will be mounted, data will be transfered to
   * and/or from the tape and finally the tape will be dismounted.
   *
   * Once the vdqm job has been carried out, the child process completes
   * and the state of the tape drive either returns to DRIVE_STATE_UP if there
   * were no problems or to DRIVE_STATE_DOWN if there were.
   *
   * If the tape daemon receives a tpconfig down during a tape session, in
   * other words whilst the drive in question is in the DRIVE_STATE_RUNNING
   * state, then the state of the drive is moved to DRIVE_STATE_WAITDOWN.  The
   * tape session continues to run in the DRIVE_STATE_WAITDOWN state, however
   * when the tape session is finished the state of the drive is moved to
   * DRIVE_STATE_DOWN.
   *
   * The tape daemon can receive a job to label a tape in a drive from an
   * administration client when the state of that drive is DRIVE_STATE_UP.  On
   * reception of the job the daemon prepares to fork a child process and
   * enters the DRIVE_STATE_WAITLABEL state.
   *
   * Once the child process is forked the drive enters the DRIVE_STATE_RUNNING
   * state.  The child process is responsible for running a label session.
   * During such a sesion a tape will be mounted, the tape will be labeled and
   * finally the tape will be dismounted.
   */
  enum DriveState {
    DRIVE_STATE_INIT,
    DRIVE_STATE_DOWN,
    DRIVE_STATE_UP,
    DRIVE_STATE_WAITFORK,
    DRIVE_STATE_WAITLABEL,
    DRIVE_STATE_RUNNING,
    DRIVE_STATE_WAITDOWN};

  /**
   * Returns the string representation of the specified tape-drive state.
   *
   * Please note that this method does not throw an exception and to that end
   * will return the string "UNKNOWN" if the string representation of the
   * specified drive state is unknown.
   *
   * @param state The numerical tape-drive state.
   * @return The string representation if known else "UNKNOWN".
   */
  static const char *drvState2Str(const DriveState state) throw();

  /**
   * Enumeration of the possible types of session.
   */
  enum SessionType {
    SESSION_TYPE_NONE,
    SESSION_TYPE_DATATRANSFER,
    SESSION_TYPE_LABEL};

  /**
   * Always returns a string representation of the specified session type.
   * If the session type is unknown then an appropriately worded string
   * representation is returned and no exception is thrown.
   *
   * @param sessionType The numerical sessionType.
   * @return The string representation if known else "UNKNOWN".
   */
  static const char *sessionType2Str(const SessionType sessionType) throw();

  /**
   * Poplates the catalogue using the specified parsed lines from
   * /etc/castor/TPCONFIG.
   *
   * @param lines The lines parsed from /etc/castor/TPCONFIG.
   */
  void populateCatalogue(const utils::TpconfigLines &lines)
    ;

  /**
   * Returns the unit name of the tape drive on which the specified mount
   * session process is running.
   *
   * @param sessionPid The process ID of the mount session.
   * @return the unit name of the tape drive.
   */
  std::string getUnitName(const pid_t sessionPid) const ;

  /**
   * Returns an unordered list of the unit names of all of the tape drives
   * stored within the tape drive catalogue.
   *
   * @return Unordered list of the unit names.
   */
  std::list<std::string> getUnitNames() const ;

  /**
   * Returns an unordered list of the unit names of the tape drives in the
   * specified state.
   *
   * @return Unordered list of the unit names.
   */
  std::list<std::string> getUnitNames(const DriveState state)
    const ;

  /**
   * Returns the device group name (DGN) of the specified tape drive.
   *
   * @param unitName The unit name of the tape drive.
   */
  const std::string &getDgn(const std::string &unitName)
    const ;
  
  /**
   * Returns the VID of the tape mounted on the specified tape drive.
   *
   * @param unitName The unit name of the tape drive.
   */
  const std::string &getVid(const std::string &unitName)
    const ;
  
  /**
   * Returns the time when the tape was mounted on the specified tape drive.
   *
   * @param unitName The unit name of the tape drive.
   */
  time_t getAssignmentTime(const std::string &unitName)
    const ;

  /**
   * Returns the filename of the device file of the specified tape drive.
   *
   * @param unitName The unit name of the tape drive.
   */
  const std::string &getDevFilename(const std::string &unitName)
    const ;

  /**
   * Returns the tape densities supported by the specified tape drive.
   *
   * @param unitName The unit name of the tape drive.
   */
  const std::list<std::string> &getDensities(const std::string &unitName)
    const ;

  /**
   * Returns the type of the specified session.
   *
   * @param sessionPid The process ID of the session.
   */
  SessionType getSessionType(const pid_t sessionPid)
    const ;

  /**
   * Returns the current state of the specified tape drive.
   *
   * @param unitName The unit name of the tape drive.
   */
  DriveState getState(const std::string &unitName)
    const ;

  /**
   * Returns the library slot of the specified tape drive.
   *
   * @param unitName The unit name of the tape drive.
   */
  const std::string &getLibrarySlot(const std::string &unitName)
    const ;

  /**
   * Returns the device type of the specified tape drive in its libary.
   *
   * @param unitName The unit name of the tape drive.
   */
  const std::string &getDevType(const std::string &unitName)
    const ;

  /**
   * Releases and returns the file descriptor of the connection with the
   * command-line tool castor-tape-label.
   *
   * @param unitName The unit name of the tape drive.
   */
<<<<<<< HEAD
  int getLabelCmdConnection(const pid_t sessionPid) ;
=======
  int releaseLabelCmdConnection(const std::string &unitName) throw(castor::exception::Exception);
>>>>>>> 3ba49176

  /**
   * Moves the state of the specified tape drive to DRIVE_STATE_UP.
   *
   * This method throws an exception if the current state of the tape drive is
   * not DRIVE_STATE_UP, DRIVE_STATE_DOWN or DRIVE_STATE_WAITDOWN.
   *
   * configureUp() is idempotent.
   *
   * @param unitName The unit name of the tape drive.
   */
  void configureUp(const std::string &unitName) ;

  /**
   * Moves the state of the specified tape drive to DRIVE_STATE_DOWN.
   *
   * This method throws an exception if the current state of the tape drive is
   * not DRIVE_STATE_UP, DRIVE_STATE_DOWN or DRIVE_STATE_RUNNING.
   *
   * configureDown() is idempotent.
   *
   * @param unitName The unit name of the tape drive.
   */
  void configureDown(const std::string &unitName) ;

  /**
   * Moves the state of the specified tape drive to DRIVE_STATE_WAITFORK.
   *
   * This method throws an exception if the current state of the tape drive is
   * not DRIVE_STATE_UP.
   *
   * The unit name of a tape drive is unique for a given host.  No two drives
   * on the same host can have the same unit name.
   *
   * A tape drive cannot be a member of more than one device group name (DGN).
   *
   * This method throws an exception if the DGN field of the specified vdqm job
   * does not match the value that was entered into the catalogue with the
   * populateCatalogue() method.
   *
   * @param job The job received from the vdqmd daemon.
   */
  void receivedVdqmJob(const legacymsg::RtcpJobRqstMsgBody &job)
    ;

  /**
   * Moves the state of the specified tape drive to DRIVE_STATE_WAITLABEL.
   *
   * This method throws an exception if the current state of the tape drive is
   * not DRIVE_STATE_UP.
   *
   * The unit name of a tape drive is unique for a given host.  No two drives
   * on the same host can have the same unit name.
   *
   * A tape drive cannot be a member of more than one device group name (DGN).
   *
   * This method throws an exception if the DGN field of the specified vdqm job
   * does not match the value that was entered into the catalogue with the
   * populateCatalogue() method.
   *
   * PLEASE NOTE: If this method throws an exception then it does NOT close
   * the file descriptor of the TCP/IP connection with the tape labeling
   * command-line tool castor-tape-label.  The caller of this method is left
   * to close the connection because this gives them the opportunity to send
   * an approprioate error message to the client.
   *
   * @param job The label job.
   * @param labelCmdConnection The file descriptor of the TCP/IP connection
   * with the tape labeling command-line tool castor-tape-label.
   */
  void receivedLabelJob(const legacymsg::TapeLabelRqstMsgBody &job,
    const int labelCmdConnection) ;

  /**
   * Returns the job received from the vdqmd daemon for the specified tape
   * drive.
   *
   * This method throws an exception if the current state of the tape drive is
   * not DRIVE_STATE_WAITFORK, DRIVE_STATE_RUNNING or DRIVE_STATE_WAITDOWN.
   *
   * @param unitName The unit name of the tape drive.
   * @return The job received from the vdqmd daemon.
   */
  const legacymsg::RtcpJobRqstMsgBody &getVdqmJob(const std::string &unitName)
    const ;
  
  /**
   * Returns the job received from the vdqmd daemon for the specified tape
   * drive.
   *
   * This method throws an exception if the current state of the tape drive is
   * not DRIVE_STATE_WAITFORK, DRIVE_STATE_RUNNING or DRIVE_STATE_WAITDOWN.
   *
   * @param unitName The unit name of the tape drive.
   * @return The job received from the vdqmd daemon.
   */
  const legacymsg::TapeLabelRqstMsgBody &getLabelJob(const std::string &unitName)
    const ;

  /**
   * Moves the state of the specified tape drive to DRIVE_STATE_RUNNING.
   *
   * This method throws an exception if the current state of the tape drive is
   * not DRIVE_STATE_WAITFORK.
   *
   * @param unitName The unit name of the tape drive.
   * @param sessionPid The process ID of the child process responsible for
   * running the mount session.
   */
  void forkedMountSession(const std::string &unitName, const pid_t sessionPid)
    ; 

  /**
   * Moves the state of the specified tape drive to DRIVE_STATE_RUNNING.
   *
   * This method throws an exception if the current state of the tape drive is
   * not DRIVE_STATE_WAITLABEL.
   *
   * @param unitName The unit name of the tape drive.
   * @param sessionPid The process ID of the child process responsible for
   * running the label session.
   */
  void forkedLabelSession(const std::string &unitName, const pid_t sessionPid)
    ;

  /**
   * Returns the process ID of the child process responsible the mount session
   * running on the specified tape drive.
   *
   * This method throws an exception if the current state of the tape drive is
   * not DRIVE_STATE_RUNNING or DRIVE_STATE_WAITDOWN.
   *
   * @param unitName The unit name of the tape drive.
   * @return The process ID of the child process responsible for mount session
   * running on the specified tape drive.
   */
  pid_t getSessionPid(const std::string &unitName) const ;

  /**
   * Moves the state of the specified tape drive to DRIVE_STATE_UP if the
   * current state is DRIVE_STATE_RUNNING or to DRIVE_STATE_DOWN if the
   * current state is DRIVE_STATE_WAIT_DOWN.
   *
   * This method throws an exception if the current state of the tape drive is
   * not DRIVE_STATE_RUNNING or DRIVE_STATE_WAITDOWN.
   *
   * @param sessionPid Process ID of the child process handling the session.
   */
  void sessionSucceeded(const pid_t sessionPid) ;

  /**
   * Moves the state of the specified tape drive to DRIVE_STATE_UP if the
   * current state is DRIVE_STATE_RUNNING or to DRIVE_STATE_DOWN if the
   * current state is DRIVE_STATE_WAIT_DOWN.
   *
   * This method throws an exception if the current state of the tape drive is
   * not DRIVE_STATE_RUNNING or DRIVE_STATE_WAITDOWN.
   *
   * @param unitName The unit name of the tape drive.
   */
  void sessionSucceeded(const std::string &unitName) ;
  
  /**
   * Moves the state of the specified tape drive to DRIVE_STATE_DOWN.
   *
   * This method throws an exception if the current state of the tape drive is
   * not DRIVE_STATE_RUNNING.
   *
   * @param sessionPid Process ID of the child process handling the session.
   */
  void sessionFailed(const pid_t sessionPid) ;

  /**
   * Moves the state of the specified tape drive to DRIVE_STATE_DOWN.
   *
   * This method throws an exception if the current state of the tape drive is
   * not DRIVE_STATE_RUNNING.
   *
   * @param unitName The unit name of the tape drive.
   */
  void sessionFailed(const std::string &unitName) ;
  
  /**
   * Updates the vid and assignment time of the specified drive
   * 
   * @param vid Volume ID of the tape mounted
   * @param unitName Name of the drive
   */
  void updateVidAssignment(const std::string &vid, const std::string &unitName) ;

private:

  /**
   * Structure used to store a tape drive in the catalogue.
   */
  struct DriveEntry {
    /**
     * The device group name of the tape drive as defined in
     * /etc/castor/TPCONFIG.
     */
    std::string dgn;
    
    /**
     * The Volume ID of the tape mounted in the drive. Empty string if drive is empty.
     */
    std::string vid;
    
    /**
     * The point in time when the drive has been assigned a tape
     */
    time_t assignment_time;
    
    /**
     * The device file of the tape drive, for example: /dev/nst0
     */
    std::string devFilename;

    /**
     * The tape densities supported by the tape drive.
     */
    std::list<std::string> densities;

    /**
     * The type of mount session.
     */
    SessionType sessionType;

    /**
     * The current state of the tape drive.
     */
    DriveState state;

    /**
     * The library slot n which the tape drive is located, for example:
     * smc@localhost,0
     */
    std::string librarySlot;

    /**
     * The device type of the tape drive, for example: T10000
     */
    std::string devType;

    /**
     * The job received from the vdqmd daemon when the drive is in the
     * DRIVE_STATE_RUNNING state.  In all other states the value of this
     * member variable is undefined.
     */
    legacymsg::RtcpJobRqstMsgBody vdqmJob;
    
    /**
     * The label job received from the tape label command when the drive is in the
     * DRIVE_STATE_RUNNING state.  In all other states the value of this
     * member variable is undefined.
     */
    legacymsg::TapeLabelRqstMsgBody labelJob;
    
    /**
     * The process ID of the child process running the mount session.
     */
    pid_t sessionPid;

    /**
     * If the drive state is either DRIVE_WAITLABEL, DRIVE_STATE_RUNNING or
     * DRIVE_STATE_WAITDOWN and the type of the session is SESSION_TYPE_LABEL
     * then this is the file descriptor of the TCP/IP connection with the tape
     * labeling command-line tool castor-tape-label.  In any other state, the
     * value of this filed is undefined.
     */
    int labelCmdConnection;

    /**
     * Default constructor that initializes all strings to the empty string,
     * all integers to zero, all file descriptors to -1, all lists to empty,
     * the drive state to DRIVE_STATE_INIT and the sessionType to
     * SESSION_TYPE_NONE.  This initialization includes the individual member
     * variables of the nested vdqm job.
     */
    DriveEntry() throw():
      sessionType(SESSION_TYPE_NONE),
      state(DRIVE_STATE_INIT),
      labelCmdConnection(-1) {
      labelJob.gid = 0;
      labelJob.uid = 0;
      memset(labelJob.vid, '\0', sizeof(labelJob.vid));
      vdqmJob.volReqId = 0;
      vdqmJob.clientPort = 0;
      vdqmJob.clientEuid = 0;
      vdqmJob.clientEgid = 0;
      memset(vdqmJob.clientHost, '\0', sizeof(vdqmJob.clientHost));
      memset(vdqmJob.dgn, '\0', sizeof(vdqmJob.dgn));
      memset(vdqmJob.driveUnit, '\0', sizeof(vdqmJob.driveUnit));
      memset(vdqmJob.clientUserName, '\0', sizeof(vdqmJob.clientUserName));
    }
  };

  /**
   * Type that maps the unit name of a tape drive to the catalogue entry of
   * that drive.
   */
  typedef std::map<std::string, DriveEntry> DriveMap;

  /**
   * Map from the unit name of a tape drive to the catalogue entry of that
   * drive.
   */
  DriveMap m_drives;

  /** 
   * Enters the specified parsed line from /etc/castor/TPCONFIG into the
   * catalogue.
   *
   * @param line The line parsed from /etc/castor/TPCONFIG.
   */
  void enterTpconfigLine(const utils::TpconfigLine &line) ;

  /**
   * Returns the equivalent DriveState value of the specified string
   * representation of the initial state of a tape drive.
   *
   * This method throws an exception if the specified string is neither "up"
   * nor "down" (case insensitive).
   *
   * @param initialState String representation of the initial tape-drive state.
   */
  DriveState str2InitialState(const std::string &initialState) const ;

  /**
   * Checks the semantics of the specified TPCONFIG line against the specified
   * current catalogue entry.
   *
   * @param catalogueEntry The catalogue entry.
   * @param line The line parsed from /etc/castor/TPCONFIG.
   */
  void checkTpconfigLine(const DriveEntry &catalogueEntry, const utils::TpconfigLine &line) ;

  /**
   * Throws an exception if the specified catalogue value does not match the
   * specified TPCONFIG line value.
   *
   * @param catalogueDgn The DGN of the tape drive that has been retrieved from
   * the tape-drive catalogue.
   * @param line The line parsed from /etc/castor/TPCONFIG.
   */
  void checkTpconfigLineDgn(const std::string &catalogueDgn, const utils::TpconfigLine &line) ;

  /**
   * Throws an exception if the specified catalogue value does not match the
   * specified TPCONFIG line value.
   *
   * @param catalogueDevFilename The filename of the device file of the tape
   * drive that has been retrieved from the tape-drive catalogue.
   * @param line The line parsed from /etc/castor/TPCONFIG.
   */
  void checkTpconfigLineDevFilename(const std::string &catalogueDevFilename, const utils::TpconfigLine &line) ;

  /**
   * Throws an exception if the specified catalogue value does not match the
   * specified TPCONFIG line value.
   *
   * @param catalogueDensities The densities supported by the tape drive that
   * have been retrived from the tape-drive catalogue.
   * @param line The line parsed from /etc/castor/TPCONFIG.
   */
  void checkTpconfigLineDensity(const std::list<std::string> &catalogueDensities, const utils::TpconfigLine &line) ;

  /**
   * Throws an exception if the specified catalogue value does not match the
   * specified TPCONFIG line value.
   *
   * @param catalogueInitialState The initial state of the tape drive that
   * has been retrieved from the tape-drive catalogue.
   * @param line The line parsed from /etc/castor/TPCONFIG.
   */
  void checkTpconfigLineInitialState(const DriveState catalogueInitialState, const utils::TpconfigLine &line) ;

  /**
   * Throws an exception if the specified catalogue value does not match the
   * specified TPCONFIG line value.
   *
   * @param catalogueLibrarySlot The library slot of the tape drive that has
   * been retrieved from the tape-drive catalogue.
   * @param line The line parsed from /etc/castor/TPCONFIG.
   */
  void checkTpconfigLineLibrarySlot(const std::string &catalogueLibrarySlot, const utils::TpconfigLine &line) ;

  /**
   * Throws an exception if the specified catalogue value does not match the
   * specified TPCONFIG line value.
   *
   * @param catalogueDevType The device type of the tape drive that has been
   * retrieved from the tape-drive library.
   * @param line The line parsed from /etc/castor/TPCONFIG.
   */
  void checkTpconfigLineDevType(const std::string &catalogueDevType, const utils::TpconfigLine &line) ;

}; // class DriveCatalogue

} // namespace daemon
} // namespace tapeserver
} // namespace tape
} // namespace castor
<|MERGE_RESOLUTION|>--- conflicted
+++ resolved
@@ -290,11 +290,8 @@
    *
    * @param unitName The unit name of the tape drive.
    */
-<<<<<<< HEAD
-  int getLabelCmdConnection(const pid_t sessionPid) ;
-=======
-  int releaseLabelCmdConnection(const std::string &unitName) throw(castor::exception::Exception);
->>>>>>> 3ba49176
+
+  int releaseLabelCmdConnection(const std::string &unitName);
 
   /**
    * Moves the state of the specified tape drive to DRIVE_STATE_UP.
