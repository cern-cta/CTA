--- conflicted
+++ resolved
@@ -211,10 +211,7 @@
     log::Param params[] = {log::Param("message", ex.getMessage().str())};
     m_log(LOG_ERR, "Informing mount session of error", params);
 
-<<<<<<< HEAD
-
-=======
->>>>>>> 659110c7
+    
     // Inform the client there was an error
     try {
       legacymsg::writeTapeReplyMsg(m_netTimeout, connection.get(), 1, ex.getMessage().str());
