/******************************************************************************
 *                      MountSession.cpp
 *
 * This file is part of the Castor project.
 * See http://castor.web.cern.ch/castor
 *
 * Copyright (C) 2003  CERN
 * This program is free software; you can redistribute it and/or
 * modify it under the terms of the GNU General Public License
 * as published by the Free Software Foundation; either version 2
 * of the License, or (at your option) any later version.
 * This program is distributed in the hope that it will be useful,
 * but WITHOUT ANY WARRANTY; without even the implied warranty of
 * MERCHANTABILITY or FITNESS FOR A PARTICULAR PURPOSE.  See the
 * GNU General Public License for more details.
 * You should have received a copy of the GNU General Public License
 * along with this program; if not, write to the Free Software
 * Foundation, Inc., 59 Temple Place - Suite 330, Boston, MA 02111-1307, USA.
 *
 * 
 *
 * @author Castor Dev team, castor-dev@cern.ch
 *****************************************************************************/

#include <memory>

#include "MountSession.hpp"
#include "castor/log/LogContext.hpp"
#include "castor/tape/tapeserver/exception/Exception.hpp"
#include "castor/tape/tapeserver/client/ClientProxy.hpp"
#include "log.h"
#include "stager_client_commandline.h"
#include "castor/tape/utils/utils.hpp"
#include "castor/System.hpp"
#include "h/serrno.h"
#include "castor/tape/tapeserver/SCSI/Device.hpp"
#include "castor/tape/tapeserver/drive/Drive.hpp"
#include "RecallTaskInjector.hpp"
#include "RecallReportPacker.hpp"
#include "TapeWriteSingleThread.hpp"
#include "DiskReadThreadPool.hpp"
#include "MigrationTaskInjector.hpp"
#include "castor/tape/tapeserver/daemon/DiskWriteThreadPool.hpp"
#include "castor/tape/tapeserver/daemon/GlobalStatusReporter.hpp"
#include "castor/tape/tapeserver/daemon/TapeReadSingleThread.hpp"

using namespace castor::tape;
using namespace castor::log;
//------------------------------------------------------------------------------
//Constructor
//------------------------------------------------------------------------------
castor::tape::tapeserver::daemon::MountSession::MountSession(
    int argc,
    char ** argv,
    const std::string & hostname,
    const legacymsg::RtcpJobRqstMsgBody & clientRequest, 
    castor::log::Logger& logger, System::virtualWrapper & sysWrapper,
    const utils::TpconfigLines & tpConfig,
    castor::legacymsg::VdqmProxy & vdqm,
    castor::legacymsg::VmgrProxy & vmgr,
    castor::legacymsg::RmcProxy & rmc,
    castor::legacymsg::TapeserverProxy & initialProcess,
    const CastorConf & castorConf): 
    m_request(clientRequest), m_logger(logger), m_clientProxy(clientRequest),
    m_sysWrapper(sysWrapper), m_tpConfig(tpConfig), m_castorConf(castorConf), 
    m_vdqm(vdqm), m_vmgr(vmgr), m_rmc(rmc), m_intialProcess(initialProcess), 
    m_argc(argc), m_argv(argv) {}

//------------------------------------------------------------------------------
//MountSession::execute
//------------------------------------------------------------------------------
/**
 * Function's synopsis 
 * 1) Prepare the logging environment
 *  Create a sticky thread name, which will be overridden by the other threads
 * 2a) Get initial information from the client
 * 2b) Log The result
 * Then branch to the right execution
 */
void castor::tape::tapeserver::daemon::MountSession::execute()
 {
  // 1) Prepare the logging environment
  LogContext lc(m_logger);
  // Create a sticky thread name, which will be overridden by the other threads
  lc.pushOrReplace(Param("thread", "mainThread"));
  LogContext::ScopedParam sp01(lc, Param("clientHost", m_request.clientHost));
  LogContext::ScopedParam sp02(lc, Param("clientPort", m_request.clientPort));
  LogContext::ScopedParam sp03(lc, Param("mountTransactionId", m_request.volReqId));
  LogContext::ScopedParam sp04(lc, Param("volReqId", m_request.volReqId));
  LogContext::ScopedParam sp05(lc, Param("driveUnit", m_request.driveUnit));
  LogContext::ScopedParam sp06(lc, Param("dgn", m_request.dgn));
  // 2a) Get initial information from the client
  client::ClientProxy::RequestReport reqReport;
  try {
    m_clientProxy.fetchVolumeId(m_volInfo, reqReport);
  } catch(client::ClientProxy::EndOfSession & eof) {
    std::stringstream fullError;
    fullError << "Received end of session from client when requesting Volume"
      << eof.what();
    lc.log(LOG_ERR, fullError.str());
    m_clientProxy.reportEndOfSession(reqReport);
    LogContext::ScopedParam sp07(lc, Param("tapebridgeTransId", reqReport.transactionId));
    LogContext::ScopedParam sp08(lc, Param("connectDuration", reqReport.connectDuration));
    LogContext::ScopedParam sp09(lc, Param("sendRecvDuration", reqReport.sendRecvDuration));
    LogContext::ScopedParam sp10(lc, Param("ErrorMsg", fullError.str()));
    lc.log(LOG_ERR, "Notified client of end session with error");
    return;
  } catch (client::ClientProxy::UnexpectedResponse & unexp) {
    std::stringstream fullError;
    fullError << "Received unexpected response from client when requesting Volume"
      << unexp.what();
    lc.log(LOG_ERR, fullError.str());
    m_clientProxy.reportEndOfSession(reqReport);
    LogContext::ScopedParam sp07(lc, Param("tapebridgeTransId", reqReport.transactionId));
    LogContext::ScopedParam sp08(lc, Param("connectDuration", reqReport.connectDuration));
    LogContext::ScopedParam sp09(lc, Param("sendRecvDuration", reqReport.sendRecvDuration));
    LogContext::ScopedParam sp10(lc, Param("ErrorMsg", fullError.str()));
    lc.log(LOG_ERR, "Notified client of end session with error");
    return;
  }
  // 2b) ... and log.
  // Make the TPVID parameter permanent.
  LogContext::ScopedParam sp07(lc, Param("TPVID", m_request.dgn));
  {
    LogContext::ScopedParam sp08(lc, Param("tapebridgeTransId", reqReport.transactionId));
    LogContext::ScopedParam sp09(lc, Param("connectDuration", reqReport.connectDuration));
    LogContext::ScopedParam sp00(lc, Param("sendRecvDuration", reqReport.sendRecvDuration));
    LogContext::ScopedParam sp11(lc, Param("TPVID", m_volInfo.vid));
    LogContext::ScopedParam sp12(lc, Param("density", m_volInfo.density));
    LogContext::ScopedParam sp13(lc, Param("label", m_volInfo.labelObsolete));
    LogContext::ScopedParam sp14(lc, Param("clientType", utils::volumeClientTypeToString(m_volInfo.clientType)));
    LogContext::ScopedParam sp15(lc, Param("mode", utils::volumeModeToString(m_volInfo.volumeMode)));
    lc.log(LOG_INFO, "Got volume from client");
  }
  
  // Depending on the type of session, branch into the right execution
  switch(m_volInfo.volumeMode) {
  case tapegateway::READ:
    executeRead(lc);
    return;
  case tapegateway::WRITE:
    executeWrite(lc);
    return;
  case tapegateway::DUMP:
    executeDump(lc);
    return;
  }
}
//------------------------------------------------------------------------------
//MountSession::executeRead
//------------------------------------------------------------------------------
void castor::tape::tapeserver::daemon::MountSession::executeRead(LogContext & lc) {
  // We are ready to start the session. We need to create the whole machinery 
  // in order to get the task injector ready to check if we actually have a 
  // file to recall.
  // findDrive does not throw exceptions (it catches them to log errors)
  // A NULL pointer is returned on failure
  const utils::TpconfigLines::const_iterator configLine=findConfigLine(lc);
  std::auto_ptr<castor::tape::drives::DriveInterface> drive(findDrive(configLine,lc));
  
  if(!drive.get()) return;    
  // We can now start instantiating all the components of the data path
  {
    // Allocate all the elements of the memory management (in proper order
    // to refer them to each other)
    RecallMemoryManager mm(m_castorConf.rtcopydNbBufs, m_castorConf.rtcopydBufsz,lc);
    GlobalStatusReporter gsr(m_intialProcess, m_vdqm,*configLine, 
            m_hostname, m_volInfo, lc);
    //we retrieved the detail from the client in execute, so at this point 
    //we can already report !
    gsr.gotReadMountDetailsFromClient();
    
    TapeReadSingleThread trst(*drive, m_rmc, gsr, m_volInfo, 
        m_castorConf.tapebridgeBulkRequestRecallMaxFiles, lc);
    RecallReportPacker rrp(m_clientProxy,
        m_castorConf.tapebridgeBulkRequestMigrationMaxFiles,
        lc);
    DiskWriteThreadPool dwtp(m_castorConf.tapeserverdDiskThreads,
        rrp,
        lc);
    RecallTaskInjector rti(mm, trst, dwtp, m_clientProxy,
            m_castorConf.tapebridgeBulkRequestRecallMaxFiles,
            m_castorConf.tapebridgeBulkRequestRecallMaxBytes,lc);
    trst.setTaskInjector(&rti);
    
    // We are now ready to put everything in motion. First step is to check
    // we get any concrete job to be done from the client (via the task injector)
    if (rti.synchronousInjection()) {
      // We got something to recall. Time to start the machinery
      trst.startThreads();
      dwtp.startThreads();
      rrp.startThreads();
      rti.startThreads();
      gsr.startThreads();
      // This thread is now going to be idle until the system unwinds at the end 
      // of the session
      // All client notifications are done by the report packer, including the
      // end of session
      rti.waitThreads();
      rrp.waitThread();
      dwtp.waitThreads();
      trst.waitThreads();
      gsr.waitThreads();
    } else {
      // Just log this was an empty mount and that's it. The memory management
      // will be deallocated automatically.
      lc.log(LOG_ERR, "Aborting recall mount startup: empty mount");
      LogContext::ScopedParam sp1(lc, Param("errorMessage", "Aborted: empty recall mount"));
      LogContext::ScopedParam sp2(lc, Param("errorCode", SEINTERNAL));
      try {
        client::ClientProxy::RequestReport reqReport;
        m_clientProxy.reportEndOfSessionWithError("Aborted: empty recall mount", SEINTERNAL, reqReport);
        LogContext::ScopedParam sp08(lc, Param("tapebridgeTransId", reqReport.transactionId));
        LogContext::ScopedParam sp09(lc, Param("connectDuration", reqReport.connectDuration));
        LogContext::ScopedParam sp10(lc, Param("sendRecvDuration", reqReport.sendRecvDuration));
        LogContext::ScopedParam sp11(lc, Param("errorMessage", "Aborted: empty recall mount"));
        LogContext::ScopedParam sp12(lc, Param("errorCode", SEINTERNAL));
        lc.log(LOG_ERR, "Notified client of end session with error");
      } catch(castor::exception::Exception & ex) {
        LogContext::ScopedParam sp1(lc, Param("notificationError", ex.getMessageValue()));
        lc.log(LOG_ERR, "Failed to notified client of end session with error");
      }
    }
  }
}
//------------------------------------------------------------------------------
//MountSession::executeWrite
//------------------------------------------------------------------------------
void castor::tape::tapeserver::daemon::MountSession::executeWrite(LogContext & lc) {
  // We are ready to start the session. We need to create the whole machinery 
  // in order to get the task injector ready to check if we actually have a 
  // file to migrate.
  // 1) Get hold of the drive error logs are done inside the findDrive function
  utils::TpconfigLines::const_iterator configLine=findConfigLine(lc);
  std::auto_ptr<castor::tape::drives::DriveInterface> drive(findDrive(configLine,lc));
  if (!drive.get()) return;
  // Once we got hold of the drive, we can run the session
  {
    
    //deferencing configLine is safe, because if configLine were not valid, 
    //then findDrive would have return NULL and we would have not end up there
<<<<<<< HEAD
    GlobalStatusReporter gsr(m_intialProcess, m_vdqm, *configLine,m_hostname, m_volInfo,lc);
=======
    GlobalStatusReporter gsr(m_intialProcess, m_vdqm, *configLine,m_hostname,m_volInfo,lc);
>>>>>>> 659110c7
    //we retrieved the detail from the client in execute, so at this point 
    //we can already report !
    gsr.gotReadMountDetailsFromClient();
    
    MigrationMemoryManager mm(m_castorConf.rtcopydNbBufs,
        m_castorConf.rtcopydBufsz,lc);
    MigrationReportPacker mrp(m_clientProxy,
        lc);
    TapeWriteSingleThread twst(*drive.get(),
        m_rmc,
        gsr,
        m_volInfo,
        lc,
        mrp,
        m_castorConf.tapebridgeMaxFilesBeforeFlush,
        m_castorConf.tapebridgeMaxBytesBeforeFlush/m_castorConf.rtcopydBufsz);
    DiskReadThreadPool drtp(m_castorConf.tapeserverdDiskThreads,
        m_castorConf.tapebridgeBulkRequestMigrationMaxFiles,
        m_castorConf.tapebridgeBulkRequestMigrationMaxBytes,
        lc);
    MigrationTaskInjector mti(mm, drtp, twst, m_clientProxy, 
            m_castorConf.tapebridgeBulkRequestMigrationMaxBytes,
            m_castorConf.tapebridgeBulkRequestMigrationMaxFiles,lc);
    drtp.setTaskInjector(&mti);
    if (mti.synchronousInjection()) {
      twst.setlastFseq(mti.lastFSeq());
      
      // We have something to do: start the session by starting all the 
      // threads.
      mm.startThreads();
      drtp.startThreads();
      twst.startThreads();
      mrp.startThreads();
      mti.startThreads();
      gsr.startThreads();
      
      // Synchronise with end of threads
      mti.waitThreads();
      mrp.waitThread();
      twst.waitThreads();
      drtp.waitThreads();
      mm.waitThreads();
      gsr.waitThreads();
    } else {
      // Just log this was an empty mount and that's it. The memory management
      // will be deallocated automatically.
      lc.log(LOG_ERR, "Aborting migration mount startup: empty mount");
      LogContext::ScopedParam sp1(lc, Param("errorMessage", "Aborted: empty recall mount"));
      LogContext::ScopedParam sp2(lc, Param("errorCode", SEINTERNAL));
      try {
        client::ClientProxy::RequestReport reqReport;
        m_clientProxy.reportEndOfSessionWithError("Aborted: empty migration mount", SEINTERNAL, reqReport);
        LogContext::ScopedParam sp1(lc, Param("tapebridgeTransId", reqReport.transactionId));
        LogContext::ScopedParam sp2(lc, Param("connectDuration", reqReport.connectDuration));
        LogContext::ScopedParam sp3(lc, Param("sendRecvDuration", reqReport.sendRecvDuration));
        lc.log(LOG_ERR, "Notified client of end session with error");
      } catch(castor::exception::Exception & ex) {
        LogContext::ScopedParam sp1(lc, Param("notificationError", ex.getMessageValue()));
        lc.log(LOG_ERR, "Failed to notified client of end session with error");
      }
    }
  }
}
//------------------------------------------------------------------------------
//MountSession::executeDump
//------------------------------------------------------------------------------
void castor::tape::tapeserver::daemon::MountSession::executeDump(LogContext & lc) {
  // We are ready to start the session. In case of read there is no interest in
  // creating the machinery before getting the tape mounted, so do it now.
  // 1) Get hold of the drive and check it.
  
}

//------------------------------------------------------------------------------
//MountSession::findDrive
//------------------------------------------------------------------------------
/*
 * Function synopsis  :
 *  1) Get hold of the drive and check it.
 *  --- Check If we did not find the drive in the tpConfig, we have a problem
 *  2) Try to find the drive 
 *    Log if we do not find it
 *  3) Try to open it, log if we fail
 */
/**
 * Try to find the drive that is described by m_request.driveUnit and m_volInfo.density
 * @param lc For logging purpose
 * @return the drive if found, NULL otherwise
 */
castor::tape::drives::DriveInterface *
castor::tape::tapeserver::daemon::MountSession::findDrive(
utils::TpconfigLines::const_iterator configLine,LogContext& lc) {
  //First of all If we did not find the drive in the tpConfig, we have a problem
  if (configLine == m_tpConfig.end()) {
    LogContext::ScopedParam sp08(lc, Param("density", m_volInfo.density));
    lc.log(LOG_ERR, "Drive unit not found in TPCONFIG");
    
    client::ClientProxy::RequestReport reqReport;
    std::stringstream errMsg;
    errMsg << "Drive unit not found in TPCONFIG" << lc;
    m_clientProxy.reportEndOfSessionWithError("Drive unit not found", SEINTERNAL, reqReport);
    LogContext::ScopedParam sp09(lc, Param("tapebridgeTransId", reqReport.transactionId));
    LogContext::ScopedParam sp10(lc, Param("connectDuration", reqReport.connectDuration));
    LogContext::ScopedParam sp11(lc, Param("sendRecvDuration", reqReport.sendRecvDuration));
    LogContext::ScopedParam sp12(lc, Param("errorMessage", errMsg.str()));
    LogContext::ScopedParam sp13(lc, Param("errorCode", SEINTERNAL));
    lc.log(LOG_ERR, "Notified client of end session with error");
    return NULL;
  }
  // Actually find the drive.
  castor::tape::SCSI::DeviceVector dv(m_sysWrapper);
  castor::tape::SCSI::DeviceInfo driveInfo;
  try {
    driveInfo = dv.findBySymlink(configLine->devFilename);
  } catch (castor::tape::SCSI::DeviceVector::NotFound & e) {
    // We could not find this drive in the system's SCSI devices
    LogContext::ScopedParam sp08(lc, Param("density", m_volInfo.density));
    LogContext::ScopedParam sp09(lc, Param("devFilename", configLine->devFilename));
    lc.log(LOG_ERR, "Drive not found on this path");
    
    client::ClientProxy::RequestReport reqReport;
    std::stringstream errMsg;
    errMsg << "Drive not found on this path" << lc;
    m_clientProxy.reportEndOfSessionWithError("Drive unit not found", SEINTERNAL, reqReport);
    LogContext::ScopedParam sp10(lc, Param("tapebridgeTransId", reqReport.transactionId));
    LogContext::ScopedParam sp11(lc, Param("connectDuration", reqReport.connectDuration));
    LogContext::ScopedParam sp12(lc, Param("sendRecvDuration", reqReport.sendRecvDuration));
    LogContext::ScopedParam sp13(lc, Param("errorMessage", errMsg.str()));
    LogContext::ScopedParam sp14(lc, Param("errorCode", SEINTERNAL));
    lc.log(LOG_ERR, "Notified client of end session with error");
    return NULL;
  } catch (castor::exception::Exception & e) {
    // We could not find this drive in the system's SCSI devices
    LogContext::ScopedParam sp08(lc, Param("density", m_volInfo.density));
    LogContext::ScopedParam sp09(lc, Param("devFilename", configLine->devFilename));
    LogContext::ScopedParam sp10(lc, Param("errorMessage", e.getMessageValue()));
    lc.log(LOG_ERR, "Error looking to path to tape drive");
    
    client::ClientProxy::RequestReport reqReport;
    std::stringstream errMsg;
    errMsg << "Error looking to path to tape drive: " << lc;
    m_clientProxy.reportEndOfSessionWithError("Drive unit not found", SEINTERNAL, reqReport);
    LogContext::ScopedParam sp11(lc, Param("tapebridgeTransId", reqReport.transactionId));
    LogContext::ScopedParam sp12(lc, Param("connectDuration", reqReport.connectDuration));
    LogContext::ScopedParam sp13(lc, Param("sendRecvDuration", reqReport.sendRecvDuration));
    LogContext::ScopedParam sp14(lc, Param("errorMessage", errMsg.str()));
    LogContext::ScopedParam sp15(lc, Param("errorCode", SEINTERNAL));
    lc.log(LOG_ERR, "Notified client of end session with error");
    return NULL;
  } catch (...) {
    // We could not find this drive in the system's SCSI devices
    LogContext::ScopedParam sp08(lc, Param("density", m_volInfo.density));
    LogContext::ScopedParam sp09(lc, Param("devFilename", configLine->devFilename));
    lc.log(LOG_ERR, "Unexpected exception while looking for drive");
    
    client::ClientProxy::RequestReport reqReport;
    std::stringstream errMsg;
    errMsg << "Unexpected exception while looking for drive" << lc;
    m_clientProxy.reportEndOfSessionWithError("Drive unit not found", SEINTERNAL, reqReport);
    LogContext::ScopedParam sp10(lc, Param("tapebridgeTransId", reqReport.transactionId));
    LogContext::ScopedParam sp11(lc, Param("connectDuration", reqReport.connectDuration));
    LogContext::ScopedParam sp12(lc, Param("sendRecvDuration", reqReport.sendRecvDuration));
    LogContext::ScopedParam sp13(lc, Param("errorMessage", errMsg.str()));
    LogContext::ScopedParam sp14(lc, Param("errorCode", SEINTERNAL));
    lc.log(LOG_ERR, "Notified client of end session with error");
    return NULL;
  }
  try {
    std::auto_ptr<castor::tape::drives::DriveInterface> drive;
    drive.reset(castor::tape::drives::DriveFactory(driveInfo, m_sysWrapper));
    if (drive.get()) drive->librarySlot = configLine->librarySlot;
    return drive.release();
  } catch (castor::exception::Exception & e) {
    // We could not find this drive in the system's SCSI devices
    LogContext::ScopedParam sp08(lc, Param("density", m_volInfo.density));
    LogContext::ScopedParam sp09(lc, Param("devFilename", configLine->devFilename));
    LogContext::ScopedParam sp10(lc, Param("errorMessage", e.getMessageValue()));
    lc.log(LOG_ERR, "Error opening tape drive");
    
    client::ClientProxy::RequestReport reqReport;
    std::stringstream errMsg;
    errMsg << "Error opening tape drive" << lc;
    m_clientProxy.reportEndOfSessionWithError("Drive unit not found", SEINTERNAL, reqReport);
    LogContext::ScopedParam sp11(lc, Param("tapebridgeTransId", reqReport.transactionId));
    LogContext::ScopedParam sp12(lc, Param("connectDuration", reqReport.connectDuration));
    LogContext::ScopedParam sp13(lc, Param("sendRecvDuration", reqReport.sendRecvDuration));
    LogContext::ScopedParam sp14(lc, Param("errorMessage", errMsg.str()));
    LogContext::ScopedParam sp15(lc, Param("errorCode", SEINTERNAL));
    lc.log(LOG_ERR, "Notified client of end session with error");
    return NULL;
  } catch (...) {
    // We could not find this drive in the system's SCSI devices
    LogContext::ScopedParam sp08(lc, Param("density", m_volInfo.density));
    LogContext::ScopedParam sp09(lc, Param("devFilename", configLine->devFilename));
    lc.log(LOG_ERR, "Unexpected exception while opening drive");
    
    client::ClientProxy::RequestReport reqReport;
    std::stringstream errMsg;
    errMsg << "Unexpected exception while opening drive" << lc;
    m_clientProxy.reportEndOfSessionWithError("Drive unit not found", SEINTERNAL, reqReport);
    LogContext::ScopedParam sp10(lc, Param("tapebridgeTransId", reqReport.transactionId));
    LogContext::ScopedParam sp11(lc, Param("connectDuration", reqReport.connectDuration));
    LogContext::ScopedParam sp12(lc, Param("sendRecvDuration", reqReport.sendRecvDuration));
    LogContext::ScopedParam sp13(lc, Param("errorMessage", errMsg.str()));
    LogContext::ScopedParam sp14(lc, Param("errorCode", SEINTERNAL));
    lc.log(LOG_ERR, "Notified client of end session with error");
    return NULL;
  }
}

utils::TpconfigLines::const_iterator
castor::tape::tapeserver::daemon::MountSession::findConfigLine(LogContext & lc) const {
  
  utils::TpconfigLines::const_iterator configLine;
  for (configLine = m_tpConfig.begin(); configLine != m_tpConfig.end(); configLine++) {
    if (configLine->unitName == m_request.driveUnit && configLine->density == m_volInfo.density) {
      lc.pushOrReplace(log::Param("unitName", configLine->unitName));
      break;
    }
  }
  return configLine;
}<|MERGE_RESOLUTION|>--- conflicted
+++ resolved
@@ -239,11 +239,7 @@
     
     //deferencing configLine is safe, because if configLine were not valid, 
     //then findDrive would have return NULL and we would have not end up there
-<<<<<<< HEAD
-    GlobalStatusReporter gsr(m_intialProcess, m_vdqm, *configLine,m_hostname, m_volInfo,lc);
-=======
     GlobalStatusReporter gsr(m_intialProcess, m_vdqm, *configLine,m_hostname,m_volInfo,lc);
->>>>>>> 659110c7
     //we retrieved the detail from the client in execute, so at this point 
     //we can already report !
     gsr.gotReadMountDetailsFromClient();
