--- conflicted
+++ resolved
@@ -196,10 +196,6 @@
         transfers.append((None, scheduler))
     return tuple(transfers)
 
-<<<<<<< HEAD
-  def exposed_summarizeTransfersPerPool(self, pool=None, user=None, detailed=False):
-    '''summarizes the number of running and pending transfers per pool for a given pool and user.
-=======
   def _checkPool(self, pool):
     '''Checks whether the given pool exists. Raise an exception if not'''
     stcur = self.__class__.dbConnection().cursor()
@@ -209,9 +205,8 @@
     if not rows:
       raise ValueError('No pool found with name %s' % pool)
 
-  def exposed_summarizeTransfersPerPool(self, diskPool=None, user=None, detailed=False):
-    '''summarizes the number of running and pending transfers per diskpool for a given diskpool and user.
->>>>>>> 4a3ca2dc
+  def exposed_summarizeTransfersPerPool(self, pool=None, user=None, detailed=False):
+    '''summarizes the number of running and pending transfers per pool for a given pool and user.
     Returns a pair containing :
       - a tuple of tuples, with the pool name as first item, then a list of data that depends
     on the status of the pool and on the value of the the detailed parameter.
@@ -226,7 +221,6 @@
                 nbQueueingTransfers, nbQueueingSlots,
                 nbRunningTransfers, nbRunningSlots, (<list of unreachable machine names>))
     If detailed is True, then it is :
-<<<<<<< HEAD
      (poolName, nbUniqueQueueingTransfers, nbslots,
                 nbQueueingTransfers, (('proto1', nbQueueingTransfersForProto1), ...),
                 nbQueueingSlots, (('proto1', nbQueueingSlotsForProto1), ...),
@@ -234,17 +228,8 @@
                 nbRunningSlots, (('proto1', nbRunningSlotsForProto1), ...),
                 (<list of unreachable machine names>))'''
     dlf.writedebug(msgs.INVOKINGSUMMARIZETRANSFERSPERPOOL, Pool=pool, Username=user, Detailed=detailed)
-=======
-     (diskpoolName, nbUniqueQueueingTransfers, nbslots,
-                    nbQueueingTransfers, (('proto1', nbQueueingTransfersForProto1), ...),
-                    nbQueueingSlots, (('proto1', nbQueueingSlotsForProto1), ...),
-                    nbRunningTransfers, (('proto1', nbRunningTransfersForProto1), ...),
-                    nbRunningSlots, (('proto1', nbRunningSlotsForProto1), ...),
-                    (<list of unreachable machine names>))'''
-    dlf.writedebug(msgs.INVOKINGSUMMARIZETRANSFERSPERPOOL, DiskPool=diskPool, Username=user, Detailed=detailed)
-    if diskPool:
-      self._checkPool(diskPool)
->>>>>>> 4a3ca2dc
+    if pool:
+      self._checkPool(pool)
     # get the raw data per diskserveras a dictionnary of dictionnaries (svclass then diskserver level)
     nbs = self.dispatch('summarizeTransfers', pool, user, detailed)
     errorMsg = ''
@@ -294,13 +279,9 @@
                          nbQueueingSlots, (('proto1', nbQueueingSlotsForProto1), ...),
                          nbRunningTransfers, (('proto1', nbRunningTransfersForProto1), ...),
                          nbRunningSlots, (('proto1', nbRunningSlotsForProto1), ...)) '''
-<<<<<<< HEAD
     dlf.writedebug(msgs.INVOKINGSUMMARIZETRANSFERSPERHOST, Pool=pool, Username=user, Detailed=detailed)
-=======
-    dlf.writedebug(msgs.INVOKINGSUMMARIZETRANSFERSPERHOST, DiskPool=diskPool, Username=user, Detailed=detailed)
-    if diskPool:
-      self._checkPool(diskPool)
->>>>>>> 4a3ca2dc
+    if pool:
+      self._checkPool(pool)
     # get the raw data as a dictionnary of dictionnaries (svclass then diskserver level)
     hosts = self.dispatch('summarizeTransfers', pool, user, detailed)
     # flatten it to a list of (diskserver, (values))
@@ -318,19 +299,12 @@
         res.append((host[0], '-'))
     return tuple(res)
 
-<<<<<<< HEAD
   def exposed_listRunningTransfers(self, pool=None, user=None):
     '''lists the running transfers per pool for a given pool and user'''
     dlf.writedebug(msgs.INVOKINGLISTTRANSFERS, Pool=pool)
+    if pool:
+        self._checkPool(pool)
     transfers = self.dispatch('listRunningTransfers', pool, user)
-=======
-  def exposed_listRunningTransfers(self, diskPool=None, user=None):
-    '''lists the running transfers per diskpool for a given diskpool and user'''
-    dlf.writedebug(msgs.INVOKINGLISTTRANSFERS, DiskPool=diskPool)
-    if diskPool:
-        self._checkPool(diskPool)
-    transfers = self.dispatch('listRunningTransfers', diskPool, user)
->>>>>>> 4a3ca2dc
     res = []
     for pool in transfers:
       for ds in transfers[pool]:
