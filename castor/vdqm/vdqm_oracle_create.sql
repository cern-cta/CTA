/* Stop on errors */
WHENEVER SQLERROR EXIT FAILURE;

/* SQL statements for type TapeAccessSpecification */
CREATE TABLE TapeAccessSpecification (accessMode NUMBER, density VARCHAR2(2048), tapeModel VARCHAR2(2048), id INTEGER CONSTRAINT PK_TapeAccessSpecification_Id PRIMARY KEY) INITRANS 50 PCTFREE 50 ENABLE ROW MOVEMENT;

/* SQL statements for type TapeServer */
CREATE TABLE TapeServer (serverName VARCHAR2(2048), id INTEGER CONSTRAINT PK_TapeServer_Id PRIMARY KEY, actingMode INTEGER) INITRANS 50 PCTFREE 50 ENABLE ROW MOVEMENT;

/* SQL statements for type TapeRequest */
CREATE TABLE TapeRequest (priority NUMBER, modificationTime INTEGER, creationTime INTEGER, errorCode NUMBER, errorMessage VARCHAR2(2048), remoteCopyType VARCHAR2(2048), id INTEGER CONSTRAINT PK_TapeRequest_Id PRIMARY KEY, tape INTEGER, tapeAccessSpecification INTEGER, requestedSrv INTEGER, tapeDrive INTEGER, deviceGroupName INTEGER, status INTEGER, client INTEGER) INITRANS 50 PCTFREE 50 ENABLE ROW MOVEMENT;

/* SQL statements for type TapeDrive */
CREATE TABLE TapeDrive (jobID NUMBER, modificationTime INTEGER, resettime INTEGER, usecount NUMBER, errcount NUMBER, transferredMB NUMBER, totalMB INTEGER, driveName VARCHAR2(2048), id INTEGER CONSTRAINT PK_TapeDrive_Id PRIMARY KEY, tape INTEGER, runningTapeReq INTEGER, deviceGroupName INTEGER, status INTEGER, tapeServer INTEGER) INITRANS 50 PCTFREE 50 ENABLE ROW MOVEMENT;
CREATE TABLE TapeDrive2TapeDriveComp (Parent INTEGER, Child INTEGER) INITRANS 50 PCTFREE 50;
CREATE INDEX I_TapeDrive2TapeDriveComp_C on TapeDrive2TapeDriveComp (child);
CREATE INDEX I_TapeDrive2TapeDriveComp_P on TapeDrive2TapeDriveComp (parent);

/* SQL statements for type TapeDriveDedication */
CREATE TABLE TapeDriveDedication (clientHost VARCHAR2(2048), euid NUMBER, egid NUMBER, vid VARCHAR2(2048), accessMode NUMBER, startTime INTEGER, endTime INTEGER, reason VARCHAR2(2048), id INTEGER CONSTRAINT PK_TapeDriveDedication_Id PRIMARY KEY, tapeDrive INTEGER) INITRANS 50 PCTFREE 50 ENABLE ROW MOVEMENT;

/* SQL statements for type TapeDriveCompatibility */
CREATE TABLE TapeDriveCompatibility (tapeDriveModel VARCHAR2(2048), priorityLevel NUMBER, id INTEGER CONSTRAINT PK_TapeDriveCompatibility_Id PRIMARY KEY, tapeAccessSpecification INTEGER) INITRANS 50 PCTFREE 50 ENABLE ROW MOVEMENT;

/* SQL statements for type DeviceGroupName */
CREATE TABLE DeviceGroupName (dgName VARCHAR2(2048), libraryName VARCHAR2(2048), id INTEGER CONSTRAINT PK_DeviceGroupName_Id PRIMARY KEY) INITRANS 50 PCTFREE 50 ENABLE ROW MOVEMENT;

/* SQL statements for type VdqmTape */
CREATE TABLE VdqmTape (vid VARCHAR2(2048), id INTEGER CONSTRAINT PK_VdqmTape_Id PRIMARY KEY) INITRANS 50 PCTFREE 50 ENABLE ROW MOVEMENT;

/* SQL statements for type ClientIdentification */
CREATE TABLE ClientIdentification (machine VARCHAR2(2048), userName VARCHAR2(2048), port NUMBER, euid NUMBER, egid NUMBER, magic NUMBER, id INTEGER CONSTRAINT PK_ClientIdentification_Id PRIMARY KEY) INITRANS 50 PCTFREE 50 ENABLE ROW MOVEMENT;

/* SQL statements for type VolumePriority */
CREATE TABLE VolumePriority (priority NUMBER, clientUID NUMBER, clientGID NUMBER, clientHost VARCHAR2(2048), vid VARCHAR2(2048), tpMode NUMBER, lifespanType NUMBER, creationTime INTEGER, modificationTime INTEGER, id INTEGER CONSTRAINT PK_VolumePriority_Id PRIMARY KEY) INITRANS 50 PCTFREE 50 ENABLE ROW MOVEMENT;

/* SQL statements for type Tape2DriveDedication */
CREATE TABLE Tape2DriveDedication (vid VARCHAR2(2048), creationTime INTEGER, modificationTime INTEGER, id INTEGER CONSTRAINT PK_Tape2DriveDedication_Id PRIMARY KEY, tapeDrive INTEGER) INITRANS 50 PCTFREE 50 ENABLE ROW MOVEMENT;

/* SQL statements for constraints on TapeDrive */
ALTER TABLE TapeDrive2TapeDriveComp
  ADD CONSTRAINT FK_TapeDrive2TapeDriveComp_P FOREIGN KEY (Parent) REFERENCES TapeDrive (id)
  ADD CONSTRAINT FK_TapeDrive2TapeDriveComp_C FOREIGN KEY (Child) REFERENCES TapeDriveCompatibility (id);


/* SQL statements for table UpgradeLog */
CREATE TABLE UpgradeLog (Username VARCHAR2(64) DEFAULT sys_context('USERENV', 'OS_USER') CONSTRAINT NN_UpgradeLog_Username NOT NULL, SchemaName VARCHAR2(64) DEFAULT 'VDQM' CONSTRAINT NN_UpgradeLog_SchemaName NOT NULL, Machine VARCHAR2(64) DEFAULT sys_context('USERENV', 'HOST') CONSTRAINT NN_UpgradeLog_Machine NOT NULL, Program VARCHAR2(48) DEFAULT sys_context('USERENV', 'MODULE') CONSTRAINT NN_UpgradeLog_Program NOT NULL, StartDate TIMESTAMP(6) WITH TIME ZONE DEFAULT systimestamp, EndDate TIMESTAMP(6) WITH TIME ZONE, FailureCount NUMBER DEFAULT 0, Type VARCHAR2(20) DEFAULT 'NON TRANSPARENT', State VARCHAR2(20) DEFAULT 'INCOMPLETE', SchemaVersion VARCHAR2(20) CONSTRAINT NN_UpgradeLog_SchemaVersion NOT NULL, Release VARCHAR2(20) CONSTRAINT NN_UpgradeLog_Release NOT NULL);

/* SQL statements for check constraints on the UpgradeLog table */
ALTER TABLE UpgradeLog
  ADD CONSTRAINT CK_UpgradeLog_State
  CHECK (state IN ('COMPLETE', 'INCOMPLETE'));
  
ALTER TABLE UpgradeLog
  ADD CONSTRAINT CK_UpgradeLog_Type
  CHECK (type IN ('TRANSPARENT', 'NON TRANSPARENT'));

/* SQL statement to populate the intial release value */
<<<<<<< HEAD
INSERT INTO UpgradeLog (schemaVersion, release) VALUES ('-', '2_1_14_11');
=======
INSERT INTO UpgradeLog (schemaVersion, release) VALUES ('-', '2_1_14_13');
>>>>>>> 299fc54a

/* SQL statement to create the CastorVersion view */
CREATE OR REPLACE VIEW CastorVersion
AS
  SELECT decode(type, 'TRANSPARENT', schemaVersion,
           decode(state, 'INCOMPLETE', state, schemaVersion)) schemaVersion,
         decode(type, 'TRANSPARENT', release,
           decode(state, 'INCOMPLETE', state, release)) release,
         schemaName
    FROM UpgradeLog
   WHERE startDate =
     (SELECT max(startDate) FROM UpgradeLog);

/*******************************************************************
 * This file contains SQL code that is not generated automatically
 * and is inserted at the end of the generated code
 *
 * @author Castor Dev team, castor-dev@cern.ch
 *******************************************************************/

/* SQL statement to populate the intial schema version */
UPDATE UpgradeLog SET schemaVersion = '2_1_12_0'
 WHERE startDate = (SELECT max(startDate) FROM UpgradeLog);

/* Sequence used to generate unique indentifies */
CREATE SEQUENCE ids_seq CACHE 200;

/* Enumerations */
CREATE TABLE TapeServerStatusCodes (
  id   NUMBER,
  name VARCHAR2(30),
  CONSTRAINT PK_TapeServerStatusCodes_id PRIMARY KEY (id));
INSERT INTO TapeServerStatusCodes VALUES (0, 'TAPESERVER_ACTIVE');
INSERT INTO TapeServerStatusCodes VALUES (1, 'TAPESERVER_INACTIVE');
COMMIT;

CREATE TABLE TapeDriveStatusCodes (
  id   NUMBER,
  name VARCHAR2(30),
  CONSTRAINT PK_TapeDriveStatusCodes_id PRIMARY KEY (id));
INSERT INTO TapeDriveStatusCodes VALUES (0, 'UNIT_UP');
INSERT INTO TapeDriveStatusCodes VALUES (1, 'UNIT_STARTING');
INSERT INTO TapeDriveStatusCodes VALUES (2, 'UNIT_ASSIGNED');
INSERT INTO TapeDriveStatusCodes VALUES (3, 'VOL_MOUNTED');
INSERT INTO TapeDriveStatusCodes VALUES (4, 'FORCED_UNMOUNT');
INSERT INTO TapeDriveStatusCodes VALUES (5, 'UNIT_DOWN');
INSERT INTO TapeDriveStatusCodes VALUES (6, 'WAIT_FOR_UNMOUNT');
INSERT INTO TapeDriveStatusCodes VALUES (7, 'STATUS_UNKNOWN');
COMMIT;

CREATE TABLE TapeRequestStatusCodes (
  id NUMBER,
  name VARCHAR2(30),
  CONSTRAINT PK_TapeRequestStatusCodes_id PRIMARY KEY (id));
INSERT INTO TapeRequestStatusCodes VALUES (0, 'REQUEST_PENDING');
INSERT INTO TapeRequestStatusCodes VALUES (1, 'REQUEST_MATCHED');
INSERT INTO TapeRequestStatusCodes VALUES (2, 'REQUEST_BEINGSUBMITTED');
INSERT INTO TapeRequestStatusCodes VALUES (3, 'REQUEST_SUBMITTED');
INSERT INTO TapeRequestStatusCodes VALUES (4, 'REQUEST_FAILED');
COMMIT;

/**
 * Lock table used to serialise the drive scheduler algorithm.
 */
CREATE TABLE VdqmLock(
  id INTEGER,
  name VARCHAR2(128) CONSTRAINT NN_VdqmLock_name NOT NULL,
  CONSTRAINT PK_VdqmLock_id PRIMARY KEY(id),
  CONSTRAINT U_VdqmLock_name UNIQUE(name));

/**
 * Insert the lock used to serialise the databse scheduler.
 */
INSERT INTO VdqmLock(id, name) VALUES(1, 'SCHEDULER');
COMMIT;

/* Not null column constraints */
ALTER TABLE ClientIdentification MODIFY
  (egid CONSTRAINT NN_ClientIdentification_egid NOT NULL);
ALTER TABLE ClientIdentification MODIFY
  (euid CONSTRAINT NN_ClientIdentification_euid NOT NULL);
ALTER TABLE ClientIdentification MODIFY
  (magic CONSTRAINT NN_ClientIdentification_magic NOT NULL);
ALTER TABLE ClientIdentification MODIFY
  (port CONSTRAINT NN_ClientIdentification_port NOT NULL);
ALTER TABLE TapeAccessSpecification MODIFY
  (accessMode CONSTRAINT NN_TapeAccessSpec_accessMode NOT NULL);
ALTER TABLE TapeDrive MODIFY
 (deviceGroupName CONSTRAINT NN_TapeDrive_deviceGroupName NOT NULL);
ALTER TABLE TapeDrive MODIFY
 (errCount CONSTRAINT NN_TapeDrive_errCount NOT NULL);
ALTER TABLE TapeDrive MODIFY
 (jobId CONSTRAINT NN_TapeDrive_jobId NOT NULL);
ALTER TABLE TapeDrive MODIFY
 (modificationTime CONSTRAINT NN_TapeDrive_modificationTime NOT NULL);
ALTER TABLE TapeDrive MODIFY
 (resetTime CONSTRAINT NN_TapeDrive_resetTime NOT NULL);
ALTER TABLE TapeDrive MODIFY
 (status CONSTRAINT NN_TapeDrive_status NOT NULL);
ALTER TABLE TapeDrive MODIFY
 (tapeServer CONSTRAINT NN_TapeDrive_tapeServer NOT NULL);
ALTER TABLE TapeDrive MODIFY
 (totalMB CONSTRAINT NN_TapeDrive_totalMB NOT NULL);
ALTER TABLE TapeDrive MODIFY
 (transferredMB CONSTRAINT NN_TapeDrive_transferredMB NOT NULL);
ALTER TABLE TapeDrive MODIFY
 (useCount CONSTRAINT NN_TapeDrive_useCount NOT NULL);
ALTER TABLE TapeDrive2TapeDriveComp MODIFY
 (child CONSTRAINT NN_TapeDrv2TapeDrvComp_child NOT NULL);
ALTER TABLE TapeDrive2TapeDriveComp MODIFY
 (parent CONSTRAINT NN_TapeDrv2TapeDrvComp_parent NOT NULL);
ALTER TABLE TapeDriveCompatibility MODIFY
 (priorityLevel CONSTRAINT NN_TapeDriveComp_priorityLevel NOT NULL);
ALTER TABLE TapeDriveCompatibility MODIFY
 (tapeAccessSpecification CONSTRAINT NN_TapeDriveComp_accessSpec NOT NULL);
ALTER TABLE TapeDriveDedication MODIFY
 (tapeDrive CONSTRAINT NN_TapeDrvDedic_tapeDrive NOT NULL);
ALTER TABLE TapeRequest MODIFY
 (client CONSTRAINT NN_TapeRequest_client NOT NULL);
ALTER TABLE TapeRequest MODIFY
 (creationTime CONSTRAINT NN_TapeRequest_creationTime NOT NULL);
ALTER TABLE TapeRequest MODIFY
 (deviceGroupName CONSTRAINT NN_TapeRequest_deviceGroupName NOT NULL);
ALTER TABLE TapeRequest MODIFY
 (errorCode CONSTRAINT NN_TapeRequest_errorCode NOT NULL);
ALTER TABLE TapeRequest MODIFY
 (modificationTime CONSTRAINT NN_TapeRequest_modTime NOT NULL);
ALTER TABLE TapeRequest MODIFY
 (priority CONSTRAINT NN_TapeRequest_priority NOT NULL);
ALTER TABLE TapeRequest MODIFY
 (remoteCopyType CONSTRAINT NN_TapeRequest_remoteCopyType NOT NULL);
ALTER TABLE TapeRequest MODIFY
 (status CONSTRAINT NN_TapeRequest_status NOT NULL);
ALTER TABLE TapeRequest MODIFY
 (tape CONSTRAINT NN_TapeRequest_tape NOT NULL);
ALTER TABLE TapeRequest MODIFY
 (tapeAccessSpecification CONSTRAINT NN_TapeRequest_accessSpec NOT NULL);
ALTER TABLE TapeServer MODIFY
 (actingMode CONSTRAINT NN_TapeServer_actingMode NOT NULL);
ALTER TABLE TapeServer MODIFY
 (serverName CONSTRAINT NN_TapeServer_serverName NOT NULL);
ALTER TABLE VolumePriority MODIFY
 (priority CONSTRAINT NN_VolumePriority_priority NOT NULL);
ALTER TABLE VolumePriority MODIFY
 (clientUID CONSTRAINT NN_VolumePriority_clientUID NOT NULL);
ALTER TABLE VolumePriority MODIFY
 (clientGID CONSTRAINT NN_VolumePriority_clientGID NOT NULL);
ALTER TABLE VolumePriority MODIFY
 (clientHost CONSTRAINT NN_VolumePriority_clientHost NOT NULL);
ALTER TABLE VolumePriority MODIFY
 (vid CONSTRAINT NN_VolumePriority_vid NOT NULL);
ALTER TABLE VolumePriority MODIFY
 (tpMode CONSTRAINT NN_VolumePriority_tpMode NOT NULL);
ALTER TABLE VolumePriority MODIFY
 (lifespanType CONSTRAINT NN_VolumePriority_lifespanType NOT NULL);
ALTER TABLE Tape2DriveDedication MODIFY
  (vid CONSTRAINT NN_Tp2DrvDedic_vid NOT NULL);
ALTER TABLE Tape2DriveDedication MODIFY
  (tapeDrive CONSTRAINT NN_Tp2DrvDedic_tapeDrive NOT NULL);

/* Unique constraints */
-- A client host can only be dedicated to one drive
--ALTER TABLE TapeDriveDedication
--  ADD CONSTRAINT I_U_TapeDrvDedic_clientHost
--    UNIQUE (clientHost);

-- A vid can only be dedicated to one drive
--ALTER TABLE TapeDriveDedication
--  ADD CONSTRAINT I_U_TapeDrvDedic_vid
--    UNIQUE (vid);

-- Tape VIDs are unique
ALTER TABLE VdqmTape
  ADD CONSTRAINT I_U_VdqmTape_vid
    UNIQUE (vid);

-- A volume priority is identified by vid, tapeMode and lifespanType
ALTER TABLE VolumePriority
  ADD CONSTRAINT I_U_VolPriority_vid_mode_life
    UNIQUE (vid, tpMode, lifespanType);

-- A tape drive is identified by driveName and tapeServer
ALTER TABLE TapeDrive
  ADD CONSTRAINT I_U_TapeDrive_name_server 
  UNIQUE (driveName, tapeServer);

-- A tape server is identified by its name
ALTER TABLE TapeServer
  ADD CONSTRAINT I_U_TapeServer_serverName
  UNIQUE (serverName);

-- A tape dedication is made unique by its VID and tape drive
ALTER TABLE Tape2DriveDedication
  ADD CONSTRAINT I_U_Tp2DrvDedic_vid_tapeDrive
    UNIQUE (vid, tapeDrive);

/* Check constraints */
-- The accessMode column of the TapeAccessSpecification table has 2 possible
-- values: 0=write-disabled or 1=write-enabled
ALTER TABLE TapeAccessSpecification
  ADD CONSTRAINT CH_TapeAccessSpec_accessMode
    CHECK ((accessMode=0) OR (accessMode=1));

-- The remoteCopyType column of the TapeRequest table has 3 possible
-- values: 'RTCPD', 'AGGREGATOR' or 'TAPEBRIDGE'
-- The value 'AGGREGATOR' is deprecated by the value 'TAPEBRIDGE'
ALTER TABLE TapeRequest
  ADD CONSTRAINT CH_TapeRequest_remoteCopyType
    CHECK (
      (remoteCopyType='RTCPD')      OR
      (remoteCopyType='AGGREGATOR') OR
      (remoteCopyType='TAPEBRIDGE'));

-- The tpMode column of the VolumePriority table has 2 possible
-- values: 0=write-disabled or 1=write-enabled
ALTER TABLE VolumePriority
  ADD CONSTRAINT CH_VolumePriority_tpMode
    CHECK ((tpMode=0) OR (tpMode=1));

-- The lifespanType column of the VolumePriority table has 2 possible
-- values: 0=single-shot or 1=unlimited
ALTER TABLE VolumePriority
  ADD CONSTRAINT CH_VolumePriority_lifespanType
    CHECK ((lifespanType=0) OR (lifespanType=1));


/* Foreign key constraints with an index for each */
ALTER TABLE TapeDrive
  ADD CONSTRAINT FK_TapeDrive_tape
    FOREIGN KEY (tape)
    REFERENCES VdqmTape (id)
    DEFERRABLE
    INITIALLY DEFERRED
    ENABLE
  ADD CONSTRAINT FK_TapeDrive_runningTapeReq
    FOREIGN KEY (runningTapeReq)
    REFERENCES TapeRequest (id)
    DEFERRABLE
    INITIALLY DEFERRED
    ENABLE
  ADD CONSTRAINT FK_TapeDrive_deviceGroupName
    FOREIGN KEY (deviceGroupName)
    REFERENCES DeviceGroupName (id)
    DEFERRABLE
    INITIALLY DEFERRED
    ENABLE
  ADD CONSTRAINT FK_TapeDrive_status
    FOREIGN KEY (status)
    REFERENCES TapeDriveStatusCodes (id)
    DEFERRABLE
    INITIALLY IMMEDIATE
    ENABLE
  ADD CONSTRAINT FK_TapeDrive_tapeServer
    FOREIGN KEY (tapeServer)
    REFERENCES TapeServer (id)
    DEFERRABLE
    INITIALLY DEFERRED
    ENABLE;
CREATE INDEX I_FK_TapeDrive_tape            ON TapeDrive (tape);
CREATE INDEX I_FK_TapeDrive_runningTapeReq  ON TapeDrive (runningTapeReq);
CREATE INDEX I_FK_TapeDrive_deviceGroupName ON TapeDrive (deviceGroupName);
CREATE INDEX I_FK_TapeDrive_status          ON TapeDrive (status);
CREATE INDEX I_FK_TapeDrive_tapeServer      ON TapeDrive (tapeServer);

ALTER TABLE TapeDriveCompatibility
  ADD CONSTRAINT FK_TapeDriveComp_accessSpec
    FOREIGN KEY (tapeAccessSpecification)
    REFERENCES TapeAccessSpecification (id)
    DEFERRABLE
    INITIALLY DEFERRED
    ENABLE;
CREATE INDEX I_FK_TapeDriveComp_accessSpec ON TapeDriveCompatibility (tapeAccessSpecification);

ALTER TABLE TapeDriveDedication
  ADD CONSTRAINT FK_TapeDriveDedic_tapeDrive
    FOREIGN KEY (tapeDrive)
    REFERENCES TapeDrive (id)
    DEFERRABLE
    INITIALLY DEFERRED
    ENABLE;
CREATE INDEX I_FK_TapeDriveDedic_tapeDrive ON TapeDriveDedication (tapeDrive);

ALTER TABLE TapeRequest
  ADD CONSTRAINT FK_TapeRequest_tape
    FOREIGN KEY (tape)
    REFERENCES VdqmTape (id)
    DEFERRABLE
    INITIALLY DEFERRED
    ENABLE
  ADD CONSTRAINT FK_TapeRequest_accessSpec
    FOREIGN KEY (tapeAccessSpecification)
    REFERENCES TapeAccessSpecification (id)
    DEFERRABLE
    INITIALLY DEFERRED
    ENABLE
  ADD CONSTRAINT FK_TapeRequest_requestedSrv
    FOREIGN KEY (requestedSrv)
    REFERENCES TapeServer (id)
    DEFERRABLE
    INITIALLY DEFERRED
    ENABLE
  ADD CONSTRAINT FK_TapeRequest_tapeDrive
    FOREIGN KEY (tapeDrive)
    REFERENCES TapeDrive (id)
    DEFERRABLE
    INITIALLY DEFERRED
    ENABLE
  ADD CONSTRAINT FK_TapeRequest_dgn
    FOREIGN KEY (deviceGroupName)
    REFERENCES DeviceGroupName (id)
    DEFERRABLE
    INITIALLY DEFERRED
    ENABLE
  ADD CONSTRAINT FK_TapeRequest_status
    FOREIGN KEY (status)
    REFERENCES TapeRequestStatusCodes (id)
    DEFERRABLE
    INITIALLY IMMEDIATE
    ENABLE
  ADD CONSTRAINT FK_TapeRequest_client
    FOREIGN KEY (client)
    REFERENCES ClientIdentification (id)
    DEFERRABLE
    INITIALLY DEFERRED
    ENABLE;
CREATE INDEX I_FK_TapeRequest_tape         ON TapeRequest (tape);
CREATE INDEX I_FK_TapeRequest_accessSpec   ON TapeRequest (tapeAccessSpecification);
CREATE INDEX I_FK_TapeRequest_requestedSrv ON TapeRequest (requestedSrv);
CREATE INDEX I_FK_TapeRequest_tapeDrive    ON TapeRequest (tapeDrive);
CREATE INDEX I_FK_TapeRequest_dgn          ON TapeRequest (deviceGroupName);
CREATE INDEX I_FK_TapeRequest_status       ON TapeRequest (status);
CREATE INDEX I_FK_TapeRequest_client       ON TapeRequest (client);

ALTER TABLE TapeServer
  ADD CONSTRAINT FK_TapeServer_actingMode
    FOREIGN KEY (actingMode)
    REFERENCES TapeServerStatusCodes (id)
    DEFERRABLE
    INITIALLY IMMEDIATE
    ENABLE;
CREATE INDEX I_FK_TapeServer_actingMode ON TapeServer (actingMode);

ALTER TABLE Tape2DriveDedication
  ADD CONSTRAINT FK_Tp2DrvDedic_tapeDrive
    FOREIGN KEY (tapeDrive)
    REFERENCES TapeDrive (id)
    DEFERRABLE
    INITIALLY DEFERRED
    ENABLE;
CREATE INDEX I_FK_Tp2DrvDedic_tapeDrive ON Tape2DriveDedication (tapeDrive);


/**
 * This package puts all of the exception declarations of the castorVdqm...
 * packages in one place.
 */
CREATE OR REPLACE PACKAGE castorVdqmException AS

  not_implemented EXCEPTION;
  not_implemented_cd CONSTANT PLS_INTEGER := -20001;
  PRAGMA EXCEPTION_INIT(not_implemented, -20001);

  null_is_invalid EXCEPTION;
  null_is_invalid_cd CONSTANT PLS_INTEGER := -20002;
  PRAGMA EXCEPTION_INIT(null_is_invalid, -20002);

  invalid_drive_dedicate EXCEPTION;
  invalid_drive_dedicate_cd CONSTANT PLS_INTEGER := -20003;
  PRAGMA EXCEPTION_INIT(invalid_drive_dedicate, -20003);

  drive_not_found EXCEPTION;
  drive_not_found_cd CONSTANT PLS_INTEGER := -20004;
  PRAGMA EXCEPTION_INIT(drive_not_found, -20004);

  drive_server_not_found EXCEPTION;
  drive_server_not_found_cd CONSTANT PLS_INTEGER := -20005;
  PRAGMA EXCEPTION_INIT(drive_server_not_found, -20005);

  drive_dgn_not_found EXCEPTION;
  drive_dgn_not_found_cd CONSTANT PLS_INTEGER := -20006;
  PRAGMA EXCEPTION_INIT(drive_dgn_not_found, -20006);

  invalid_regexp_host EXCEPTION;
  invalid_regexp_host_cd CONSTANT PLS_INTEGER := -20007;
  PRAGMA EXCEPTION_INIT(invalid_regexp_host, -20007);

  invalid_regexp_vid EXCEPTION;
  invalid_regexp_vid_cd CONSTANT PLS_INTEGER := -20008;
  PRAGMA EXCEPTION_INIT(invalid_regexp_vid, -20008);

  PROCEDURE throw(exceptionNumberVar IN PLS_INTEGER,
    messageVar IN VARCHAR2 DEFAULT NULL);

END castorVdqmException;
/


/**
 * See the castorVdqmException package specification for dcoumentation.
 */
CREATE OR REPLACE PACKAGE BODY castorVdqmException AS

  TYPE Varchar256List IS TABLE OF VARCHAR2(256) INDEX BY BINARY_INTEGER;
  errorMessagesVar Varchar256List;

  PROCEDURE throw(exceptionNumberVar IN PLS_INTEGER,
    messageVar IN VARCHAR2 DEFAULT NULL) AS
  BEGIN
    IF exceptionNumberVar IS NULL THEN
      RAISE_APPLICATION_ERROR(null_is_invalid_cd,
        'castorVdqmException.throw called with NULL exceptionNumberVar');
    END IF;

    IF messageVar IS NULL AND errorMessagesVar.EXISTS(exceptionNumberVar) THEN
      RAISE_APPLICATION_ERROR(exceptionNumberVar,
        errorMessagesVar(exceptionNumberVar));
    ELSE
      RAISE_APPLICATION_ERROR(exceptionNumberVar, messageVar);
    END IF;
  END throw;

-- Package initialization section
BEGIN

  errorMessagesVar(not_implemented_cd) :=
    'Feature not implemented.';
  errorMessagesVar(null_is_invalid_cd) :=
    'A NULL value is invalid.';
  errorMessagesVar(invalid_drive_dedicate_cd) :=
    'Invalid drive dedicate string.';
  errorMessagesVar(drive_not_found_cd) :=
    'Drive not found.';
  errorMessagesVar(drive_server_not_found_cd) :=
    'Drive and server combination not found.';
  errorMessagesVar(drive_dgn_not_found_cd) :=
    'Drive and DGN combination not found.';
  errorMessagesVar(invalid_regexp_host_cd) :=
    'Client host value is not a valid regular expression.';
  errorMessagesVar(invalid_regexp_vid_cd) :=
    'VID value is not a valid regular expression.';

END castorVdqmException;
/


/**
 * This package contains common code used by the other VDQM packages.
 */
CREATE OR REPLACE PACKAGE castorVdqmCommon AS

  /**
   * Datatype for a list of VARCHAR2(256).
   */
  TYPE Varchar256List IS TABLE OF VARCHAR2(256) INDEX BY BINARY_INTEGER;

  /**
   * Tokenizes the specified string buffer using the specified delimiter.
   *
   * @param bufferVar The buffer string to be tokenized.
   * @param delimiterVar The delimiter used to separate the tpkens.
   * @return the tokens.
   */
  FUNCTION tokenize(bufferVar IN VARCHAR2, delimiterVar IN VARCHAR2)
    RETURN Varchar256List;

  /**
   * This function returns the number of seconds since the EPOCH UTC + 1.
   *
   * @return number of seconds since the Epoch (00:00:00 UTC, January 1, 1970).
   */
  FUNCTION getTime RETURN NUMBER;

END castorVdqmCommon;
/


/**
 * See the castorVdqmCommon package specification for documentation.
 */
CREATE OR REPLACE PACKAGE BODY castorVdqmCommon AS

  /**
   * See the castorVdqm package specification for documentation.
   */
  FUNCTION tokenize(bufferVar IN VARCHAR2, delimiterVar IN VARCHAR2)
    RETURN Varchar256List AS
    currentPosVAR   NUMBER := 1;
    nextPosVar      NUMBER := 1;
    delimiterPosVar NUMBER := 1;
    lengthVar       NUMBER := 0;
    tokensVar       Varchar256List;
  BEGIN
    -- While the end of the buffer has not been reached
    WHILE currentPosVar <= LENGTH(bufferVar) LOOP
      -- Try to find the next delimiter
      delimiterPosVar := INSTR(bufferVar, delimiterVar, currentPosVar);

      -- If a delimiter was found
      IF delimiterPosVar > 0 THEN
        lengthVar  := delimiterPosVar - currentPosVar;
        nextPosVar := delimiterPosVar + 1;
      -- Else no delimiter was found
      ELSE
        lengthVar  := LENGTH(bufferVar) - currentPosVar + 1;
        nextPosVar := LENGTH(bufferVar) + 1;
      END IF;

      -- Add token to list
      tokensVar(tokensVar.count + 1) :=
        SUBSTR(bufferVar, currentPosVar, lengthVar);

      -- Move past the token in the buffer
      currentPosVar := nextPosVar;
    END LOOP;

    RETURN tokensVar;
  END tokenize;


  /**
   * See the castorVdqm package specification for documentation.
   */
  FUNCTION getTime RETURN NUMBER AS
    epoch            TIMESTAMP WITH TIME ZONE;
    now              TIMESTAMP WITH TIME ZONE;
    interval         INTERVAL DAY(9) TO SECOND;
    interval_days    NUMBER;
    interval_hours   NUMBER;
    interval_minutes NUMBER;
    interval_seconds NUMBER;
  BEGIN
    epoch := TO_TIMESTAMP_TZ('01-JAN-1970 00:00:00 00:00',
      'DD-MON-YYYY HH24:MI:SS TZH:TZM');
    now := SYSTIMESTAMP AT TIME ZONE '00:00';
    interval         := now - epoch;
    interval_days    := EXTRACT(DAY    FROM (interval));
    interval_hours   := EXTRACT(HOUR   FROM (interval));
    interval_minutes := EXTRACT(MINUTE FROM (interval));
    interval_seconds := EXTRACT(SECOND FROM (interval));

    RETURN interval_days * 24 * 60 * 60 + interval_hours * 60 * 60 +
      interval_minutes * 60 + interval_seconds;
  END getTime;

END castorVdqmCommon;
/


/**
 * This package contains functions used by some of the VDQM database views.
 */
CREATE OR REPLACE PACKAGE castorVdqmView AS

  /**
   * This function returns the dedications of the specified drive in the format
   * required by the showqueues command-line tool.
   *
   * @param driveIdVar the ID of the drive.
   * @return the dedications of the specified drive in the format required by
   * the showqueues command-line tool.
   */
  FUNCTION getVdqmDedicate(driveIdVar IN NUMBER) RETURN VARCHAR2;

END castorVdqmView;
/


/**
 * See the castorVdqmView package specification for documentation.
 */
CREATE OR REPLACE PACKAGE BODY castorVdqmView AS

  /**
   * See the castorVdqmView package specification for documentation.
   */
  FUNCTION getVdqmDedicate(driveIdVar IN NUMBER)
    RETURN VARCHAR2
  IS
    buf VARCHAR2(1024);
  BEGIN
    FOR accessModeDedication IN (
      SELECT accessMode
        FROM TapeDriveDedication
        WHERE tapeDrive = driveIdVar AND accessMode IS NOT NULL
        ORDER BY accessMode)
    LOOP
      -- Add a comma if there is already a dedication in the buffer
      IF LENGTH(buf) > 0 THEN
        buf := buf || ',';
      END IF;

      -- Add dedication to buffer
      buf := buf || 'mode=' || accessModeDedication.accessMode;
    END LOOP;

    FOR clientHostDedication IN (
      SELECT clientHost
        FROM TapeDriveDedication
        WHERE tapeDrive = driveIdVar AND clientHost IS NOT NULL
        ORDER BY clientHost)
    LOOP
      -- Add a comma if there is already a dedication in the buffer
      IF LENGTH(buf) > 0 THEN
        buf := buf || ',';
      END IF;

      -- Add dedication to buffer
      buf := buf || 'host=' || clientHostDedication.clientHost;
    END LOOP;

    FOR egidDedication IN (
      SELECT egid
        FROM TapeDriveDedication
        WHERE tapeDrive = driveIdVar AND egid IS NOT NULL
        ORDER BY egid)
    LOOP
      -- Add a comma if there is already a dedication in the buffer
      IF LENGTH(buf) > 0 THEN
        buf := buf || ',';
      END IF;

      -- Add dedication to buffer
      buf := buf || 'gid=' || egidDedication.egid;
    END LOOP;

    FOR euidDedication IN (
      SELECT euid
        FROM TapeDriveDedication
        WHERE tapeDrive = driveIdVar AND euid IS NOT NULL
        ORDER BY euid)
    LOOP
      -- Add a comma if there is already a dedication in the buffer
      IF LENGTH(buf) > 0 THEN
        buf := buf || ',';
      END IF;

      -- Add dedication to buffer
      buf := buf || 'uid=' || euidDedication.euid;
    END LOOP;

    FOR vidDedication IN (
      SELECT vid
        FROM TapeDriveDedication
        WHERE tapeDrive = driveIdVar AND vid IS NOT NULL
        ORDER BY vid)
    LOOP
      -- Add a comma if there is already a dedication in the buffer
      IF LENGTH(buf) > 0 THEN
        buf := buf || ',';
      END IF;

      -- Add dedication to buffer
      buf := buf || 'vid=' || vidDedication.vid;
    END LOOP;

    FOR vid2DrvDedication IN (
      SELECT vid
        FROM Tape2DriveDedication
        WHERE tapeDrive = driveIdVar
        ORDER BY vid)
    LOOP
      -- Add a comma if there is already a dedication in the buffer
      IF LENGTH(buf) > 0 THEN
        buf := buf || ',';
      END IF;

      -- Add dedication to buffer
      buf := buf || 'vid2drv=' || vid2DrvDedication.vid;
    END LOOP;

    RETURN buf;
  END getVdqmDedicate;

END castorVdqmView;
/


/**
 * This view shows the effective volume priorities.  This view is required
 * because there can be two priorities for a given VID and tape access mode,
 * a single-shot lifespan priority from the RecallHandler and an unlimited
 * lifespan priority from a tape operator.  The unlimited priority from the
 * tape operator would be the effective priority in such a case, in other
 * words, operator priorities overrule RecallHandler priorities.
 */
CREATE OR REPLACE VIEW EffectiveVolumePriority_VIEW
  AS WITH EffectiveLifespanType AS (
    SELECT
      VolumePriority.vid,
      VolumePriority.tpMode,
      MAX(VolumePriority.lifespanType) AS lifespanType
    FROM VolumePriority
    GROUP BY VolumePriority.vid, tpMode)
SELECT
  VolumePriority.priority,
  VolumePriority.clientUID,
  VolumePriority.clientGID,
  VolumePriority.clientHost,
  VolumePriority.vid,
  VolumePriority.tpMode,
  VolumePriority.lifespanType,
  VolumePriority.creationTime,
  VolumePriority.modificationTime,
  VolumePriority.id
FROM
  VolumePriority
INNER JOIN EffectiveLifespanType ON
      VolumePriority.vid          = EffectiveLifespanType.vid
  AND VolumePriority.tpMode       = EffectiveLifespanType.tpMode
  AND VolumePriority.lifespanType = EffectiveLifespanType.lifespanType;


/**
 * This view shows candidate tape drive allocations before any dedications
 * have been taken into account.
 */
CREATE OR REPLACE VIEW PotentialMounts_VIEW AS SELECT UNIQUE
  TapeDrive.id as driveId,
  TapeDrive.driveName,
  TapeRequest.id as tapeRequestId,
  ClientIdentification.euid as clientEuid,
  ClientIdentification.egid as clientEgid,
  ClientIdentification.machine as clientMachine,
  TapeAccessSpecification.accessMode,
  VdqmTape.vid,
  TapeRequest.modificationTime,
  TapeRequest.creationTime,
  NVL(EffectiveVolumePriority_VIEW.priority,0) AS volumePriority
FROM
  TapeRequest
INNER JOIN TapeAccessSpecification ON
  TapeRequest.tapeAccessSpecification = TapeAccessSpecification.id
INNER JOIN VdqmTape ON
  TapeRequest.tape = VdqmTape.id
INNER JOIN ClientIdentification ON
  TapeRequest.client = ClientIdentification.id
INNER JOIN TapeDrive ON
  TapeRequest.deviceGroupName = TapeDrive.deviceGroupName
  AND (
    TapeRequest.requestedSrv IS NULL
    OR TapeRequest.requestedSrv = TapeDrive.tapeServer
  )
INNER JOIN TapeServer ON
  TapeDrive.tapeServer = TapeServer.id
LEFT OUTER JOIN EffectiveVolumePriority_VIEW ON
  VdqmTape.vid = EffectiveVolumePriority_VIEW.vid
  AND TapeAccessSpecification.accessMode = EffectiveVolumePriority_VIEW.tpMode
WHERE
  TapeDrive.status=0 -- UNIT_UP
  -- Exclude a request if its tape is associated with an on-going request
  AND NOT EXISTS (
    SELECT
      'x'
    FROM
      TapeRequest TapeRequest2
    WHERE
      TapeRequest2.tape = TapeRequest.tape
      AND TapeRequest2.tapeDrive IS NOT NULL
  )
  -- Exclude a request if its tape is already in a drive, such a request
  -- will be considered upon the release of the drive in question
  -- (cf. TapeDriveStatusHandler)
  AND NOT EXISTS (
    SELECT
      'x'
    FROM
      TapeDrive TapeDrive2
    WHERE
      TapeDrive2.tape = TapeRequest.tape
  )
  AND TapeServer.actingMode=0 -- TAPE_SERVER_ACTIVE
  AND TapeRequest.status=0 -- REQUEST_PENDING
ORDER BY
  TapeAccessSpecification.accessMode DESC,
  VolumePriority DESC,
  TapeRequest.creationTime ASC,
  DBMS_RANDOM.value;


/**
 * This view shows candidate drive allocations that will reuse a current drive
 * allocation before any dedicatioins have been taken into account.
 */
CREATE OR REPLACE VIEW PotentialReusableMounts_VIEW AS SELECT UNIQUE
  TapeRequest.id as tapeRequestId,
  TapeRequest.modificationTime,
  ClientIdentification.euid as clientEuid,
  ClientIdentification.egid as clientEgid,
  ClientIdentification.machine as clientMachine,
  TapeAccessSpecification.accessMode,
  VdqmTape.id as tapeId,
  VdqmTape.vid,
  TapeDrive.id as driveId,
  TapeServer.actingMode
FROM
  TapeRequest
INNER JOIN ClientIdentification ON
  TapeRequest.client = ClientIdentification.id
INNER JOIN TapeAccessSpecification ON
  TapeRequest.tapeAccessSpecification = TapeAccessSpecification.id
INNER JOIN VdqmTape ON
  TapeRequest.tape = VdqmTape.id
INNER JOIN TapeDrive ON
  TapeRequest.tape = TapeDrive.tape -- Request is for the tape in the drive
  AND (
    TapeRequest.requestedSrv IS NULL
    OR TapeRequest.requestedSrv = TapeDrive.tapeServer
  )
INNER JOIN TapeServer ON
  TapeDrive.tapeServer = TapeServer.id
WHERE
      TapeServer.actingMode=0 -- ACTIVE
  AND TapeRequest.tapeDrive IS NULL -- Request has not already been allocated
                                    -- a drive
ORDER BY
  TapeAccessSpecification.accessMode DESC,
  TapeRequest.modificationTime ASC;


/**
 * View used for generating the list of drives when replying to the showqueues
 * command
 */
CREATE OR REPLACE VIEW TapeDriveShowqueues_VIEW AS SELECT
  TapeDrive.status,
  TapeDrive.id,
  TapeDrive.runningTapeReq,
  TapeDrive.jobId,
  TapeDrive.modificationTime,
  TapeDrive.resetTime,
  TapeDrive.useCount,
  TapeDrive.errCount,
  TapeDrive.transferredMB,
  TapeAccessSpecification.accessMode AS tapeAccessMode,
  TapeDrive.totalMB,
  TapeServer.serverName,
  VdqmTape.vid,
  TapeDrive.driveName,
  DeviceGroupName.dgName,
  castorVdqmView.getVdqmDedicate(TapeDrive.Id) AS dedicate
FROM
  TapeDrive
LEFT OUTER JOIN TapeServer ON
  TapeDrive.tapeServer = TapeServer.id
LEFT OUTER JOIN VdqmTape ON
  TapeDrive.tape = VDQMTAPE.ID
LEFT OUTER JOIN DEVICEGROUPNAME ON
  TapeDrive.deviceGroupName = DeviceGroupName.id
LEFT OUTER JOIN TapeRequest ON
  TapeDrive.RunningTapeReq = TapeRequest.id
LEFT OUTER JOIN TapeAccessSpecification ON
  TapeRequest.tapeAccessSpecification = TapeAccessSpecification.id
ORDER BY
  dgName ASC,
  driveName ASC;


/**
 * View used for generating the list of requests when replying to the
 * showqueues command
 */
CREATE OR REPLACE VIEW TapeRequestShowqueues_VIEW AS SELECT
  TapeRequest.id,
  TapeDrive.driveName,
  TapeDrive.id AS tapeDriveId,
  TapeRequest.priority,
  ClientIdentification.port AS clientPort,
  ClientIdentification.euid AS clientEuid,
  ClientIdentification.egid AS clientEgid,
  TapeAccessSpecification.accessMode,
  TapeRequest.creationTime,
  ClientIdentification.machine AS clientMachine,
  VdqmTape.vid,
  TapeServer.serverName AS tapeServer,
  DeviceGroupName.dgName,
  ClientIdentification.username AS clientUsername,
  NVL(EffectiveVolumePriority_VIEW.priority,0) AS volumePriority,
  TapeRequest.remoteCopyType
FROM
  TapeRequest
LEFT OUTER JOIN TapeDrive ON
  TapeRequest.tapeDrive = TapeDrive.id
LEFT OUTER JOIN ClientIdentification ON
  TapeRequest.client = ClientIdentification.id
INNER JOIN TapeAccessSpecification ON
  TapeRequest.tapeAccessSpecification = TapeAccessSpecification.id
LEFT OUTER JOIN VdqmTape ON
  TapeRequest.tape = VdqmTape.id
LEFT OUTER JOIN TapeServer ON
  TapeRequest.requestedSrv = TapeServer.id
LEFT OUTER JOIN DeviceGroupName ON
  TapeRequest.deviceGroupName = DeviceGroupName.id
LEFT OUTER JOIN EffectiveVolumePriority_VIEW ON
      VdqmTape.vid = EffectiveVolumePriority_VIEW.vid
  AND TapeAccessSpecification.accessMode = EffectiveVolumePriority_VIEW.tpMode;


/**
 * This package provides the API to be used by the VDQM server application.
 */
CREATE OR REPLACE PACKAGE castorVdqm AS

  /**
   * This procedure tries to allocate a free tape drive to a pending tape
   * request.
   *
   * @param returnVar has a value of 1 if a free drive was successfully
   * allocated to a pending request, 0 if no possible allocation could be found
   * or -1 if an allocation was found but was invalidated by other threads
   * before the appropriate locks could be taken.
   * @param tapeDriveIdVar if a free drive was successfully allocated then the
   * value of this parameter will be the ID of the allocated tape drive, else
   * the value of this parameter will be undefined.
   * @param tapeDriveIdVar if a free drive was successfully allocated then the
   * value of this parameter will be the name of the allocated tape drive, else
   * the value of this parameter will be undefined.
   * @param tapeRequestIdVar if a free drive was successfully allocated then the
   * value of this parameter will be the ID of the pending request, else the
   * value of this parameter will be undefined.
   * @param tapeRequestVidVar if a free drive was successfully allocated then
   * the value of this parameter will be the VID of the pending request, else
   * the value of this parameter will be undefined.
   */
  PROCEDURE allocateDrive(returnVar OUT NUMBER, tapeDriveIdVar OUT NUMBER,
    tapeDriveNameVar  OUT NOCOPY VARCHAR2, tapeRequestIdVar  OUT NUMBER,
    tapeRequestVidVar OUT NOCOPY VARCHAR2);

  /**
   * This procedure gets a new matched request to be submitted to rtcpd.
   *
   * @outTapeReqId the ID of the matched request.
   */
  PROCEDURE getRequestToSubmit(outTapeReqId OUT NUMBER);

  /**
   * This procedure tries to reuse a drive allocation.
   *
   * @param tapeIdVar the ID of the tape of the current drive allocation.
   * @param tapeDriveIdVar the ID of the drive of the current drive allocation.
   * @param returnVar has a value of 1 if the specified drive allocation was
   * successfully reused, 0 if no possible reuse was found or -1 if a possible
   * reuse was found but was invalidated by other threads before the appropriate
   * locks could be taken.
   * @param tapeRequestIdVar if the drive allocation was successfully reused
   * then the value of this parameter will be the ID of the newly assigned
   * request, else the value of this parameter will be undefined.
   */
  PROCEDURE reuseDriveAllocation(tapeIdVar IN NUMBER, tapeDriveIdVar IN NUMBER,
    accessModeVar IN NUMBER, returnVar OUT NUMBER, tapeRequestIdVar OUT NUMBER);

  /**
   * This procedure inserts the specified drive dedications into the database.
   *
   * @param driveNameVar the name of the tape drive to be dedicated
   * @param serverNameVar the name of the tape server of the tape drive
   * @param dgNameVar the name of the device group of the tape drive
   * @param dedicateVar the dedication string
   * @exception castorVdqmException.invalid_drive_dedicate if an error is
   * detected in the drive dedicate string.
   * @exception castorVdqmException.drive_not_found_application if the
   * specified tape drive cannot be found in the database.
   * @exception castorVdqmException.drive_server_not_found if the specified
   * tape drive and tape server combination cannot be found in the database.
   * @exception castorVdqmException.drive_dgn_not_found if the specified tape
   * drive and DGN combination cannot be found in the database.
   */
  PROCEDURE dedicateDrive(driveNameVar IN VARCHAR2, serverNameVar IN VARCHAR2,
    dgNameVar IN VARCHAR2, dedicateVar IN VARCHAR2);

  /**
   * This procedure inserts the specified tape dedication into the database.
   * If a tape drive is not specified, i.e. driveNAmeVar, serverNAmeVar and
   * dgNameVar are set to NULL, then all dedications for the specified tape
   * will be removed from the database.
   *
   * @param driveNameVar the name of the tape drive
   * @param serverNameVar the name of the tape server of the tape drive
   * @param dgNameVar the name of the device group of the tape drive
   * @param vidVar the VID of the tape to be dedicated
   * @exception castorVdqmException.invalid_drive_dedicate if an error is
   * detected in the drive dedicate string.
   * @exception castorVdqmException.drive_not_found_application if the
   * specified tape drive cannot be found in the database.
   * @exception castorVdqmException.drive_server_not_found if the specified
   * tape drive and tape server combination cannot be found in the database.
   * @exception castorVdqmException.drive_dgn_not_found if the specified tape
   * drive and DGN combination cannot be found in the database.
   */
  PROCEDURE dedicateTape(vidVar IN VARCHAR2, driveNameVar IN VARCHAR2,
    serverNameVar IN VARCHAR2, dgNameVar IN VARCHAR2);

  /**
   * This procedure deletes the specified drive from the database.
   *
   * @param driveNameVar the name of the tape drive to be delete
   * @param serverNameVar the name of the tape server of the tape drive
   * @param dgNameVar the name of the device group of the tape drive
   * @param resultVar is 0 if the deletion was successful. -1 if the specified
   * tape server does not exist, -2 if the specified device group name does not
   * exist, -3 if the specified tape drive does not exist and -4 if the
   * specified drive has a job assigned.
   */
  PROCEDURE deleteDrive(driveNameVar IN VARCHAR2, serverNameVar IN VARCHAR2,
    dgNameVar IN VARCHAR2, resultVar OUT INTEGER);

  /**
   * This procedure tries to move a the state of the specified request from
   * REQUEST_BEINGSUBMITTED to REQUEST_SUBMITTED.
   *
   * This state transition may not be possible if the corresponding drive and
   * tape request states have been modified by other threads.  For example a
   * thread handling a tape drive request message may have put the drive into
   * the down state.
   *
   * If the state of the request cannot be moved to REQUEST_SUBMITTED, then
   * this procedure will do nothing.
   *
   * All the details of the actions taken by this procedure are reflected in
   * the xxxxBeforeVar and xxxxAfterVar OUT parameters of this procedure.
   *
   * Note that except for database ids, a xxxxBefore or a xxxxAfter
   * parameter will contain the value -1 if the actual value is unknown.
   * In the case of database ids, a value of NULL may mean unknown or
   * NULL.
   *
   * @param driveIdVar the ID of the drive
   * @param requestIdVar the ID of the tape request
   * @param returnVar has a value of 1 if the state of the request was
   * successfully moved to REQUEST_SUBMITTED, else 0
   * @param driveExistsVar -1 = unknown, 0 = no drive, 1 = drive exists
   * @param driveStatusBeforeVar -1 = unknown, else drive status before this
   * procedure
   * @param driveStatusAfterVar -1 = unknown, else drive status after this
   * procedure
   * @param runningRequestIdBeforeVar the id of the drive's running request
   * before this procedure
   * @param runningRequestIdAfterVar the id of the drive's running request
   * after this procedure
   * @param requestExistsVar -1 = unknown, 0 = no request, 1 request exists
   * @param requestStatusBeforeVar -1 = unknown, else the request status before
   * this procedure
   * @param requestStatusAfterVar -1 = unknown, else the request status after
   * this procedure
   * @param requestDriveIdBeforeVar the id of the request's drive before this
   * procedure
   * @param requestDriveIdAfterVar the id of the request's drive after this
   * procedure
   */
  PROCEDURE requestSubmitted(
    driveIdVar                IN  NUMBER,
    requestIdVar              IN  NUMBER,
    returnVar                 OUT NUMBER,
    driveExistsVar            OUT NUMBER,
    driveStatusBeforeVar      OUT NUMBER,
    driveStatusAfterVar       OUT NUMBER,
    runningRequestIdBeforeVar OUT NUMBER,
    runningRequestIdAfterVar  OUT NUMBER,
    requestExistsVar          OUT NUMBER,
    requestStatusBeforeVar    OUT NUMBER,
    requestStatusAfterVar     OUT NUMBER,
    requestDriveIdBeforeVar   OUT NUMBER,
    requestDriveIdAfterVar    OUT NUMBER);

  /**
   * Resets the specified drive and request.
   *
   * The status of the drive is set to REQUEST_PENDING and its running request
   * is set to NULL.
   *
   * The status of the request is set to REQUEST_PENDING and its drive is set
   * to NULL.
   *
   * All the details of the actions taken by this procedure are reflected in
   * the xxxxBeforeVar and xxxxAfterVar OUT parameters of this procedure.
   *
   * Note that except for database ids, a xxxxBefore or a xxxxAfter
   * parameter will contain the value -1 if the actual value is unknown.
   * In the case of database ids, a value of NULL may mean unknown or
   * NULL.
   *
   * @param tapeDriveIdVar the ID of the drive
   * @param tapeRequestIdVar the ID of the tape request
   * @param driveExistsVar -1 = unknown, 0 = no drive, 1 = drive exists
   * @param driveStatusBeforeVar -1 = unknown, else drive status before this
   * procedure
   * @param driveStatusAfterVar -1 = unknown, else drive status after this
   * procedure
   * @param runningRequestIdBeforeVar the id of the drive's running request
   * before this procedure
   * @param runningRequestIdAfterVar the id of the drive's running request
   * after this procedure
   * @param requestExistsVar -1 = unknown, 0 = no request, 1 request exists
   * @param requestStatusBeforeVar -1 = unknown, else the request status before
   * this procedure
   * @param requestStatusAfterVar -1 = unknown, else the request status after
   * this procedure
   * @param requestDriveIdBeforeVar the id of the request's drive before this
   * procedure
   * @param requestDriveIdAfterVar the id of the request's drive after this
   * procedure
   */
  PROCEDURE resetDriveAndRequest(
    driveIdVar                IN  NUMBER,
    requestIdVar              IN  NUMBER,
    driveExistsVar            OUT NUMBER,
    driveStatusBeforeVar      OUT NUMBER,
    driveStatusAfterVar       OUT NUMBER,
    runningRequestIdBeforeVar OUT NUMBER,
    runningRequestIdAfterVar  OUT NUMBER,
    requestExistsVar          OUT NUMBER,
    requestStatusBeforeVar    OUT NUMBER,
    requestStatusAfterVar     OUT NUMBER,
    requestDriveIdBeforeVar   OUT NUMBER,
    requestDriveIdAfterVar    OUT NUMBER);

  /**
   * This procedure sets the priority of a volume.
   *
   * @param priority the priority where 0 is the lowest priority and INT_MAX is
   * the highest.
   * @param clientUIDVar the user id of the client.
   * @param clientGIDVar the group id fo the client.
   * @param clientHostVar the host of the client.
   * @param vidVar the visual identifier of the volume.
   * @param tpModeVar the tape access mode.  Valid values are either 0 meaning
   * write-disabled or 1 meaning write-enabled.
   * @param lifespanTypeVar the type of lifespan to be assigned to the priority
   * setting.  Valid values are either 0 meaning single-shot or 1 meaning
   * unlimited.
   */
  PROCEDURE setVolPriority(priorityVar IN NUMBER, clientUIDVar IN NUMBER,
    clientGIDVar IN NUMBER, clientHostVar IN VARCHAR2, vidVar IN VARCHAR2,
    tpModeVar IN NUMBER, lifespanTypeVar IN NUMBER);

  /**
   * This procedure deletes the specified volume priority if it exist, else
   * does nothing.
   *
   * @param vidVar the visual identifier of the volume.
   * @param tpModeVar the tape access mode.  Valid values are either 0 meaning
   * write-disabled or 1 meaning write-enabled.
   * @param lifespanTypeVar the type of lifespan to be assigned to the priority
   * setting.  Valid values are either 0 meaning single-shot or 1 meaning
   * unlimited.
   * @param returnVar the ID id of the volume priority row if one was deleted,
   * else 0.
   * @param priorityVar the priority of the deleted volume priority if one was
   * deleted, else undefined.
   * @param clientUIDVar the client UID of the deleted volume priority if one
   * was deleted, else undefined.
   * @param clientGIDVar the client GID of the deleted volume priority if one
   * was deleted, else undefined.
   * @param clientHostVar the client host of the deleted volume priority if one
   * was deleted, else undefined.
   */
  PROCEDURE deleteVolPriority(vidVar IN VARCHAR2, tpModeVar IN NUMBER,
    lifespanTypeVar IN NUMBER, returnVar OUT NUMBER, priorityVar OUT NUMBER,
    clientUIDVar OUT NUMBER, clientGIDVar OUT NUMBER,
    clientHostVar OUT NOCOPY VARCHAR2);

  /**
   * This procedure deletes old single-mount volume priorities.
   *
   * @param maxAgeVar the maximum age of a volume priority in seconds.
   * @param prioritiesDeletedVar the number of volume priorities deleted.
   */
  PROCEDURE deleteOldVolPriorities(maxAgeVar IN NUMBER,
    prioritiesDeletedVar OUT NUMBER);

END castorVdqm;
/


/**
 * See the castorVdqm package specification for documentation.
 */
CREATE OR REPLACE PACKAGE BODY castorVdqm AS

  /**
   * Determines whether or not the specified drive and GID pass the dedications
   * of the drive.
   *
   * @param driveIdVar the ID of the drive.
   * @param gidVar     the GID of the client.
   * @return 1 if the dedications are passed, else 0.
   */
  FUNCTION passesGidDriveDedications(
    driveIdVar IN NUMBER,
    gidVar     IN NUMBER)
    RETURN NUMBER AS
    nbGidDedicationsVar NUMBER;
  BEGIN
    -- Count the number of GID dedications for the drive
    -- (there should only be one)
    SELECT COUNT(*) INTO nbGidDedicationsVar
      FROM TapeDriveDedication
      WHERE tapeDrive = driveIdVar AND egid IS NOT NULL;

    -- Drive passes if there are no GID dedications for it
    IF nbGidDedicationsVar = 0 THEN
      RETURN 1;
    END IF;

    -- Drive has one or more GID dedications

    -- Count the number of matching GID dedications
    SELECT COUNT(*) INTO nbGidDedicationsVar
      FROM TapeDriveDedication
      WHERE
            TapeDriveDedication.tapeDrive = driveIdVar
        AND gidVar = TapeDriveDedication.egid;

    -- As there are GID dedications for the drive, it only passes if at least
    -- one matches
    IF nbGidDedicationsVar > 0 THEN
      RETURN 1;
    ELSE
      RETURN 0;
    END IF;
  END passesGidDriveDedications;


  /**
   * Determines whether or not the specified drive and access mode pass the
   * dedications of the drive.
   *
   * @param driveIdVar    the ID of the drive.
   * @param accessModeVar the access mode of the volume request.
   * @return 1 if the dedications are passed, else 0.
   */
  FUNCTION passesModeDriveDedication(
    driveIdVar    IN NUMBER,
    accessModeVar IN NUMBER)
    RETURN NUMBER AS
    nbModeDedicationsVar NUMBER;
  BEGIN
    -- Count the number of mode dedications for the drive
    -- (there should only be one)
    SELECT COUNT(*) INTO nbModeDedicationsVar
      FROM TapeDriveDedication
      WHERE tapeDrive = driveIdVar AND accessMode IS NOT NULL;

    -- Drive passes if there are no access mode dedications for it
    IF nbModeDedicationsVar = 0 THEN
      RETURN 1;
    END IF;

    -- Drive has a mode dedication

    -- Count the number of matching vid dedications
    -- (there should be a maximum of one)
    SELECT COUNT(*) INTO nbModeDedicationsVar
      FROM TapeDriveDedication
      WHERE
            TapeDriveDedication.tapeDrive = driveIdVar
        AND TapeDriveDedication.accessMode = accessModeVar;

    -- As there is a mode dedication for the drive, the drive only passes if it
    -- matches
    IF nbModeDedicationsVar > 0 THEN
      RETURN 1;
    ELSE
      RETURN 0;
    END IF;
  END passesModeDriveDedication;


  /**
   * Determines whether or not the specified drive and host pass the
   * dedications of the drive.
   *
   * @param driveIdVar    the ID of the drive.
   * @param clientHostVar the client host of the volume request.
   * @return 1 if the dedications are passed, else 0.
   */
  FUNCTION passesHostDriveDedications(
    driveIdVar    IN NUMBER,
    clientHostVar IN VARCHAR2)
    RETURN NUMBER AS
    nbHostDedicationsVar NUMBER;
  BEGIN
    -- Count the number of host dedications for the drive
    SELECT COUNT(*) INTO nbHostDedicationsVar
      FROM TapeDriveDedication
      WHERE tapeDrive = driveIdVar AND clientHost IS NOT NULL;

    -- Drive passes if there are no host dedications for it
    IF nbHostDedicationsVar = 0 THEN
      RETURN 1;
    END IF;

    -- Drive has one or more host dedications

    -- Count the number of matching host dedications
    SELECT COUNT(*) INTO nbHostDedicationsVar
      FROM TapeDriveDedication
      WHERE
            TapeDriveDedication.tapeDrive = driveIdVar
        AND REGEXP_LIKE(clientHostVar, TapeDriveDedication.clientHost);

    -- As there are host dedications for the drive, it only passes if at least
    -- one matches
    IF nbHostDedicationsVar > 0 THEN
      RETURN 1;
    ELSE
      RETURN 0;
    END IF;
  END passesHostDriveDedications;


  /**
   * Determines whether or not the specified drive and UID pass the dedications
   * of the drive.
   *
   * @param driveIdVar the ID of the drive.
   * @param uidVar     the UID of the volume request.
   * @return 1 if the dedications are passed, else 0.
   */
  FUNCTION passesUidDriveDedications(
    driveIdVar IN NUMBER,
    uidVar     IN NUMBER)
    RETURN NUMBER AS
    nbUidDedicationsVar NUMBER;
  BEGIN
    -- Count the number of UID dedications for the drive
    -- (there should only be one)
    SELECT COUNT(*) INTO nbUidDedicationsVar
      FROM TapeDriveDedication
      WHERE tapeDrive = driveIdVar AND euid IS NOT NULL;

    -- Drive passes if there are no UID dedications for it
    IF nbUidDedicationsVar = 0 THEN
      RETURN 1;
    END IF;

    -- Drive has one or more UID dedications

    -- Count the number of matching UID dedications
    SELECT COUNT(*) INTO nbUidDedicationsVar
      FROM TapeDriveDedication
      WHERE
            TapeDriveDedication.tapeDrive = driveIdVar
        AND uidVar = TapeDriveDedication.euid;

    -- As there are UID dedications for the drive, it only passes if at least
    -- one matches
    IF nbUidDedicationsVar > 0 THEN
      RETURN 1;
    ELSE
      RETURN 0;
    END IF;
  END passesUidDriveDedications;


  /**
   * Determines whether or not the specified drive and VID pass the dedications
   * of the drive.
   *
   * @param driveIdVar the ID of the drive.
   * @param vidVar     the vid of the volume request.
   * @return 1 if the dedications are passed, else 0.
   */
  FUNCTION passesVidDriveDedications(
    driveIdVar IN NUMBER,
    vidVar     IN VARCHAR2)
    RETURN NUMBER AS
    nbVidDedicationsVar NUMBER;
  BEGIN
    -- Count the number of vid dedications for the drive
    SELECT COUNT(*) INTO nbVidDedicationsVar
      FROM TapeDriveDedication
      WHERE tapeDrive = driveIdVar AND vid IS NOT NULL;

    -- Drive passes if there are no vid dedications for it
    IF nbVidDedicationsVar = 0 THEN
      RETURN 1;
    END IF;

    -- Drive has one or more vid dedications

    -- Count the number of matching vid dedications
    SELECT COUNT(*) INTO nbVidDedicationsVar
      FROM TapeDriveDedication
      WHERE
            TapeDriveDedication.tapeDrive = driveIdVar
        AND REGEXP_LIKE(vidVar, TapeDriveDedication.vid);

    -- As there are vid dedications for the drive, it only passes if at least
    -- one matches
    IF nbVidDedicationsVar > 0 THEN
      RETURN 1;
    ELSE
      RETURN 0;
    END IF;
  END passesVidDriveDedications;


  /**
   * Determines whether or not the specified drive and VID pass the
   * tape-to-drive dedications.
   *
   * @param driveIdVar the ID of the drive.
   * @param vidVar     the vid of the volume request.
   * @return 1 if the dedications are passed, else 0.
   */
  FUNCTION passesTape2DriveDedications(
    driveIdVar IN NUMBER,
    vidVar     IN VARCHAR2)
    RETURN NUMBER AS
    nbDedicationsVar NUMBER;
  BEGIN
    -- Count the number of dedications for the tape
    SELECT COUNT(*) INTO nbDedicationsVar
      FROM Tape2DriveDedication
      WHERE Tape2DriveDedication.vid = vidVar;

    -- Dedications passed if there are no dedications for the tape
    IF nbDedicationsVar = 0 THEN
      RETURN 1;
    END IF;

    -- Tape has one or more dedications

    -- Count the number of matching dedications
    SELECT COUNT(*) INTO nbDedicationsVar
      FROM Tape2DriveDedication
      WHERE
        Tape2DriveDedication.vid = vidVar
        AND Tape2DriveDedication.tapeDrive = driveIdVar;

    -- As there are tape dedications, they are only passed if at least one
    -- matches
    IF nbDedicationsVar > 0 THEN
      RETURN 1;
    ELSE
      RETURN 0;
    END IF;
  END passesTape2DriveDedications;


  /**
   * This function determines if the specified drive and usage pass all drive
   * and tape dedications.
   *
   * @param driveIdVar the ID of the drive.
   * @param gidVar     the gid of the client.
   * @param hostVar    the host of the client.
   * @param modeVar    the tape access mode.
   * @param uidVar     the uid of the client.
   * @param vidVar     the vid of the volume request.
   * @return 1 if all dedications are passed, else 0.
   */
  FUNCTION passesDedications(
    driveIdVar IN NUMBER,
    gidVar     IN NUMBER,
    hostVar    IN VARCHAR2,
    modeVar    IN NUMBER,
    uidVar     IN NUMBER,
    vidVar     IN VARCHAR2)
    RETURN NUMBER AS
    nbVidDedicationsVar NUMBER;
  BEGIN
    IF passesGidDriveDedications(driveIdVar, gidVar) = 0 THEN
      RETURN 0;
    END IF;

    IF passesHostDriveDedications(driveIdVar, hostVar) = 0 THEN
      RETURN 0;
    END IF;

    IF passesModeDriveDedication(driveIdVar, modeVar) = 0 THEN
      RETURN 0;
    END IF;

    IF passesUidDriveDedications(driveIdVar, uidVar) = 0 THEN
      RETURN 0;
    END IF;

    IF passesVidDriveDedications(driveIdVar, vidVar) = 0 THEN
      RETURN 0;
    END IF;

    IF passesTape2DriveDedications(driveIdVar, vidVar) = 0 THEN
      RETURN 0;
    END IF;

    -- Drive has passed all of its dedications
    RETURN 1;
  END passesDedications;


  /**
   * See the castorVdqm package specification for documentation.
   */
  PROCEDURE allocateDrive(
    returnVar         OUT NUMBER,
    tapeDriveIdVar    OUT NUMBER,
    tapeDriveNameVar  OUT NOCOPY VARCHAR2,
    tapeRequestIdVar  OUT NUMBER,
    tapeRequestVidVar OUT NOCOPY VARCHAR2
    ) AS

    schedulerLockIdVar   INTEGER;
    tapeDriveStatusVar   NUMBER;
    tapeRequestStatusVar NUMBER;

  BEGIN
    returnVar         := 0; -- No possible allocation could be found
    tapeDriveIdVar    := 0;
    tapeDriveNameVar  := '';
    tapeRequestIdVar  := 0;
    tapeRequestVidVar := '';

    -- Take the scheduler lock which is responsible for serializing the
    -- scheduler algorithm
    SELECT id INTO schedulerLockIdVar
      FROM VdqmLock
      WHERE id = 1
      FOR UPDATE;

    -- For each potential drive allocation, i.e. a drive allocation for which
    -- no dedications have been taken into account
    FOR potentialMount IN (
      SELECT driveId, driveName, tapeRequestId, clientEuid, clientEgid,
        clientMachine, accessMode, vid
      FROM PotentialMounts_VIEW
    ) LOOP
      -- The status of the drives and requests maybe modified by other scheduler
      -- threads.  The status of the drives may be modified by threads handling
      -- drive request messages.  The status of the requests may be modified by
      -- threads handling tape request messages.  Therefore get a lock on the
      -- corresponding drive and request rows and retrieve their statuses to see
      -- if the drive allocation is still valid
      BEGIN
        SELECT TapeDrive.status INTO TapeDriveStatusVar
        FROM TapeDrive
        WHERE TapeDrive.id = potentialMount.driveId
        FOR UPDATE;
        SELECT TapeRequest.status INTO TapeRequestStatusVar
        FROM TapeRequest
        WHERE TapeRequest.id = potentialMount.tapeRequestId
        FOR UPDATE;
      EXCEPTION
        WHEN NO_DATA_FOUND THEN
          -- A possible drive allocation was found but was invalidated by other
          -- threads before the appropriate locks could be taken
          returnVar := -1;
          RETURN;
      END;

      -- If the drive allocation is no longer valid, i.e. drive status is not
      -- UNIT_UP or request status is not REQUEST_PENDING
      IF(TapeDriveStatusVar != 0) OR (TapeRequestStatusVar != 0) THEN
        -- A possible drive allocation was found but was invalidated by other
        -- threads before the appropriate locks could be taken
        returnVar := -1;
        RETURN;
      END IF;

      IF passesDedications(
        potentialMount.driveId,
        potentialMount.clientEgid,
        potentialMount.clientMachine,
        potentialMount.accessMode,
        potentialMount.clientEuid,
        potentialMount.vid) = 1 THEN

        -- Set the drive id for logging
        tapeDriveIdVar := potentialMount.driveId;

        -- Set the drive name for logging
        TapeDriveNameVar := potentialMount.driveName;

        -- Set the request id for logging
        tapeRequestIdVar := potentialMount.tapeRequestId;

        -- Set the VID of the pending request for logging
        tapeRequestVidVar := potentialMount.vid;

        -- Allocate the free drive to the pending request
        UPDATE TapeDrive SET
          status           = 1, -- UNIT_STARTING
          jobId            = 0,
          modificationTime = castorVdqmCommon.getTime(),
          runningTapeReq   = potentialMount.tapeRequestId
        WHERE
          id = potentialMount.driveId;
        UPDATE TapeRequest SET
          status           = 1, -- MATCHED
          tapeDrive        = potentialMount.driveId,
          modificationTime = castorVdqmCommon.getTime()
        WHERE
          id = potentialMount.tapeRequestId;

        returnVar := 1; -- A free drive has been allocated to a pending request
        RETURN;

      END IF; -- passesDedications

    END LOOP; -- For each potential drive allocation

  END allocateDrive;


  /**
   * See the castorVdqm package specification for documentation.
   */
  PROCEDURE getRequestToSubmit(outTapeReqId OUT NUMBER) AS
    RowLocked EXCEPTION;
    PRAGMA EXCEPTION_INIT (RowLocked, -54);
    CURSOR varCur IS SELECT id FROM TapeRequest WHERE status = 1;  -- 1=MATCHED
  BEGIN
    outTapeReqId := 0;

    OPEN varCur;
    LOOP
      FETCH varCur INTO outTapeReqId;

      IF varCur%NOTFOUND THEN -- The value of outTapeReqId is now indeterminate
        outTapeReqId := 0;
        EXIT; -- Exit the loop
      END IF;

      BEGIN
        SELECT id INTO outTapeReqId FROM TapeRequest
          WHERE id = outTapeReqId AND STATUS = 1 -- 1=MATCHED
          FOR UPDATE NOWAIT;

        UPDATE TapeRequest SET STATUS = 2 -- 2=BEINGSUBMITTED
          WHERE id = outTapeReqId;

        EXIT; -- Exit the loop
      EXCEPTION
        WHEN RowLocked     THEN outTapeReqId := 0;
        WHEN NO_DATA_FOUND THEN outTapeReqId := 0;
      END;
    END LOOP;
  END getRequestToSubmit;


  /**
   * See the castorVdqm package specification for documentation.
   */
  PROCEDURE reuseDriveAllocation(
    tapeIdVar          IN NUMBER,
    tapeDriveIdVar     IN NUMBER,
    accessModeVar      IN NUMBER,
    returnVar         OUT NUMBER,
    tapeRequestIdVar  OUT NUMBER)
  AS
    tapeDriveStatusCheckVar   NUMBER;
    mountedTapeIdCheckVar     NUMBER;
    tapeRequestStatusCheckVar NUMBER;
    tapeAccessSpecIdCheckVar  NUMBER;
    accessModeCheckVar        NUMBER;
  BEGIN
    returnVar        := 0; -- No possible reuse was found
    tapeRequestIdVar := 0;

    -- For each potential reuse of the current mount
    FOR potentialReuse IN (
      SELECT tapeRequestId, clientEuid, clientEgid, clientMachine, accessMode,
        tapeId, vid, driveId
        FROM PotentialReusableMounts_VIEW
        WHERE
              PotentialReusableMounts_VIEW.driveId    = tapeDriveIdVar
          AND PotentialReusableMounts_VIEW.tapeId     = tapeIdVar
          AND PotentialReusableMounts_VIEW.accessMode = accessModeVar
    ) LOOP

      -- The status of the drives including which tapes may be mounted in them,
      -- may be modified by other threads handling drive request messages.  The
      -- status of the requests may be modified by threads handling tape request
      -- messages.  Therefore get a lock on the corresponding drive and request
      -- rows and retrieve their statuses and mounted tape in the case of the
      -- drive, to see if the reuse of the mount is still valid.
      BEGIN
        SELECT TapeDrive.status, TapeDrive.tape
        INTO tapeDriveStatusCheckVar, mountedTapeIdCheckVar
        FROM TapeDrive
        WHERE TapeDrive.id = potentialReuse.driveId
        FOR UPDATE;
        SELECT TapeRequest.status, TapeRequest.tapeAccessSpecification
        INTO tapeRequestStatusCheckVar, tapeAccessSpecIdCheckVar
        FROM TapeRequest
        WHERE TapeRequest.id = potentialReuse.tapeRequestId
        FOR UPDATE;
        SELECT TapeAccessSpecification.accessMode
        INTO accessModeCheckVar
        FROM TapeAccessSpecification
        WHERE TapeAccessSpecification.id = tapeAccessSpecIdCheckVar
        FOR UPDATE;
      EXCEPTION
        WHEN NO_DATA_FOUND THEN
          -- A possible reuse of the mount was found but was invalidated by
          -- other threads before the appropriate locks could be taken
          returnVar        := -1;
          RETURN;
      END;

      -- If the reuse of the mount is no longer valid, i.e. the drive's status
      -- is not VOL_MOUNTED or the correct tape is not mounted or the tape
      -- request's status is not REQUEST_PENDING or the access mode no longer
      -- matches
      IF
        (tapeDriveStatusCheckVar   !=             3) OR
        (mountedTapeIdCheckVar     !=     tapeIdVar) OR
        (tapeRequestStatusCheckVar !=             0) OR
        (accessModeCheckVar        != accessModeVar) THEN
          -- A possible reuse of the mount was found but was invalidated by
          -- other threads before the appropriate locks could be taken
          returnVar        := -1;
          RETURN;
      END IF;

      IF passesDedications(
        potentialReuse.driveId,
        potentialReuse.clientEgid,
        potentialReuse.clientMachine,
        potentialReuse.accessMode,
        potentialReuse.clientEuid,
        potentialReuse.vid) = 1 THEN

        -- Reuse the mount with the pending request
        UPDATE TapeRequest SET
          status           = 1, -- MATCHED
          tapeDrive        = tapeDriveIdVar,
          modificationTime = castorVdqmCommon.getTime()
        WHERE id = potentialReuse.tapeRequestId;
        UPDATE TapeDrive SET
          status           = 1, -- UNIT_STARTING
          jobId            = 0,
          runningTapeReq   = potentialReuse.tapeRequestId,
          modificationTime = castorVdqmCommon.getTime()
        WHERE id = tapeDriveIdVar;

        -- The drive allocation was reused
        tapeRequestIdVar := potentialReuse.tapeRequestId;
        returnVar        := 1;
        RETURN;
      END IF;

    END LOOP; -- For each potential reuse of the current mount

  END reuseDriveAllocation;


  /**
   * This procedure parses the specified dedicate string for gid, host, mode,
   * uid and VID dedications.  This procedure raises an application error with
   * an error number of -20001 if it detects an error in the dedicate string.
   *
   * @param dedicateStrVar the dedicate string to be parsed.
   * @param gidVar the extracted gid if there was one, else NULL.
   * @param hostVar the extracted host if there was one, else NULL.
   * @param modeVar the extracted mode if there was one, else NULL.
   * @param uidVar the extracted uid if there was one, else NULL.
   * @param vidVar the extracted VID if there was one, else NULL
   * @exception castorVdqmException.invalid_drive_dedicate if an error is
   * detected in the drive dedicate string.
   */
  PROCEDURE parseDedicateStr(
    dedicateStrVar  IN VARCHAR2,
    gidVar         OUT NUMBER,
    hostVar        OUT NOCOPY VARCHAR2,
    modeVar        OUT NUMBER,
    uidVar         OUT NUMBER,
    vidVar         OUT NOCOPY VARCHAR2
    ) AS
    dedicationStrsVar castorVdqmCommon.Varchar256List;
    nameValueListVar  castorVdqmCommon.Varchar256List;
    TYPE NameValue is RECORD (name VARCHAR2(256), val VARCHAR2(256));
    nameValueVar      NameValue;
    TYPE NameValueList IS TABLE OF NameValue INDEX BY BINARY_INTEGER;
    dedicationsVar    NameValueList;
    indexVar          NUMBER := 1;
    dummyNumVar       NUMBER := NULL;
    numAgeVar         NUMBER := 0; -- Number of     age dedications found so far
    numDateStrVar     NUMBER := 0; -- Number of dateStr dedications found so far
    numGidVar         NUMBER := 0; -- Number of     GID dedications found so far
    numHostVar        NUMBER := 0; -- Number of    host dedications found so far
    numModeVar        NUMBER := 0; -- Number of    mode dedications found so far
    numNameVar        NUMBER := 0; -- Number of    name dedications found so far
    numTimeStrVar     NUMBER := 0; -- Number of timeStr dedications found so far
    numUidVar         NUMBER := 0; -- Number of     UID dedications found so far
    numVidVar         NUMBER := 0; -- Number of     VID dedications found so far
  BEGIN
    gidVar  := NULL;
    hostVar := NULL;
    modeVar := NULL;
    uidVar  := NULL;
    vidVar  := NULL;

    -- Return if the dedicate string is NULL or empty
    IF dedicateStrVar IS NULL OR dedicateStrVar = '' THEN
      RETURN;
    END IF;

    -- Split the dedicate string into the individual dedications
    dedicationStrsVar := castorVdqmCommon.tokenize(dedicateStrVar, ',');

    -- Split each individual dedication into a name value pair
    FOR indexVar IN dedicationStrsVar.FIRST .. dedicationStrsVar.LAST LOOP
      nameValueListVar :=
        castorVdqmCommon.tokenize(dedicationStrsVar(indexVar), '=');

      -- Raise an application error if the dedication is not a name value pair
      IF nameValueListVar.count != 2 THEN
        castorVdqmException.throw(castorVdqmException.invalid_drive_dedicate_cd,
          'Invalid drive dedicate string.  ' ||
          'Dedication is not a valid name value pair ''' ||
          dedicationStrsVar(indexVar) || '''');
      END IF;

      nameValueVar.name := LOWER(LTRIM(RTRIM(nameValueListVar(1))));
      nameValueVar.val  := LTRIM(RTRIM(nameValueListVar(2)));

      dedicationsVar(dedicationsVar.count + 1) := nameValueVar;
    END LOOP;

    -- Extract the specific types of dedication (gid, host, etc.), raising an
    -- application error if there is an invalid dedication
    FOR indexVar IN dedicationsVar.FIRST .. dedicationsVar.LAST LOOP
      CASE
        WHEN dedicationsVar(indexVar).name = 'age' THEN
          IF numAgeVar > 0 THEN
            castorVdqmException.throw(
              castorVdqmException.invalid_drive_dedicate_cd,
              'Invalid drive dedicate string ''' || dedicateStrVar || '''.'
              || '  More than one age dedication. ''');
          END IF;
          numAgeVar := numAgeVar + 1;

          IF dedicationsVar(indexVar).val != '.*' THEN
            castorVdqmException.throw(
              castorVdqmException.invalid_drive_dedicate_cd,
              'Invalid drive dedicate string ''' || dedicateStrVar || '''.'
              || ' ''age'' dedications are not supported');
          END IF;
        WHEN dedicationsVar(indexVar).name = 'datestr' THEN
          IF numDateStrVar > 0 THEN
            castorVdqmException.throw(
              castorVdqmException.invalid_drive_dedicate_cd,
              'Invalid drive dedicate string ''' || dedicateStrVar || '''.'
              || '  More than one datestr dedication. ''');
          END IF;
          numDateStrVar := numDateStrVar + 1;

          IF dedicationsVar(indexVar).val != '.*' THEN
            castorVdqmException.throw(
              castorVdqmException.invalid_drive_dedicate_cd,
              'Invalid drive dedicate string ''' || dedicateStrVar || '''.'
              || ' ''datestr'' dedications are not supported');
          END IF;
        WHEN dedicationsVar(indexVar).name = 'gid' THEN
          IF numGidVar > 0 THEN
            castorVdqmException.throw(
              castorVdqmException.invalid_drive_dedicate_cd,
              'Invalid drive dedicate string ''' || dedicateStrVar || '''.'
              || '  More than one gid dedication. ''');
          END IF;
          numGidVar := numGidVar + 1;

          IF dedicationsVar(indexVar).val != '.*' THEN
            BEGIN
              gidVar := TO_NUMBER(dedicationsVar(indexVar).val);
            EXCEPTION
              WHEN VALUE_ERROR THEN
                castorVdqmException.throw(
                  castorVdqmException.invalid_drive_dedicate_cd,
                  'Invalid drive dedicate string ''' || dedicateStrVar || '''.'
                  || '  Invalid gid dedication ''' ||
                  dedicationsVar(indexVar).val || ''' ' || SQLERRM);
            END;
          END IF;
        WHEN dedicationsVar(indexVar).name = 'host' THEN
          IF numhostVar > 0 THEN
            castorVdqmException.throw(
              castorVdqmException.invalid_drive_dedicate_cd,
              'Invalid drive dedicate string ''' || dedicateStrVar || '''.'
              || '  More than one host dedication.');
          END IF;
          numHostVar := numHostVar + 1;

          IF dedicationsVar(indexVar).val != '.*' THEN
            BEGIN
              SELECT COUNT(*) INTO dummyNumVar
                FROM DUAL WHERE REGEXP_LIKE(dummy,dedicationsVar(indexVar).val);
              hostVar := dedicationsVar(indexVar).val;
            EXCEPTION
              WHEN OTHERS THEN
                castorVdqmException.throw(
                  castorVdqmException.invalid_drive_dedicate_cd,
                  'Invalid drive dedicate string ''' || dedicateStrVar || '''.'
                  || '  Invalid host dedication ''' ||
                  dedicationsVar(indexVar).val || ''' ' || SQLERRM);
            END;
          END IF;
        WHEN dedicationsVar(indexVar).name = 'mode' THEN
          IF numModeVar > 0 THEN
            castorVdqmException.throw(
              castorVdqmException.invalid_drive_dedicate_cd,
              'Invalid drive dedicate string ''' || dedicateStrVar || '''.'
              || '  More than one mode dedication.');
          END IF;
          numModeVar := numModeVar + 1;

          IF dedicationsVar(indexVar).val != '.*' THEN
            BEGIN
              modeVar := TO_NUMBER(dedicationsVar(indexVar).val);
            EXCEPTION
              WHEN VALUE_ERROR THEN
                castorVdqmException.throw(
                  castorVdqmException.invalid_drive_dedicate_cd,
                  'Invalid drive dedicate string ''' || dedicateStrVar || '''.'
                  || '  Invalid mode dedication ''' ||
                  dedicationsVar(indexVar).val || ''' ' || SQLERRM);
            END;
          END IF;
        WHEN dedicationsVar(indexVar).name = 'name' THEN
          IF numNameVar > 0 THEN
            castorVdqmException.throw(
              castorVdqmException.invalid_drive_dedicate_cd,
              'Invalid drive dedicate string ''' || dedicateStrVar || '''.'
              || '  More than one name dedication.');
          END IF;
          numNameVar := numNameVar + 1;

          IF dedicationsVar(indexVar).val != '.*' THEN
            castorVdqmException.throw(
              castorVdqmException.invalid_drive_dedicate_cd,
              'Invalid drive dedicate string ''' || dedicateStrVar || '''.'
              || ' ''name'' dedications are not supported');
          END IF;
        WHEN dedicationsVar(indexVar).name = 'timestr' THEN
          IF numTimeStrVar > 0 THEN
            castorVdqmException.throw(
              castorVdqmException.invalid_drive_dedicate_cd,
              'Invalid drive dedicate string ''' || dedicateStrVar || '''.'
              || '  More than one timestr dedication.');
          END IF;
          numTimeStrVar := numTimeStrVar + 1;

          IF dedicationsVar(indexVar).val != '.*' THEN
            castorVdqmException.throw(
              castorVdqmException.invalid_drive_dedicate_cd,
              'Invalid drive dedicate string ''' || dedicateStrVar || '''.'
              || ' ''timestr'' dedications are not supported');
          END IF;
        WHEN dedicationsVar(indexVar).name = 'uid' THEN
          IF numUidVar > 0 THEN
            castorVdqmException.throw(
              castorVdqmException.invalid_drive_dedicate_cd,
              'Invalid drive dedicate string ''' || dedicateStrVar || '''.'
              || '  More than one uid dedication.');
          END IF;
          numUidVar := numUidVar + 1;

          IF dedicationsVar(indexVar).val != '.*' THEN
            BEGIN
              uidVar := TO_NUMBER(dedicationsVar(indexVar).val);
            EXCEPTION
              WHEN VALUE_ERROR THEN
                castorVdqmException.throw(
                  castorVdqmException.invalid_drive_dedicate_cd,
                  'Invalid drive dedicate string ''' || dedicateStrVar || '''.'
                  || '  Invalid uid dedication ''' ||
                  dedicationsVar(indexVar).val || ''' ' || SQLERRM);
            END;
          END IF;
        WHEN dedicationsVar(indexVar).name = 'vid' THEN
          IF numVidVar > 0 THEN
            castorVdqmException.throw(
              castorVdqmException.invalid_drive_dedicate_cd,
              'Invalid drive dedicate string ''' || dedicateStrVar || '''.'
              || '  More than one vid dedication.');
          END IF;
          numVidVar := numVidVar + 1;

          IF dedicationsVar(indexVar).val != '.*' THEN
            BEGIN
              SELECT COUNT(*) INTO dummyNumVar
                FROM DUAL WHERE REGEXP_LIKE(dummy,dedicationsVar(indexVar).val);
              vidVar := dedicationsVar(indexVar).val;
            EXCEPTION
              WHEN OTHERS THEN
                castorVdqmException.throw(
                castorVdqmException.invalid_drive_dedicate_cd,
                'Invalid drive dedicate string ''' || dedicateStrVar || '''.'
                || '  Invalid vid dedication ''' || dedicationsVar(indexVar).val
                || ''' ' || SQLERRM);
            END;
          END IF;
        ELSE
          castorVdqmException.throw(
            castorVdqmException.invalid_drive_dedicate_cd,
            'Invalid drive dedicate string ''' || dedicateStrVar || '''.'
            || '  Uknown dedication type ''' || dedicationsVar(indexVar).name
            || '''');
      END CASE;
    END LOOP;

  END parseDedicateStr;


  /**
   * See the castorVdqm package specification for documentation.
   */
  PROCEDURE dedicateDrive(driveNameVar IN VARCHAR2, serverNameVar IN  VARCHAR2,
    dgNameVar IN  VARCHAR2, dedicateVar IN  VARCHAR2) AS
    gidVar               NUMBER;
    hostVar              VARCHAR2(256);
    modeVar              NUMBER;
    uidVar               NUMBER;
    vidVar               VARCHAR2(256);
    driveIdVar           NUMBER;
    TYPE dedicationList_t IS TABLE OF NUMBER INDEX BY BINARY_INTEGER;
    dedicationsToDelete  dedicationList_t;
  BEGIN

    -- Get the id of the tape drive
    BEGIN
      SELECT
        TapeDrive.id
        INTO driveIdVar
        FROM TapeDrive
        INNER JOIN TapeServer ON
          TapeDrive.tapeServer = TapeServer.id
        INNER JOIN DeviceGroupName ON
          TapeDrive.deviceGroupName = DeviceGroupName.id
        WHERE
              TapeDrive.driveName    = driveNameVar
          AND TapeServer.serverName  = serverNameVar
          AND DeviceGroupName.dgName = dgNameVar;
    EXCEPTION WHEN NO_DATA_FOUND THEN
      castorVdqmException.throw(castorVdqmException.drive_not_found_cd,
        'Tape drive ''' || dgNameVar || ' ' || driveNameVar || '@' ||
        serverNameVar || ''' not found in database.');
    END;

    -- Lock the tape drive row
    BEGIN
      SELECT
        TapeDrive.id
        INTO driveIdVar
        FROM TapeDrive
        WHERE
          TapeDrive.id = driveIdVar
        FOR UPDATE;
    EXCEPTION WHEN NO_DATA_FOUND THEN
      castorVdqmException.throw(castorVdqmException.drive_not_found_cd,
        'Tape drive ''' || dgNameVar || ' ' || driveNameVar || '@' ||
        serverNameVar || ''' not found in database.');
    END;

    -- Parse the dedication string raising an application error with an error
    -- number of -20001 if there is an error in the dedicate string
    parseDedicateStr(dedicateVar, gidVar, hostVar, modeVar, uidVar, vidVar);

    -- Delete all existing dedications associated with tape drive
    SELECT id BULK COLLECT INTO dedicationsToDelete
      FROM TapeDriveDedication
      WHERE TapeDriveDedication.tapeDrive = driveIdVar;

    IF dedicationsToDelete.COUNT > 0 THEN
      FOR i IN dedicationsToDelete.FIRST .. dedicationsToDelete.LAST LOOP
        DELETE FROM TapeDriveDedication
          WHERE TapeDriveDedication.id = dedicationsToDelete(i);
      END LOOP;
    END IF;

    -- Insert new dedications
    IF gidVar IS NOT NULL THEN
      INSERT INTO TapeDriveDedication(id, tapeDrive, egid)
        VALUES(ids_seq.nextval, driveIdVar, gidVar);
    END IF;
    IF hostVar IS NOT NULL THEN
      INSERT INTO TapeDriveDedication(id, tapeDrive, clientHost)
        VALUES(ids_seq.nextval, driveIdVar, hostVar);
    END IF;
    IF modeVar IS NOT NULL THEN
      INSERT INTO TapeDriveDedication(id, tapeDrive, accessMode)
        VALUES(ids_seq.nextval, driveIdVar, modeVar);
    END IF;
    IF uidVar IS NOT NULL THEN
      INSERT INTO TapeDriveDedication(id, tapeDrive, euid)
        VALUES(ids_seq.nextval, driveIdVar, uidVar);
    END IF;
    IF vidVar IS NOT NULL THEN
      INSERT INTO TapeDriveDedication(id, tapeDrive, vid)
        VALUES(ids_seq.nextval, driveIdVar, vidVar);
    END IF;

  END dedicateDrive;


  /**
   * See the castorVdqm package specification for documentation.
   */
  PROCEDURE dedicateTape(vidVar IN VARCHAR2, driveNameVar IN VARCHAR2,
    serverNameVar IN  VARCHAR2, dgNameVar IN  VARCHAR2) AS
    driveIdVar           NUMBER;
    TYPE dedicationList_t IS TABLE OF NUMBER INDEX BY BINARY_INTEGER;
    dedicationsToDelete  dedicationList_t;
    dedicationIdVar      NUMBER;
  BEGIN
    -- If no tape drive is specified then remove all dedications for the
    -- specified tape and return
    IF driveNameVar IS NULL AND serverNameVar IS NULL AND dgNameVar IS NULL
      THEN
      -- Delete all existing dedications for the tape
      SELECT id BULK COLLECT INTO dedicationsToDelete
        FROM Tape2DriveDedication
        WHERE Tape2DriveDedication.vid = vidVar;
      IF dedicationsToDelete.COUNT > 0 THEN
        FOR i IN dedicationsToDelete.FIRST .. dedicationsToDelete.LAST LOOP
          DELETE FROM Tape2DriveDedication
            WHERE Tape2DriveDedication.id = dedicationsToDelete(i);
        END LOOP;
      END IF;

      RETURN;
    END IF;

    -- Get the id of the tape drive
    BEGIN
      SELECT
        TapeDrive.id
        INTO driveIdVar
        FROM TapeDrive
        INNER JOIN TapeServer ON
          TapeDrive.tapeServer = TapeServer.id
        INNER JOIN DeviceGroupName ON
          TapeDrive.deviceGroupName = DeviceGroupName.id
        WHERE
              TapeDrive.driveName    = driveNameVar
          AND TapeServer.serverName  = serverNameVar
          AND DeviceGroupName.dgName = dgNameVar;
    EXCEPTION WHEN NO_DATA_FOUND THEN
      castorVdqmException.throw(castorVdqmException.drive_not_found_cd,
        'Tape drive ''' || dgNameVar || ' ' || driveNameVar || '@' ||
        serverNameVar || ''' not found in database.');
    END;

    -- Lock the tape drive row
    BEGIN
      SELECT
        TapeDrive.id
        INTO driveIdVar
        FROM TapeDrive
        WHERE
          TapeDrive.id = driveIdVar
        FOR UPDATE;
    EXCEPTION WHEN NO_DATA_FOUND THEN
      castorVdqmException.throw(castorVdqmException.drive_not_found_cd,
        'Tape drive ''' || dgNameVar || ' ' || driveNameVar || '@' ||
        serverNameVar || ''' not found in database.');
    END;

    -- Delete all existing dedications for the tape
    SELECT id BULK COLLECT INTO dedicationsToDelete
      FROM Tape2DriveDedication
      WHERE Tape2DriveDedication.vid = vidVar;
    IF dedicationsToDelete.COUNT > 0 THEN
      FOR i IN dedicationsToDelete.FIRST .. dedicationsToDelete.LAST LOOP
        DELETE FROM Tape2DriveDedication
          WHERE Tape2DriveDedication.id = dedicationsToDelete(i);
      END LOOP;
    END IF;

    -- Insert new dedication
    INSERT INTO Tape2DriveDedication(id, vid, tapeDrive)
      VALUES(ids_seq.nextval, vidVar, driveIdVar);

  END dedicateTape;


  /**
   * See the castorVdqm package specification for documentation.
   */
  PROCEDURE deleteDrive
  ( driveNameVar  IN  VARCHAR2
  , serverNameVar IN  VARCHAR2
  , dgNameVar     IN  VARCHAR2
  , resultVar     OUT INTEGER
  ) AS
    dgnIdVar          NUMBER;
    tapeServerIdVar   NUMBER;
    driveIdVar        NUMBER;
    runningTapeReqVar NUMBER;
  BEGIN
    resultVar := 0;

    BEGIN
      SELECT id
        INTO tapeServerIdVar
        FROM TapeServer
        WHERE
          serverName = serverNameVar;
    EXCEPTION WHEN NO_DATA_FOUND THEN
      resultVar := -1; -- Tape server does not exist
      RETURN;
    END;
  
    BEGIN
      SELECT id INTO dgnIdVar FROM DeviceGroupName WHERE dgName = dgNameVar;
    EXCEPTION WHEN NO_DATA_FOUND THEN
      resultVar := -2; -- DGN does not exits
      RETURN;
    END;
  
    BEGIN
      SELECT id, runningTapeReq
        INTO driveIdVar, runningTapeReqVar
        FROM TapeDrive
        WHERE
              deviceGroupName = dgnIdVar
          AND tapeServer = tapeServerIdVar
          AND driveName = driveNameVar
        FOR UPDATE;
    EXCEPTION WHEN NO_DATA_FOUND THEN
      resultVar := -3; -- Tape drive does not exist
      RETURN;
    END;
  
    IF runningTapeReqVar IS NOT NULL THEN
      resultVar := -4; -- Drive has a job assigned
      RETURN;
    END IF;
  
    DELETE FROM TapeDrive2TapeDriveComp WHERE parent    = driveIdVar;
    DELETE FROM TapeDriveDedication     WHERE tapeDrive = driveIdVar;
    DELETE FROM TapeDrive               WHERE id        = driveIdVar;

  END deleteDrive;


  /**
   * See the castorVdqm package specification for documentation.
   */
  PROCEDURE requestSubmitted(
    driveIdVar                IN  NUMBER,
    requestIdVar              IN  NUMBER,
    returnVar                 OUT NUMBER,
    driveExistsVar            OUT NUMBER,
    driveStatusBeforeVar      OUT NUMBER,
    driveStatusAfterVar       OUT NUMBER,
    runningRequestIdBeforeVar OUT NUMBER,
    runningRequestIdAfterVar  OUT NUMBER,
    requestExistsVar          OUT NUMBER,
    requestStatusBeforeVar    OUT NUMBER,
    requestStatusAfterVar     OUT NUMBER,
    requestDriveIdBeforeVar   OUT NUMBER,
    requestDriveIdAfterVar    OUT NUMBER)
  AS
  BEGIN
    returnVar                 :=    0; -- Nothing has been done
    driveExistsVar            :=   -1; -- Unknown
    driveStatusBeforeVar      :=   -1; -- Unknown
    driveStatusAfterVar       :=   -1; -- Unknown
    runningRequestIdBeforeVar := NULL; -- Unknown
    runningRequestIdAfterVar  := NULL; -- Unknown
    requestExistsVar          :=   -1; -- Unknown
    requestStatusBeforeVar    :=   -1; -- Unknown
    requestStatusAfterVar     :=   -1; -- Unknown
    requestDriveIdBeforeVar   := NULL; -- Unknown
    requestDriveIdAfterVar    := NULL; -- Unknown

    -- Try to get a lock on and the status of the corresponding drive row
    BEGIN
      SELECT TapeDrive.status    , TapeDrive.runningTapeReq
        INTO driveStatusBeforeVar, runningRequestIdBeforeVar
        FROM TapeDrive
        WHERE TapeDrive.id = driveIdVar
        FOR UPDATE;

      driveExistsVar           := 1;                         -- Drive exists
      driveStatusAfterVar      := driveStatusBeforeVar;      -- No change yet
      runningRequestIdAfterVar := runningRequestIdBeforeVar; -- No change yet
    EXCEPTION
      WHEN NO_DATA_FOUND THEN
        driveExistsVar := 0; -- Drive does not exist
    END;

    -- If the drive no longer exists, then do nothing
    IF driveExistsVar = 0 THEN
      RETURN;
    END IF;

    -- Try to get a lock on and the status of the request row
    BEGIN
      SELECT TapeRequest.status    , TapeRequest.tapeDrive
        INTO requestStatusBeforeVar, requestDriveIdBeforeVar
        FROM TapeRequest
        WHERE TapeRequest.id = requestIdVar
        FOR UPDATE;

      requestExistsVar       := 1;                       -- Request exists
      requestStatusAfterVar  := requestStatusBeforeVar;  -- No change yet
      requestDriveIdAfterVar := requestDriveIdBeforeVar; -- No change yet
    EXCEPTION
      WHEN NO_DATA_FOUND THEN
        requestExistsVar := 0; -- Request does not exist
    END;

    -- If the request no longer exists, then do nothing
    IF requestExistsVar = 0 THEN
      RETURN;
    END IF;

    -- If the state of the request cannot be moved to REQUEST_SUBMITTED, then
    -- do nothing
    IF driveStatusBeforeVar      != 1            OR -- 1=UNIT_STARTING
       requestStatusBeforeVar    != 2            OR -- 2=REQUEST_BEINGSUBMITTED
       runningRequestIdBeforeVar != requestIdVar OR
       requestDriveIdBeforeVar   != driveIdVar
      THEN
      RETURN;
    END IF;

    -- Reaching this points means the transition to REQUEST_SUBMITTED is valid

    -- Set the state of the request to REQUEST_SUBMITTED
    UPDATE TapeRequest
      SET TapeRequest.status = 3 -- REQUEST_SUBMITTED = 3
      WHERE TapeRequest.id = requestIdVar;

    -- Set out parameters
    requestStatusAfterVar := 3; -- REQUEST_SUBMITTED = 3
    returnVar             := 1; -- Succeeded

  END requestSubmitted;


  /**
   * See the castorVdqm package specification for documentation.
   */
  PROCEDURE resetDriveAndRequest(
    driveIdVar                IN  NUMBER,
    requestIdVar              IN  NUMBER,
    driveExistsVar            OUT NUMBER,
    driveStatusBeforeVar      OUT NUMBER,
    driveStatusAfterVar       OUT NUMBER,
    runningRequestIdBeforeVar OUT NUMBER,
    runningRequestIdAfterVar  OUT NUMBER,
    requestExistsVar          OUT NUMBER,
    requestStatusBeforeVar    OUT NUMBER,
    requestStatusAfterVar     OUT NUMBER,
    requestDriveIdBeforeVar   OUT NUMBER,
    requestDriveIdAfterVar    OUT NUMBER)
  AS
  BEGIN
    driveExistsVar            :=   -1; -- Unknown
    driveStatusBeforeVar      :=   -1; -- Unknown
    driveStatusAfterVar       :=   -1; -- Unknown
    runningRequestIdBeforeVar := NULL; -- Unknown
    runningRequestIdAfterVar  := NULL; -- Unknown
    requestExistsVar          :=   -1; -- Unknown
    requestStatusBeforeVar    :=   -1; -- Unknown
    requestStatusAfterVar     :=   -1; -- Unknown
    requestDriveIdBeforeVar   := NULL; -- Unknown
    requestDriveIdAfterVar    := NULL; -- Unknown

    -- Try to get a lock on and the status of the corresponding drive row
    BEGIN
      SELECT TapeDrive.status    , TapeDrive.runningTapeReq
        INTO driveStatusBeforeVar, runningRequestIdBeforeVar
        FROM TapeDrive
        WHERE TapeDrive.id = driveIdVar
        FOR UPDATE;

      driveExistsVar           := 1;                         -- Drive exists
      driveStatusAfterVar      := driveStatusBeforeVar;      -- No change yet
      runningRequestIdAfterVar := runningRequestIdBeforeVar; -- No change yet
    EXCEPTION
      WHEN NO_DATA_FOUND THEN
        driveExistsVar := 0; -- Drive row does not exist
    END;

    -- Try to get a lock on and the status of the request row
    BEGIN
      SELECT TapeRequest.status    , TapeRequest.tapeDrive
        INTO requestStatusBeforeVar, RequestDriveIdBeforeVar
        FROM TapeRequest
        WHERE TapeRequest.id = requestIdVar
        FOR UPDATE;

      requestExistsVar       := 1;                       -- Request exists
      requestStatusAfterVar  := requestStatusBeforeVar;  -- No change yet
      requestDriveIdAfterVar := requestDriveIdBeforeVar; -- No change yet
    EXCEPTION
      WHEN NO_DATA_FOUND THEN
        requestExistsVar := 0; -- Request does not exist
    END;

    -- If the drive exists
    IF driveExistsVar = 1 THEN
      UPDATE TapeDrive
        SET
          TapeDrive.status         = 7,   -- STATUS_UNKNOWN = 7
          TapeDrive.runningTapeReq = NULL -- No running request
        WHERE TapeDrive.id = driveIdVar;

      driveStatusAfterVar      := 7;    -- STATUS_UNKNOWN = 7
      runningRequestIDAfterVar := NULL; -- No running request
    END IF;

    -- If the request exists
    IF requestExistsVar = 1 THEN
      UPDATE TapeRequest
        SET
          TapeRequest.status    = 0,   -- REQUEST_PENDING = 0
          TapeRequest.tapeDrive = NULL -- No drive
        WHERE TapeRequest.id = requestIdVar;

      requestStatusAfterVar  := 0;    -- REQUEST_PENDING = 0
      requestDriveIdAfterVar := NULL; -- No drive
    END IF;
  END resetDriveAndRequest;


  /**
   * See the castorVdqm package specification for documentation.
   */
  PROCEDURE setVolPriority(
    priorityVar     IN NUMBER,
    clientUIDVar    IN NUMBER,
    clientGIDVar    IN NUMBER,
    clientHostVar   IN VARCHAR2,
    vidVar          IN VARCHAR2,
    tpModeVar       IN NUMBER,
    lifespanTypeVar IN NUMBER)
  AS
    priorityIdVar NUMBER;
  BEGIN
    -- Try to select and get a lock on the row representing the priority if one
    -- already exists
    BEGIN
      SELECT id INTO priorityIdVar FROM VolumePriority WHERE
            VolumePriority.vid          = vidVar
        AND VolumePriority.tpMode       = tpModeVar
        AND VolumePriority.lifespanType = lifespanTypeVar
        FOR UPDATE;
    EXCEPTION
      WHEN NO_DATA_FOUND THEN
        priorityIdVar := NULL;
    END;

    -- If a row for the priority already exists
    IF priorityIdVar IS NOT NULL THEN

      -- Update it if it has an equal or lower priority
      UPDATE VolumePriority SET
        VolumePriority.priority   = priorityVar,
        VolumePriority.clientUID  = clientUIDVar,
        VolumePriority.clientGID  = clientGIDVar,
        VolumePriority.clientHost = clientHostVar
      WHERE
            VolumePriority.id = priorityIdVar
        AND VolumePriority.priority <= priorityVar;

    -- Else a row for the priority does not yet exist
    ELSE

      -- Try to create one
      BEGIN
        INSERT INTO VolumePriority(id, priority, clientUID, clientGID,
          clientHost, vid, tpMode, lifespanType)
        VALUES(ids_seq.nextval, priorityVar, clientUIDVar, clientGIDVar,
          clientHostVar, vidVar, tpModeVar, lifespanTypeVar)
        RETURNING id INTO priorityIdVar;
      EXCEPTION
        WHEN OTHERS THEN
          -- If another competing thread created the row first
          IF SQLCODE = -1 THEN -- ORA-00001: unique constraint violated

            -- Ensure priorityIdVar is NULL
            priorityIdVar := NULL;

          -- Else an unforeseen error has occured
          ELSE

            -- Reraise the current exception
            RAISE;

          END IF;
      END;

      -- If a row for the priority was not successfully created then
      -- a competing thread created the row first
      IF priorityIdVar IS NULL THEN
        -- Select and get a lock on the row
        SELECT id INTO priorityIdVar FROM VolumePriority WHERE
            VolumePriority.vid          = vidVar
        AND VolumePriority.tpMode       = tpModeVar
        AND VolumePriority.lifespanType = lifespanTypeVar
        FOR UPDATE;

        -- Update the row if it has an equal or lower priority
        UPDATE VolumePriority SET
          priority   = priorityVar,
          clientUID  = clientUIDVar,
          clientGID  = clientGIDVar,
          clientHost = clientHostVar
        WHERE
              VolumePriority.id = priorityIdVar
          AND VolumePriority.priority <= priorityVar;
      END IF;

    END IF; -- If a row for the priority already exists

  END setVolPriority;


  /**
   * See the castorVdqm package specification for documentation.
   */
  PROCEDURE deleteVolPriority(
    vidVar           IN VARCHAR2,
    tpModeVar        IN NUMBER,
    lifespanTypeVar  IN NUMBER,
    returnVar       OUT NUMBER,
    priorityVar     OUT NUMBER,
    clientUIDVar    OUT NUMBER,
    clientGIDVar    OUT NUMBER,
    clientHostVar   OUT NOCOPY VARCHAR2)
  AS
    priorityIdVar NUMBER;
  BEGIN
    returnVar := 0;

    -- Try to get the ID of the volume priority row
    BEGIN
      SELECT id, priority, clientUID, clientGID, clientHost
        INTO priorityIdVar, priorityVar, clientUIDVar, clientGIDVar,
          clientHostVar
        FROM VolumePriority WHERE
            VolumePriority.vid          = vidVar
        AND VolumePriority.tpMode       = tpModeVar
        AND VolumePriority.lifespanType = lifespanTypeVar
        FOR UPDATE;
    EXCEPTION
      -- Do nothing if the specified volume priority row does not exist
      WHEN NO_DATA_FOUND THEN RETURN;
    END;

    -- Delete the volume priority row
    DELETE FROM VolumePriority WHERE VolumePriority.id = priorityIdVar;

    -- Give the ID of the volume priority row that was deleted
    returnVar := priorityIdVar;
  END deleteVolPriority;


  /**
   * See the castorVdqm package specification for documentation.
   */
  PROCEDURE deleteOldVolPriorities(
    maxAgeVar             IN NUMBER,
    prioritiesDeletedVar OUT NUMBER)
  AS
    nowVar NUMBER;
  BEGIN
    prioritiesDeletedVar := 0;

    nowVar := castorVdqmCommon.getTime();

    DELETE FROM VolumePriority
    WHERE
          VolumePriority.lifespanType = 0 -- Single-mount
      AND (nowVar - VolumePriority.modificationTime) > maxAgeVar;

    prioritiesDeletedVar := SQL%ROWCOUNT;
  END deleteOldVolPriorities;

END castorVdqm;
/


/**
 * Sets the modification time of a tape drive when it is inserted into the
 * TapeDrive table.
 * Converts an inserted runningtape request id of 0 to NULL.
 * Converts an inserted tape id of 0 to NULL.
 */
CREATE OR REPLACE TRIGGER TR_I_TapeDrive
  BEFORE INSERT ON TapeDrive
FOR EACH ROW
BEGIN
  -- Set modification time
  :NEW.modificationTime := castorVdqmCommon.getTime();

  -- Convert a running tape request id of 0 to NULL
  IF :NEW.runningTapeReq = 0 THEN
    :NEW.runningTapeReq := NULL;
  END IF;

  -- Convert a tape id of 0 to NULL
  IF :NEW.tape = 0 THEN
    :NEW.tape := NULL;
  END IF;
END;
/


/**
 * Updates the modification time of a tape drive.
 * Converts an updated runningtape request id of 0 to NULL.
 * Converts an updated tape id of 0 to NULL.
 */
CREATE OR REPLACE TRIGGER TR_U_TapeDrive
  BEFORE UPDATE ON TapeDrive 
FOR EACH ROW 
BEGIN
  -- Update the modification time
  :NEW.modificationTime := castorVdqmCommon.getTime();

  -- Convert a running tape request id of 0 to NULL
  IF :NEW.runningTapeReq = 0 THEN
    :NEW.runningTapeReq := NULL;
  END IF;

  -- Convert a tape id of 0 to NULL
  IF :NEW.tape = 0 THEN
    :NEW.tape := NULL;
  END IF;
END;
/


/**
 * Sets the creation time and initial modification time of a tape request when
 * it is inserted into the TapeRequest table.
 * Converts an inserted requested server id of 0 to NULL.
 * Converts an inserted tape drive id of 0 to NULL.
 */
CREATE OR REPLACE TRIGGER TR_I_TapeRequest
  BEFORE INSERT ON TapeRequest
FOR EACH ROW
DECLARE
  timeVar NUMBER := castorVdqmCommon.getTime();
BEGIN
  -- Set creation time
  :NEW.creationTime := timeVar;

  -- Set modification time
  :NEW.modificationTime := timeVar;

  -- Convert a requested server id of 0 to NULL
  IF :NEW.requestedSrv = 0 THEN
    :NEW.requestedSrv := NULL;
  END IF;

  -- Convert a tape drive id of 0 to NULL
  IF :NEW.tapeDrive = 0 THEN
    :NEW.tapeDrive := NULL;
  END IF;
END;
/


/**
 * Updates the modification time of a tape request.
 * Converts an updated requested server id of 0 to NULL.
 * Converts an updated tape drive id of 0 to NULL.
 */
CREATE OR REPLACE TRIGGER TR_U_TapeRequest
  BEFORE UPDATE ON TapeRequest
FOR EACH ROW
BEGIN
  -- Update the modification time
  IF (:NEW.modificationTime != :OLD.modificationTime) OR
    (:NEW.status != :OLD.status) THEN
    :NEW.modificationTime := castorVdqmCommon.getTime();
  END IF;

  -- Convert requested server id of 0 to NULL
  IF :NEW.requestedSrv = 0 THEN
    :NEW.requestedSrv := NULL;
  END IF;

  -- Convert a tape drive id of 0 to NULL
  IF :NEW.tapeDrive = 0 THEN
    :NEW.tapeDrive := NULL;
  END IF;
END;
/


/**
 * PL/SQL trigger responsible for setting the creation time and initial
 * modification time of a volume priority when it is inserted into the
 * VolumePriority table.
 */
CREATE OR REPLACE TRIGGER TR_I_VolumePriority
  BEFORE INSERT ON VolumePriority
FOR EACH ROW
DECLARE
  timeVar NUMBER := castorVdqmCommon.getTime();
BEGIN
  -- Set creation time
  :NEW.creationTime := timeVar;

  -- Set modification time
  :NEW.modificationTime := timeVar;
END;
/


/**
 * Updates the modification time of a volume priority when the priority is
 * updated.
 */
CREATE OR REPLACE TRIGGER TR_U_VolumePriority
  BEFORE UPDATE OF priority, clientUID, clientGID, clientHost, modificationTime
    ON VolumePriority
FOR EACH ROW
WHEN
  (   (NEW.priority   != OLD.priority)
   OR (NEW.clientUID  != OLD.clientGID)
   OR (NEW.clientGID  != OLD.clientGID)
   OR (NEW.clientHost != OLD.clientHost)
   OR (NEW.modificationTime != OLD.modificationTime))
BEGIN
  -- Update the modification time
  :NEW.modificationTime := castorVdqmCommon.getTime();
END;
/


/**
 * Enforces two integrity constraints of the TapeDriveDedication table.  A
 * client host entry must be a valid regular expression and a VID entry must
 * also be a valid regular expression.
 *
 * @exception invalid_regexp_host if the client host value is not a valid
 * regular expression.
 * @exception invalid_regexp_vid if the VID value is not a valid regular
 * expression.
 */
CREATE OR REPLACE TRIGGER TR_I_TapeDriveDedication
  BEFORE INSERT ON TapeDriveDedication
FOR EACH ROW
DECLARE
  dummyVar NUMBER;
BEGIN
  BEGIN
    SELECT COUNT(*) INTO dummyVar
      FROM DUAL
      WHERE REGEXP_LIKE(dummy, :NEW.clientHost);
  EXCEPTION
    WHEN OTHERS THEN
      castorVdqmException.throw(castorVdqmException.invalid_regexp_host_cd,
        'Client host value is not a valid regular expression ''' ||
        :NEW.clientHost || '''');
  END;

  BEGIN
    SELECT COUNT(*) INTO dummyVar
      FROM DUAL
      WHERE REGEXP_LIKE(dummy, :NEW.vid);
  EXCEPTION
    WHEN OTHERS THEN
      castorVdqmException.throw(castorVdqmException.invalid_regexp_vid_cd,
        'VID value is not a valid regular expression ''' || :NEW.vid || '''');
  END;
END;
/


/**
 * Sets the creation time and initial modification time of a tape-to-drive
 * dedication when it is inserted into the Tape2DriveDedication table.
 * Converts an updated tape drive id of 0 to NULL.
 */
CREATE OR REPLACE TRIGGER TR_I_Tape2DriveDedication
  BEFORE INSERT ON Tape2DriveDedication
FOR EACH ROW
DECLARE
  timeVar NUMBER := castorVdqmCommon.getTime();
BEGIN
  -- Set creation time
  :NEW.creationTime := timeVar;

  -- Set modification time
  :NEW.modificationTime := timeVar;

  -- Convert a tape drive id of 0 to NULL
  IF :NEW.tapeDrive = 0 THEN
    :NEW.tapeDrive := NULL;
  END IF;
END;
/


/**
 * Updates the modification time of a tape-to-drive dedication.
 * Converts an updated tape drive id of 0 to NULL.
 */
CREATE OR REPLACE TRIGGER TR_U_Tape2DriveDedication
  BEFORE UPDATE ON Tape2DriveDedication
FOR EACH ROW
BEGIN
  -- Update the modification time
  :NEW.modificationTime := castorVdqmCommon.getTime();

  -- Convert a tape drive id of 0 to NULL
  IF :NEW.tapeDrive = 0 THEN
    :NEW.tapeDrive := NULL;
  END IF;
END;
/


/* useful procedure to recompile all invalid items in the DB
   as many times as needed, until nothing can be improved anymore.
   Also reports the list of invalid items if any */
CREATE OR REPLACE PROCEDURE recompileAll AS
  varNbInvalids INTEGER;
  varNbInvalidsLastRun INTEGER := -1;
BEGIN
  WHILE varNbInvalidsLastRun != 0 LOOP
    varNbInvalids := 0;
    FOR a IN (SELECT object_name, object_type
                FROM user_objects
               WHERE object_type IN ('PROCEDURE', 'TRIGGER', 'FUNCTION', 'VIEW', 'PACKAGE BODY')
                 AND status = 'INVALID')
    LOOP
      IF a.object_type = 'PACKAGE BODY' THEN a.object_type := 'PACKAGE'; END IF;
      BEGIN
        EXECUTE IMMEDIATE 'ALTER ' ||a.object_type||' '||a.object_name||' COMPILE';
      EXCEPTION WHEN OTHERS THEN
        -- ignore, so that we continue compiling the other invalid items
        NULL;
      END;
    END LOOP;
    -- check how many invalids are still around
    SELECT count(*) INTO varNbInvalids FROM user_objects
     WHERE object_type IN ('PROCEDURE', 'TRIGGER', 'FUNCTION', 'VIEW', 'PACKAGE BODY') AND status = 'INVALID';
    -- should we give up ?
    IF varNbInvalids = varNbInvalidsLastRun THEN
      DECLARE
        varInvalidItems VARCHAR(2048);
      BEGIN
        -- yes, as we did not move forward on this run
        SELECT LISTAGG(object_name, ', ') WITHIN GROUP (ORDER BY object_name) INTO varInvalidItems
          FROM user_objects
         WHERE object_type IN ('PROCEDURE', 'TRIGGER', 'FUNCTION', 'VIEW', 'PACKAGE BODY') AND status = 'INVALID';
        raise_application_error(-20000, 'Revalidation of PL/SQL code failed. Still ' ||
                                        varNbInvalids || ' invalid items : ' || varInvalidItems);
      END;
    END IF;
    -- prepare for next loop
    varNbInvalidsLastRun := varNbInvalids;
    varNbInvalids := 0;
  END LOOP;
END;
/

/* Flag the schema creation as COMPLETE */
UPDATE UpgradeLog SET endDate = systimestamp, state = 'COMPLETE';
COMMIT;<|MERGE_RESOLUTION|>--- conflicted
+++ resolved
@@ -56,11 +56,7 @@
   CHECK (type IN ('TRANSPARENT', 'NON TRANSPARENT'));
 
 /* SQL statement to populate the intial release value */
-<<<<<<< HEAD
-INSERT INTO UpgradeLog (schemaVersion, release) VALUES ('-', '2_1_14_11');
-=======
 INSERT INTO UpgradeLog (schemaVersion, release) VALUES ('-', '2_1_14_13');
->>>>>>> 299fc54a
 
 /* SQL statement to create the CastorVersion view */
 CREATE OR REPLACE VIEW CastorVersion
