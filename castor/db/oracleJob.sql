--- conflicted
+++ resolved
@@ -212,7 +212,6 @@
 END;
 /
 
-<<<<<<< HEAD
 /* PL/SQL method implementing getEnded. The transfer is considered successful iff errno = 0 */
 CREATE OR REPLACE PROCEDURE getEnded(srId IN NUMBER, errno IN NUMBER, errmsg IN VARCHAR2) AS
   varCfId INTEGER;
@@ -410,10 +409,7 @@
 /
 
 
-/* update a drainingJob at then end of a disk2diskcopy */
-=======
 /* Update a drainingJob at the end of a disk2diskcopy */
->>>>>>> ec207b05
 CREATE OR REPLACE PROCEDURE updateDrainingJobOnD2dEnd(inDjId IN INTEGER, inFileSize IN INTEGER,
                                                       inHasFailed IN BOOLEAN) AS
   varTotalFiles INTEGER;
