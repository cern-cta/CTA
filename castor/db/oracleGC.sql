/*******************************************************************
 *
 *
 * PL/SQL code for stager cleanup and garbage collecting
 *
 * @author Castor Dev team, castor-dev@cern.ch
 *******************************************************************/

/* PL/SQL declaration for the castorGC package */
CREATE OR REPLACE PACKAGE castorGC AS
  TYPE SelectFiles2DeleteLine IS RECORD (
        path VARCHAR2(2048),
        id NUMBER,
        fileId NUMBER,
        nsHost VARCHAR2(2048),
        lastAccessTime INTEGER,
        nbAccesses NUMBER,
        gcWeight NUMBER,
        gcTriggeredBy VARCHAR2(2048),
        svcClassName VARCHAR2(2048));
  TYPE SelectFiles2DeleteLine_Cur IS REF CURSOR RETURN SelectFiles2DeleteLine;
  -- find out a gc function to be used from a given serviceClass
  FUNCTION getUserWeight(svcClassId NUMBER) RETURN VARCHAR2;
  FUNCTION getRecallWeight(svcClassId NUMBER) RETURN VARCHAR2;
  FUNCTION getCopyWeight(svcClassId NUMBER) RETURN VARCHAR2;
  FUNCTION getFirstAccessHook(svcClassId NUMBER) RETURN VARCHAR2;
  FUNCTION getAccessHook(svcClassId NUMBER) RETURN VARCHAR2;
  FUNCTION getUserSetGCWeight(svcClassId NUMBER) RETURN VARCHAR2;
  -- compute gcWeight from size
  FUNCTION size2GCWeight(s NUMBER) RETURN NUMBER;
  -- Default gc policy
  FUNCTION sizeRelatedUserWeight(fileSize NUMBER) RETURN NUMBER;
  FUNCTION sizeRelatedRecallWeight(fileSize NUMBER) RETURN NUMBER;
  FUNCTION sizeRelatedCopyWeight(fileSize NUMBER) RETURN NUMBER;
  FUNCTION dayBonusFirstAccessHook(oldGcWeight NUMBER, creationTime NUMBER) RETURN NUMBER;
  FUNCTION halfHourBonusAccessHook(oldGcWeight NUMBER, creationTime NUMBER, nbAccesses NUMBER) RETURN NUMBER;
  FUNCTION cappedUserSetGCWeight(oldGcWeight NUMBER, userDelta NUMBER) RETURN NUMBER;
  -- FIFO gc policy
  FUNCTION creationTimeUserWeight(fileSize NUMBER) RETURN NUMBER;
  FUNCTION creationTimeRecallWeight(fileSize NUMBER) RETURN NUMBER;
  FUNCTION creationTimeCopyWeight(fileSize NUMBER) RETURN NUMBER;
  -- LRU gc policy
  FUNCTION LRUFirstAccessHook(oldGcWeight NUMBER, creationTime NUMBER) RETURN NUMBER;
  FUNCTION LRUAccessHook(oldGcWeight NUMBER, creationTime NUMBER, nbAccesses NUMBER) RETURN NUMBER;
  FUNCTION LRUpinUserSetGCWeight(oldGcWeight NUMBER, userDelta NUMBER) RETURN NUMBER;
END castorGC;
/

CREATE OR REPLACE PACKAGE BODY castorGC AS

  FUNCTION getUserWeight(svcClassId NUMBER) RETURN VARCHAR2 AS
    ret VARCHAR2(2048);
  BEGIN
    SELECT userWeight INTO ret
      FROM SvcClass, GcPolicy
     WHERE SvcClass.id = svcClassId
       AND SvcClass.gcPolicy = GcPolicy.name;
    RETURN ret;
  EXCEPTION WHEN NO_DATA_FOUND THEN
    -- we did not get any policy, let's go for the default
    SELECT userWeight INTO ret
      FROM GcPolicy
     WHERE GcPolicy.name = 'default';
    RETURN ret;
  END;

  FUNCTION getRecallWeight(svcClassId NUMBER) RETURN VARCHAR2 AS
    ret VARCHAR2(2048);
  BEGIN
    SELECT recallWeight INTO ret
      FROM SvcClass, GcPolicy
     WHERE SvcClass.id = svcClassId
       AND SvcClass.gcPolicy = GcPolicy.name;
    RETURN ret;
  EXCEPTION WHEN NO_DATA_FOUND THEN
    -- we did not get any policy, let's go for the default
    SELECT recallWeight INTO ret
      FROM GcPolicy
     WHERE GcPolicy.name = 'default';
    RETURN ret;
  END;

  FUNCTION getCopyWeight(svcClassId NUMBER) RETURN VARCHAR2 AS
    ret VARCHAR2(2048);
  BEGIN
    SELECT copyWeight INTO ret
      FROM SvcClass, GcPolicy
     WHERE SvcClass.id = svcClassId
       AND SvcClass.gcPolicy = GcPolicy.name;
    RETURN ret;
  EXCEPTION WHEN NO_DATA_FOUND THEN
    -- we did not get any policy, let's go for the default
    SELECT copyWeight INTO ret
      FROM GcPolicy
     WHERE GcPolicy.name = 'default';
    RETURN ret;
  END;

  FUNCTION getFirstAccessHook(svcClassId NUMBER) RETURN VARCHAR2 AS
    ret VARCHAR2(2048);
  BEGIN
    SELECT firstAccessHook INTO ret
      FROM SvcClass, GcPolicy
     WHERE SvcClass.id = svcClassId
       AND SvcClass.gcPolicy = GcPolicy.name;
    RETURN ret;
  EXCEPTION WHEN NO_DATA_FOUND THEN
    RETURN NULL;
  END;

  FUNCTION getAccessHook(svcClassId NUMBER) RETURN VARCHAR2 AS
    ret VARCHAR2(2048);
  BEGIN
    SELECT accessHook INTO ret
      FROM SvcClass, GcPolicy
     WHERE SvcClass.id = svcClassId
       AND SvcClass.gcPolicy = GcPolicy.name;
    RETURN ret;
  EXCEPTION WHEN NO_DATA_FOUND THEN
    RETURN NULL;
  END;

  FUNCTION getUserSetGCWeight(svcClassId NUMBER) RETURN VARCHAR2 AS
    ret VARCHAR2(2048);
  BEGIN
    SELECT userSetGCWeight INTO ret
      FROM SvcClass, GcPolicy
     WHERE SvcClass.id = svcClassId
       AND SvcClass.gcPolicy = GcPolicy.name;
    RETURN ret;
  EXCEPTION WHEN NO_DATA_FOUND THEN
    RETURN NULL;
  END;

  FUNCTION size2GCWeight(s NUMBER) RETURN NUMBER IS
  BEGIN
    IF s < 1073741824 THEN
      RETURN 1073741824/(s+1)*86400 + getTime();  -- 1GB/filesize (days) + current time as lastAccessTime
    ELSE
      RETURN 86400 + getTime();  -- the value for 1G file. We do not make any difference for big files and privilege FIFO
    END IF;
  END;

  FUNCTION sizeRelatedUserWeight(fileSize NUMBER) RETURN NUMBER AS
  BEGIN
    RETURN size2GCWeight(fileSize);
  END;

  FUNCTION sizeRelatedRecallWeight(fileSize NUMBER) RETURN NUMBER AS
  BEGIN
    RETURN size2GCWeight(fileSize);
  END;

  FUNCTION sizeRelatedCopyWeight(fileSize NUMBER) RETURN NUMBER AS
  BEGIN
    RETURN size2GCWeight(fileSize);
  END;

  FUNCTION dayBonusFirstAccessHook(oldGcWeight NUMBER, creationTime NUMBER) RETURN NUMBER AS
  BEGIN
    RETURN oldGcWeight - 86400;
  END;

  FUNCTION halfHourBonusAccessHook(oldGcWeight NUMBER, creationTime NUMBER, nbAccesses NUMBER) RETURN NUMBER AS
  BEGIN
    RETURN oldGcWeight + 1800;
  END;

  FUNCTION cappedUserSetGCWeight(oldGcWeight NUMBER, userDelta NUMBER) RETURN NUMBER AS
  BEGIN
    IF userDelta >= 18000 THEN -- 5h max
      RETURN oldGcWeight + 18000;
    ELSE
      RETURN oldGcWeight + userDelta;
    END IF;
  END;

  -- FIFO gc policy
  FUNCTION creationTimeUserWeight(fileSize NUMBER) RETURN NUMBER AS
  BEGIN
    RETURN getTime();
  END;

  FUNCTION creationTimeRecallWeight(fileSize NUMBER) RETURN NUMBER AS
  BEGIN
    RETURN getTime();
  END;

  FUNCTION creationTimeCopyWeight(fileSize NUMBER) RETURN NUMBER AS
  BEGIN
    RETURN getTime();
  END;

  -- LRU and LRUpin gc policy
  FUNCTION LRUFirstAccessHook(oldGcWeight NUMBER, creationTime NUMBER) RETURN NUMBER AS
  BEGIN
    RETURN getTime();
  END;

  FUNCTION LRUAccessHook(oldGcWeight NUMBER, creationTime NUMBER, nbAccesses NUMBER) RETURN NUMBER AS
  BEGIN
    RETURN getTime();
  END;

  FUNCTION LRUpinUserSetGCWeight(oldGcWeight NUMBER, userDelta NUMBER) RETURN NUMBER AS
  BEGIN
    IF userDelta >= 2592000 THEN -- 30 days max
      RETURN oldGcWeight + 2592000;
    ELSE
      RETURN oldGcWeight + userDelta;
    END IF;
  END;

END castorGC;
/

/* PL/SQL method implementing selectFiles2Delete
   This is the standard garbage collector: it sorts VALID diskcopies
   that do not need to go to tape by gcWeight and selects them for deletion up to
   the desired free space watermark */
CREATE OR REPLACE
PROCEDURE selectFiles2Delete(diskServerName IN VARCHAR2,
                             files OUT castorGC.SelectFiles2DeleteLine_Cur) AS
  dcIds "numList";
  freed INTEGER;
  deltaFree INTEGER;
  toBeFreed INTEGER;
  dontGC INTEGER;
  totalCount INTEGER;
  unused INTEGER;
  backoff INTEGER;
  CastorFileLocked EXCEPTION;
  PRAGMA EXCEPTION_INIT (CastorFileLocked, -54);
BEGIN
  -- First of all, check if we are in a Disk1 pool
  dontGC := 0;
  FOR sc IN (SELECT disk1Behavior
               FROM SvcClass, DiskPool2SvcClass D2S, DiskServer, FileSystem
              WHERE SvcClass.id = D2S.child
                AND D2S.parent = FileSystem.diskPool
                AND FileSystem.diskServer = DiskServer.id
                AND DiskServer.name = diskServerName) LOOP
    -- If any of the service classes to which we belong (normally a single one)
    -- say this is Disk1, we don't GC files.
    IF sc.disk1Behavior = 1 THEN
      dontGC := 1;
      EXIT;
    END IF;
  END LOOP;

  -- Loop on all concerned fileSystems in a random order.
  totalCount := 0;
  FOR fs IN (SELECT FileSystem.id
               FROM FileSystem, DiskServer
              WHERE FileSystem.diskServer = DiskServer.id
                AND DiskServer.name = diskServerName
             ORDER BY dbms_random.value) LOOP

    -- Count the number of diskcopies on this filesystem that are in a
    -- BEINGDELETED state. These need to be reselected in any case.
    freed := 0;
    SELECT totalCount + count(*), nvl(sum(DiskCopy.diskCopySize), 0)
      INTO totalCount, freed
      FROM DiskCopy
     WHERE DiskCopy.fileSystem = fs.id
       AND decode(status, 9, status, NULL) = 9;  -- BEINGDELETED (decode used to use function-based index)

    -- estimate the number of GC running the "long" query, that is the one dealing with the GCing of
    -- VALID files.
    SELECT COUNT(*) INTO backoff
      FROM v$session s, v$sqltext t
     WHERE s.sql_id = t.sql_id AND t.sql_text LIKE '%I_DiskCopy_FS_GCW%';

    -- Process diskcopies that are in an INVALID state.
    UPDATE /*+ INDEX_RS_ASC(DiskCopy I_DiskCopy_Status_7_FS)) */ DiskCopy
       SET status = 9, -- BEINGDELETED
           gcType = decode(gcType, NULL, dconst.GCTYPE_USER, gcType)
     WHERE fileSystem = fs.id
       AND decode(status, 7, status, NULL) = 7  -- INVALID (decode used to use function-based index)
       AND rownum <= 10000 - totalCount
    RETURNING id BULK COLLECT INTO dcIds;
    COMMIT;

    -- If we have more than 10,000 files to GC, exit the loop. There is no point
    -- processing more as the maximum sent back to the client in one call is
    -- 10,000. This protects the garbage collector from being overwhelmed with
    -- requests and reduces the stager DB load. Furthermore, if too much data is
    -- sent back to the client, the transfer time between the stager and client
    -- becomes very long and the message may timeout or may not even fit in the
    -- clients receive buffer!
    totalCount := totalCount + dcIds.COUNT();
    EXIT WHEN totalCount >= 10000;

    -- Continue processing but with VALID files, only in case we are not already loaded
    IF dontGC = 0 AND backoff < 4 THEN
      -- Do not delete VALID files from non production hardware
      BEGIN
        SELECT FileSystem.id INTO unused
          FROM DiskServer, FileSystem
         WHERE FileSystem.id = fs.id
           AND FileSystem.status IN (dconst.FILESYSTEM_PRODUCTION, dconst.FILESYSTEM_READONLY)
           AND FileSystem.diskserver = DiskServer.id
           AND DiskServer.status IN (dconst.DISKSERVER_PRODUCTION, dconst.DISKSERVER_READONLY)
           AND DiskServer.hwOnline = 1;
      EXCEPTION WHEN NO_DATA_FOUND THEN
        EXIT;
      END;
      -- Calculate the amount of space that would be freed on the filesystem
      -- if the files selected above were to be deleted.
      IF dcIds.COUNT > 0 THEN
        SELECT /*+ INDEX(DiskCopy PK_DiskCopy_Id) */ freed + sum(diskCopySize) INTO freed
          FROM DiskCopy
         WHERE DiskCopy.id IN
             (SELECT /*+ CARDINALITY(fsidTable 5) */ *
                FROM TABLE(dcIds) dcidTable);
      END IF;
      -- Get the amount of space to be liberated
      SELECT decode(sign(maxFreeSpace * totalSize - free), -1, 0, maxFreeSpace * totalSize - free)
        INTO toBeFreed
        FROM FileSystem
       WHERE id = fs.id;
      -- If space is still required even after removal of INVALID files, consider
      -- removing VALID files until we are below the free space watermark
      IF freed < toBeFreed THEN
        -- Loop on file deletions
        FOR dc IN (SELECT /*+ INDEX_RS_ASC(DiskCopy I_DiskCopy_FS_GCW) */ DiskCopy.id, castorFile
                     FROM DiskCopy, CastorFile
                    WHERE fileSystem = fs.id
                      AND status = dconst.DISKCOPY_VALID
                      AND CastorFile.id = DiskCopy.castorFile
                      AND CastorFile.tapeStatus IN (dconst.CASTORFILE_DISKONLY, dconst.CASTORFILE_ONTAPE)
                      ORDER BY gcWeight ASC) LOOP
          BEGIN
            -- Lock the CastorFile
            SELECT id INTO unused FROM CastorFile
             WHERE id = dc.castorFile FOR UPDATE NOWAIT;
            -- Mark the DiskCopy as being deleted
            UPDATE DiskCopy
               SET status = dconst.DISKCOPY_BEINGDELETED,
                   gcType = dconst.GCTYPE_AUTO
             WHERE id = dc.id RETURNING diskCopySize INTO deltaFree;
            totalCount := totalCount + 1;
            -- Update freed space
            freed := freed + deltaFree;
            -- update importance of remianing copies of the file if any
            UPDATE DiskCopy
               SET importance = importance + 1
             WHERE castorFile = dc.castorFile
               AND status = dconst.DISKCOPY_VALID;
            -- Shall we continue ?
            IF toBeFreed <= freed THEN
              EXIT;
            END IF;
            IF totalCount >= 10000 THEN
              EXIT;
            END IF;           
          EXCEPTION
            WHEN NO_DATA_FOUND THEN
              -- The file no longer exists or has the wrong state
              NULL;
            WHEN CastorFileLocked THEN
              -- Go to the next candidate, processing is taking place on the
              -- file
              NULL;
          END;
          COMMIT;
        END LOOP;
      END IF;
    END IF;
    -- We have enough files to exit the loop ?
    EXIT WHEN totalCount >= 10000;
  END LOOP;

  -- Now select all the BEINGDELETED diskcopies in this diskserver for the GC daemon
  OPEN files FOR
    SELECT /*+ INDEX(CastorFile PK_CastorFile_ID) */ FileSystem.mountPoint || DiskCopy.path,
           DiskCopy.id,
           Castorfile.fileid, Castorfile.nshost,
           DiskCopy.lastAccessTime, DiskCopy.nbCopyAccesses, DiskCopy.gcWeight,
           getObjStatusName('DiskCopy', 'gcType', DiskCopy.gcType),
           getSvcClassList(FileSystem.id)
      FROM CastorFile, DiskCopy, FileSystem, DiskServer
     WHERE decode(DiskCopy.status, 9, DiskCopy.status, NULL) = 9 -- BEINGDELETED
       AND DiskCopy.castorfile = CastorFile.id
       AND DiskCopy.fileSystem = FileSystem.id
       AND FileSystem.diskServer = DiskServer.id
       AND DiskServer.name = diskServerName
       AND rownum <= 10000;
END;
/


/*
 * PL/SQL method implementing filesDeleted
 * Note that we don't increase the freespace of the fileSystem.
 * This is done by the monitoring daemon, that knows the
 * exact amount of free space.
 * dcIds gives the list of diskcopies to delete.
 * fileIds returns the list of castor files to be removed
 * from the name server
 */
CREATE OR REPLACE PROCEDURE filesDeletedProc
(dcIds IN castor."cnumList",
 fileIds OUT castor.FileList_Cur) AS
  fid NUMBER;
  fc NUMBER;
  nsh VARCHAR2(2048);
  nb INTEGER;
BEGIN
  IF dcIds.COUNT > 0 THEN
    -- List the castorfiles to be cleaned up afterwards
    FORALL i IN dcIds.FIRST .. dcIds.LAST
      INSERT INTO FilesDeletedProcHelper (cfId, dcId) (
        SELECT castorFile, id FROM DiskCopy
         WHERE id = dcIds(i));
    -- Use a normal loop to clean castorFiles. Note: We order the list to
    -- prevent a deadlock
    FOR cf IN (SELECT cfId, dcId
                 FROM filesDeletedProcHelper
                ORDER BY cfId ASC) LOOP
      DECLARE
        CONSTRAINT_VIOLATED EXCEPTION;
        PRAGMA EXCEPTION_INIT(CONSTRAINT_VIOLATED, -1);
      BEGIN
        -- Get data and lock the castorFile
        SELECT fileId, nsHost, fileClass
          INTO fid, nsh, fc
          FROM CastorFile
         WHERE id = cf.cfId FOR UPDATE;
        -- delete the original diskcopy to be dropped
        DELETE FROM DiskCopy WHERE id = cf.dcId;
        -- Cleanup:
        -- See whether it has any other DiskCopy or any new Recall request:
        -- if so, skip the rest
        SELECT count(*) INTO nb FROM DiskCopy
         WHERE castorFile = cf.cfId;
        IF nb > 0 THEN
          CONTINUE;
        END IF;
        SELECT /*+ INDEX_RS_ASC(Subrequest I_Subrequest_Castorfile)*/ count(*) INTO nb
          FROM SubRequest
         WHERE castorFile = cf.cfId
           AND status = dconst.SUBREQUEST_WAITTAPERECALL;
        IF nb > 0 THEN
          CONTINUE;
        END IF;
        -- Now check for Disk2DiskCopy jobs
        SELECT /*+ INDEX(I_Disk2DiskCopyJob_cfId) */ count(*) INTO nb FROM Disk2DiskCopyJob
         WHERE castorFile = cf.cfId;
        IF nb > 0 THEN
          CONTINUE;
        END IF;
        -- Nothing found, check for any other subrequests
        SELECT /*+ INDEX_RS_ASC(Subrequest I_Subrequest_Castorfile)*/ count(*) INTO nb
          FROM SubRequest
         WHERE castorFile = cf.cfId
           AND status IN (1, 2, 3, 4, 5, 6, 7, 10, 12, 13);  -- all but START, FINISHED, FAILED_FINISHED, ARCHIVED
        IF nb = 0 THEN
          -- Nothing left, delete the CastorFile
          DELETE FROM CastorFile WHERE id = cf.cfId;
        ELSE
          -- Fail existing subrequests for this file
          UPDATE /*+ INDEX_RS_ASC(Subrequest I_Subrequest_Castorfile)*/ SubRequest
             SET status = dconst.SUBREQUEST_FAILED
           WHERE castorFile = cf.cfId
             AND status IN (1, 2, 3, 4, 5, 6, 12, 13);  -- same as above
        END IF;
        -- Check whether this file potentially had copies on tape
        SELECT nbCopies INTO nb FROM FileClass WHERE id = fc;
        IF nb = 0 THEN
          -- This castorfile was created with no copy on tape
          -- So removing it from the stager means erasing
          -- it completely. We should thus also remove it
          -- from the name server
          INSERT INTO FilesDeletedProcOutput (fileId, nsHost) VALUES (fid, nsh);
        END IF;
      EXCEPTION WHEN NO_DATA_FOUND THEN
        -- Ignore, this means that the castorFile did not exist.
        -- There is thus no way to find out whether to remove the
        -- file from the nameserver. For safety, we thus keep it
        NULL;
      WHEN CONSTRAINT_VIOLATED THEN
        IF sqlerrm LIKE '%constraint (CASTOR_STAGER.FK_%_CASTORFILE) violated%' THEN
          -- Ignore the deletion, probably some draining/rebalancing/recall activity created
	  -- a new Disk2DiskCopyJob/RecallJob entity while we were attempting to drop the CastorFile
          NULL;
        ELSE
          -- Any other constraint violation is an error
          RAISE;
        END IF;
      END;
    END LOOP;
  END IF;
  OPEN fileIds FOR
    SELECT fileId, nsHost FROM FilesDeletedProcOutput;
END;
/

/* PL/SQL method implementing filesDeletionFailedProc */
CREATE OR REPLACE PROCEDURE filesDeletionFailedProc
(dcIds IN castor."cnumList") AS
  cfId NUMBER;
BEGIN
  IF dcIds.COUNT > 0 THEN
    -- Loop over the files
    FORALL i IN dcIds.FIRST .. dcIds.LAST
      UPDATE DiskCopy SET status = 4 -- FAILED
       WHERE id = dcIds(i);
  END IF;
END;
/



/* PL/SQL method implementing nsFilesDeletedProc */
CREATE OR REPLACE PROCEDURE nsFilesDeletedProc
(nh IN VARCHAR2,
 fileIds IN castor."cnumList",
 orphans OUT castor.IdRecord_Cur) AS
  unused NUMBER;
  nsHostName VARCHAR2(2048);
BEGIN
  IF fileIds.COUNT <= 0 THEN
    RETURN;
  END IF;
  -- Get the stager/nsHost configuration option
  nsHostName := getConfigOption('stager', 'nsHost', nh);
  -- Loop over the deleted files and split the orphan ones
  -- from the normal ones
  FOR fid in fileIds.FIRST .. fileIds.LAST LOOP
    BEGIN
      SELECT id INTO unused FROM CastorFile
       WHERE fileid = fileIds(fid) AND nsHost = nsHostName;
      stageForcedRm(fileIds(fid), nsHostName, dconst.GCTYPE_NSSYNCH);
    EXCEPTION WHEN NO_DATA_FOUND THEN
      -- this file was dropped from nameServer AND stager
      -- and still exists on disk. We put it into the list
      -- of orphan fileids to return
      INSERT INTO NsFilesDeletedOrphans (fileId) VALUES (fileIds(fid));
    END;
  END LOOP;
  -- return orphan ones
  OPEN orphans FOR SELECT * FROM NsFilesDeletedOrphans;
END;
/


/* PL/SQL method implementing stgFilesDeletedProc */
CREATE OR REPLACE PROCEDURE stgFilesDeletedProc
(dcIds IN castor."cnumList",
 stgOrphans OUT castor.IdRecord_Cur) AS
  unused NUMBER;
BEGIN
  -- Nothing to do
  IF dcIds.COUNT <= 0 THEN
    RETURN;
  END IF;
  -- Insert diskcopy ids into a temporary table
  FORALL i IN dcIds.FIRST..dcIds.LAST
   INSERT INTO StgFilesDeletedOrphans (diskCopyId) VALUES (dcIds(i));
  -- Return a list of diskcopy ids which no longer exist
  OPEN stgOrphans FOR
    SELECT diskCopyId FROM StgFilesDeletedOrphans
     WHERE NOT EXISTS (
        SELECT /*+ INDEX(DiskCopy PK_DiskCopy_Id) */ 'x' FROM DiskCopy
         WHERE id = diskCopyId);
END;
/


/** Cleanup job **/

/* A little generic method to delete efficiently */
CREATE OR REPLACE PROCEDURE bulkDelete(sel IN VARCHAR2, tab IN VARCHAR2) AS
BEGIN
  EXECUTE IMMEDIATE
  'DECLARE
    CURSOR s IS '||sel||'
    ids "numList";
  BEGIN
    LOOP
      OPEN s;
      FETCH s BULK COLLECT INTO ids LIMIT 100000;
      EXIT WHEN ids.count = 0;
      FORALL i IN 1 .. ids.COUNT
        DELETE FROM '||tab||' WHERE id = ids(i);
      CLOSE s;
      COMMIT;
    END LOOP;
  END;';
END;
/

/* A generic method to delete requests of a given type */
CREATE OR REPLACE Procedure bulkDeleteRequests(reqType IN VARCHAR) AS
BEGIN
  bulkDelete('SELECT id FROM '|| reqType ||' R WHERE
    NOT EXISTS (SELECT 1 FROM SubRequest WHERE request = R.id);',
    reqType);
END;
/

/* Search and delete old archived/failed subrequests and their requests */
CREATE OR REPLACE PROCEDURE deleteTerminatedRequests AS
  timeOut INTEGER;
  rateDependentTimeOut INTEGER;
  rate INTEGER;
  srIds "numList";
  ct NUMBER;
BEGIN
  -- select requested timeout from configuration table
  timeOut := 3600*TO_NUMBER(getConfigOption('cleaning', 'terminatedRequestsTimeout', '120'));
  -- compute a rate-dependent timeout for the successful requests by looking at the
  -- last half-hour of activity: keep max 1M of them regardless the above configured timeOut.
  SELECT 1800 * 1000000 / (count(*)+1) INTO rateDependentTimeOut
    FROM SubRequest
   WHERE status = dconst.SUBREQUEST_ARCHIVED
     AND lastModificationTime > getTime() - 1800;
  IF rateDependentTimeOut > timeOut THEN
    rateDependentTimeOut := timeOut;
  END IF;
  
  -- Delete castorFiles if nothing is left for them. Here we use
  -- a temporary table as we need to commit every ~1000 operations
  -- and keeping a cursor opened on the original select may take
  -- too long, leading to ORA-01555 'snapshot too old' errors.
  EXECUTE IMMEDIATE 'TRUNCATE TABLE DeleteTermReqHelper';
  INSERT /*+ APPEND */ INTO DeleteTermReqHelper (srId, cfId)
    (SELECT SR.id, castorFile FROM SubRequest SR
      WHERE (SR.status = dconst.SUBREQUEST_ARCHIVED
             AND SR.lastModificationTime < getTime() - rateDependentTimeOut)
         -- failed subrequests are kept according to the configured timeout
         OR (SR.status = dconst.SUBREQUEST_FAILED_FINISHED
             AND reqType != 119 AND SR.lastModificationTime < getTime() - timeOut));  -- StageRepackRequest
  COMMIT;  -- needed otherwise the next statement raises
           -- ORA-12838: cannot read/modify an object after modifying it in parallel
  -- 2nd part, separated from above for efficiency reasons
  INSERT /*+ APPEND */ INTO DeleteTermReqHelper (srId, cfId)
    (SELECT SR.id, castorFile FROM SubRequest SR, StageRepackRequest R
      WHERE SR.status = dconst.SUBREQUEST_FAILED_FINISHED
         -- only for the Repack case, we keep all failed subrequests around until
         -- the whole Repack request is over for more than <timeOut> seconds
        AND reqType = 119 AND R.lastModificationTime < getTime() - timeOut  -- StageRepackRequest
        AND R.id = SR.request);
  COMMIT;
  SELECT count(*) INTO ct FROM DeleteTermReqHelper;
  logToDLF(NULL, dlf.LVL_SYSTEM, dlf.DELETING_REQUESTS, 0, '', 'stagerd',
    'SubRequestsCount=' || ct);
  ct := 0;
  FOR cf IN (SELECT UNIQUE cfId FROM DeleteTermReqHelper) LOOP
    deleteCastorFile(cf.cfId);
    ct := ct + 1;
    IF ct = 1000 THEN
      COMMIT;
      ct := 0;
    END IF;
  END LOOP;

  -- Now delete all old subRequests. We reuse here the
  -- temporary table, which serves as a snapshot of the
  -- entries to be deleted, and we use the FORALL logic
  -- (cf. bulkDelete) instead of a simple DELETE ...
  -- WHERE id IN (SELECT srId FROM DeleteTermReqHelper)
  -- for efficiency reasons. Moreover, we don't risk
  -- here the ORA-01555 error keeping the cursor open
  -- between commits as we are selecting on our
  -- temporary table.
  DECLARE
    CURSOR s IS
      SELECT srId FROM DeleteTermReqHelper;
    ids "numList";
  BEGIN
    OPEN s;
    LOOP
      FETCH s BULK COLLECT INTO ids LIMIT 10000;
      EXIT WHEN ids.count = 0;
      FORALL i IN 1 .. ids.COUNT
        DELETE FROM SubRequest WHERE id = ids(i);
      COMMIT;
    END LOOP;
    CLOSE s;
  END;
  EXECUTE IMMEDIATE 'TRUNCATE TABLE DeleteTermReqHelper';

  -- And then related Requests, now orphaned.
    ---- Get ----
  bulkDeleteRequests('StageGetRequest');
    ---- Put ----
  bulkDeleteRequests('StagePutRequest');
    ---- Update ----
  bulkDeleteRequests('StageUpdateRequest');
    ---- PrepareToGet -----
  bulkDeleteRequests('StagePrepareToGetRequest');
    ---- PrepareToPut ----
  bulkDeleteRequests('StagePrepareToPutRequest');
    ---- PrepareToUpdate ----
  bulkDeleteRequests('StagePrepareToUpdateRequest');
    ---- PutDone ----
  bulkDeleteRequests('StagePutDoneRequest');
    ---- Rm ----
  bulkDeleteRequests('StageRmRequest');
    ---- SetGCWeight ----
  bulkDeleteRequests('SetFileGCWeight');

  -- Finally deal with Repack: this case is different because StageRepackRequests may be empty
  -- at the beginning. Therefore we only drop repacks that are in a completed state
  -- for more than <timeOut> seconds.                              FINISHED, FAILED, ABORTED
  bulkDelete('SELECT id FROM StageRepackRequest R WHERE status IN (2, 3, 5)
    AND NOT EXISTS (SELECT 1 FROM SubRequest WHERE request = R.id)
    AND lastModificationTime < getTime() - ' || timeOut || ';',
    'StageRepackRequest');

END;
/

/* Search and delete old diskCopies in bad states */
CREATE OR REPLACE PROCEDURE deleteFailedDiskCopies(timeOut IN NUMBER) AS
  dcIds "numList";
  cfIds "numList";
BEGIN
  LOOP
    -- select INVALID diskcopies without filesystem (they can exist after a
    -- stageRm that came before the diskcopy had been created on disk) and ALL FAILED
    -- ones (coming from failed recalls or failed removals from the GC daemon).
    -- Note that we don't select INVALID diskcopies from recreation of files
    -- because they are taken by the standard GC as they physically exist on disk.
    -- go only for 1000 at a time and retry if the limit was reached
    SELECT id
      BULK COLLECT INTO dcIds
      FROM DiskCopy
     WHERE (status = 4 OR (status = 7 AND fileSystem = 0))
       AND creationTime < getTime() - timeOut
       AND ROWNUM <= 1000;
    SELECT /*+ INDEX(DC PK_DiskCopy_ID) */ UNIQUE castorFile
      BULK COLLECT INTO cfIds
      FROM DiskCopy DC
     WHERE id IN (SELECT /*+ CARDINALITY(ids 5) */ * FROM TABLE(dcIds) ids);
    -- drop the DiskCopies - not in bulk because of the constraint violation check
    FOR i IN 1 .. dcIds.COUNT LOOP
      DECLARE
        CONSTRAINT_VIOLATED EXCEPTION;
        PRAGMA EXCEPTION_INIT(CONSTRAINT_VIOLATED, -1);
      BEGIN
        DELETE FROM DiskCopy WHERE id = dcIds(i);
      EXCEPTION WHEN CONSTRAINT_VIOLATED THEN
<<<<<<< HEAD
        IF sqlerrm LIKE '%constraint (CASTOR_STAGER.FK_DRAININGERRORS_DC) violated%' THEN
          -- Ignore the deletion, this diskcopy was implied in a draining action and
          -- the draining error is still around.
=======
        IF sqlerrm LIKE '%constraint (CASTOR_STAGER.FK_DRAININGERRORS_DC) violated%' OR
           sqlerrm LIKE '%constraint (CASTOR_STAGER.FK_DISK2DISKCOPYJOB_SRCDCID) violated%' THEN
          -- Ignore the deletion, this diskcopy was either implied in a draining action and
          -- the draining error is still around or it is the source of another d2d copy that
          -- is not over
>>>>>>> 5450e258
          NULL;
        ELSE
          -- Any other constraint violation is an error
          RAISE;
        END IF;
      END;
    END LOOP;
    COMMIT;
    -- maybe delete the CastorFiles if nothing is left for them
    FOR i IN 1 .. cfIds.COUNT LOOP
      deleteCastorFile(cfIds(i));
    END LOOP;
    COMMIT;
    -- exit if we did less than 1000
    IF dcIds.COUNT < 1000 THEN EXIT; END IF;
  END LOOP;
END;
/

/* Deal with old diskCopies in STAGEOUT */
CREATE OR REPLACE PROCEDURE deleteOutOfDateStageOutDCs(timeOut IN NUMBER) AS
  srId NUMBER;
BEGIN
  -- Deal with old DiskCopies in STAGEOUT/WAITFS. The rule is to drop
  -- the ones with 0 fileSize and issue a putDone for the others
  FOR f IN (SELECT /*+ USE_NL(D C S) LEADING(D C S) INDEX(D I_DiskCopy_Status_Open) INDEX(S I_SubRequest_CastorFile) */
                   C.filesize, C.id, C.fileId, C.nsHost, D.fileSystem, D.id AS dcId, D.status AS dcStatus
              FROM DiskCopy D, Castorfile C
             WHERE C.id = D.castorFile
               AND D.creationTime < getTime() - timeOut
               AND decode(D.status,6,D.status,decode(D.status,5,D.status,decode(D.status,11,D.status,NULL))) IS NOT NULL
               AND NOT EXISTS (
                 SELECT 'x'
                   FROM SubRequest
                  WHERE castorFile = C.id
                    AND status IN (0, 1, 2, 3, 5, 6, 13) -- all active
                    AND reqType NOT IN (37, 38))) LOOP -- ignore PrepareToPut, PrepareToUpdate
    IF (0 = f.fileSize) OR (f.dcStatus <> 6) THEN  -- DISKCOPY_STAGEOUT
      -- here we invalidate the diskcopy and let the GC run
      UPDATE DiskCopy SET status = 7  -- INVALID
       WHERE id = f.dcid;
      -- and we also fail the correspondent prepareToPut/Update request if it exists
      BEGIN
        SELECT /*+ INDEX_RS_ASC(Subrequest I_Subrequest_Diskcopy)*/ id
          INTO srId   -- there can only be one outstanding PrepareToPut/Update, if any
          FROM SubRequest
         WHERE status = 6 AND diskCopy = f.dcid;
        archiveSubReq(srId, 9);  -- FAILED_FINISHED
      EXCEPTION WHEN NO_DATA_FOUND THEN
        NULL;
      END;
      logToDLF(NULL, dlf.LVL_WARNING, dlf.FILE_DROPPED_BY_CLEANING, f.fileId, f.nsHost, 'stagerd', '');
    ELSE
      -- here we issue a putDone
      -- context 2 : real putDone. Missing PPut requests are ignored.
      -- svcClass 0 since we don't know it. This will trigger a
      -- default behavior in the putDoneFunc
      putDoneFunc(f.id, f.fileSize, 2, 0);
      logToDLF(NULL, dlf.LVL_WARNING, dlf.PUTDONE_ENFORCED_BY_CLEANING, f.fileId, f.nsHost, 'stagerd', '');
    END IF;
  END LOOP;
  COMMIT;
END;
/

/* Runs cleanup operations */
CREATE OR REPLACE PROCEDURE cleanup AS
  t INTEGER;
BEGIN
  -- First perform some cleanup of old stuff:
  -- for each, read relevant timeout from configuration table
  t := TO_NUMBER(getConfigOption('cleaning', 'outOfDateStageOutDCsTimeout', '72'));
  deleteOutOfDateStageOutDCs(t*3600);
  t := TO_NUMBER(getConfigOption('cleaning', 'failedDCsTimeout', '72'));
  deleteFailedDiskCopies(t*3600);
END;
/

/*
 * Database jobs
 */
BEGIN
  -- Remove database jobs before recreating them
  FOR j IN (SELECT job_name FROM user_scheduler_jobs
             WHERE job_name IN ('HOUSEKEEPINGJOB',
                                'CLEANUPJOB',
                                'BULKCHECKFSBACKINPRODJOB'))
  LOOP
    DBMS_SCHEDULER.DROP_JOB(j.job_name, TRUE);
  END LOOP;

  -- Create a db job to be run every 20 minutes executing the deleteTerminatedRequests procedure
  DBMS_SCHEDULER.CREATE_JOB(
      JOB_NAME        => 'houseKeepingJob',
      JOB_TYPE        => 'PLSQL_BLOCK',
      JOB_ACTION      => 'BEGIN startDbJob(''BEGIN deleteTerminatedRequests(); END;'', ''stagerd''); END;',
      JOB_CLASS       => 'CASTOR_JOB_CLASS',
      START_DATE      => SYSDATE + 60/1440,
      REPEAT_INTERVAL => 'FREQ=MINUTELY; INTERVAL=20',
      ENABLED         => TRUE,
      COMMENTS        => 'Cleaning of terminated requests');

  -- Create a db job to be run twice a day executing the cleanup procedure
  DBMS_SCHEDULER.CREATE_JOB(
      JOB_NAME        => 'cleanupJob',
      JOB_TYPE        => 'PLSQL_BLOCK',
      JOB_ACTION      => 'BEGIN startDbJob(''BEGIN cleanup(); END;'', ''stagerd''); END;',
      JOB_CLASS       => 'CASTOR_JOB_CLASS',
      START_DATE      => SYSDATE + 60/1440,
      REPEAT_INTERVAL => 'FREQ=HOURLY; INTERVAL=12',
      ENABLED         => TRUE,
      COMMENTS        => 'Database maintenance');

  -- Create a db job to be run every 5 minutes executing the bulkCheckFSBackInProd procedure
  DBMS_SCHEDULER.CREATE_JOB(
      JOB_NAME        => 'bulkCheckFSBackInProdJob',
      JOB_TYPE        => 'PLSQL_BLOCK',
      JOB_ACTION      => 'BEGIN startDbJob(''BEGIN bulkCheckFSBackInProd(); END;'', ''stagerd''); END;',
      JOB_CLASS       => 'CASTOR_JOB_CLASS',
      START_DATE      => SYSDATE + 60/1440,
      REPEAT_INTERVAL => 'FREQ=MINUTELY; INTERVAL=5',
      ENABLED         => TRUE,
      COMMENTS        => 'Bulk operation to processing filesystem state changes');
END;
/
<|MERGE_RESOLUTION|>--- conflicted
+++ resolved
@@ -743,17 +743,11 @@
       BEGIN
         DELETE FROM DiskCopy WHERE id = dcIds(i);
       EXCEPTION WHEN CONSTRAINT_VIOLATED THEN
-<<<<<<< HEAD
-        IF sqlerrm LIKE '%constraint (CASTOR_STAGER.FK_DRAININGERRORS_DC) violated%' THEN
-          -- Ignore the deletion, this diskcopy was implied in a draining action and
-          -- the draining error is still around.
-=======
         IF sqlerrm LIKE '%constraint (CASTOR_STAGER.FK_DRAININGERRORS_DC) violated%' OR
            sqlerrm LIKE '%constraint (CASTOR_STAGER.FK_DISK2DISKCOPYJOB_SRCDCID) violated%' THEN
           -- Ignore the deletion, this diskcopy was either implied in a draining action and
           -- the draining error is still around or it is the source of another d2d copy that
           -- is not over
->>>>>>> 5450e258
           NULL;
         ELSE
           -- Any other constraint violation is an error
