/*******************************************************************
 *
 * PL/SQL code for Repack
 *
 * @author Castor Dev team, castor-dev@cern.ch
 *******************************************************************/


/* PL/SQL method to process bulk Repack abort requests */
CREATE OR REPLACE PROCEDURE abortRepackRequest
  (machine IN VARCHAR2,
   euid IN INTEGER,
   egid IN INTEGER,
   pid IN INTEGER,
   userName IN VARCHAR2,
   clientIP IN INTEGER,
   parentUUID IN VARCHAR2,
   rSubResults OUT castor.FileResult_Cur) AS
  svcClassId NUMBER;
  reqId NUMBER;
  clientId NUMBER;
  varCreationTime NUMBER;
  rIpAddress INTEGER;
  rport INTEGER;
  rReqUuid VARCHAR2(2048);
  varVID VARCHAR2(10);
  varStartTime NUMBER;
  varOldStatus INTEGER;
BEGIN
  -- lock and mark the repack request as being aborted
  SELECT status, repackVID INTO varOldStatus, varVID
    FROM StageRepackRequest
   WHERE reqId = parentUUID
   FOR UPDATE;
  IF varOldStatus = tconst.REPACK_SUBMITTED THEN
    -- the request was just submitted, simply drop it from the queue
    DELETE FROM StageRepackRequest WHERE reqId = parentUUID;
    logToDLF(parentUUID, dlf.LVL_SYSTEM, dlf.REPACK_ABORTED, 0, '', 'repackd', 'TPVID=' || varVID);
    COMMIT;
    -- and return an empty cursor - not that nice...
    OPEN rSubResults FOR
      SELECT fileId, nsHost, errorCode, errorMessage FROM ProcessBulkRequestHelper;
    RETURN;
  END IF;
  UPDATE StageRepackRequest SET status = tconst.REPACK_ABORTING
   WHERE reqId = parentUUID;
  COMMIT;  -- so to make the status change visible
  BEGIN
    varStartTime := getTime();
    logToDLF(parentUUID, dlf.LVL_SYSTEM, dlf.REPACK_ABORTING, 0, '', 'repackd', 'TPVID=' || varVID);
    -- get unique ids for the request and the client and get current time
    SELECT ids_seq.nextval INTO reqId FROM DUAL;
    SELECT ids_seq.nextval INTO clientId FROM DUAL;
    varCreationTime := getTime();
    -- insert the request itself
    INSERT INTO StageAbortRequest (flags, userName, euid, egid, mask, pid, machine, svcClassName,
      userTag, reqId, creationTime, lastModificationTime, parentUuid, id, svcClass, client)
    VALUES (0, userName, euid, egid, 0, pid, machine, '', '', uuidgen(),
      varCreationTime, varCreationTime, parentUUID, reqId, 0, clientId);
    -- insert the client information
    INSERT INTO Client (ipAddress, port, version, secure, id)
    VALUES (clientIP, 0, 0, 0, clientId);
    -- process the abort
    processBulkAbort(reqId, rIpAddress, rport, rReqUuid);
    -- mark the repack request as ABORTED
    UPDATE StageRepackRequest SET status = tconst.REPACK_ABORTED WHERE reqId = parentUUID;
    logToDLF(parentUUID, dlf.LVL_SYSTEM, dlf.REPACK_ABORTED, 0, '', 'repackd',
      'TPVID=' || varVID || ' elapsedTime=' || to_char(getTime() - varStartTime));
    -- return all results
    OPEN rSubResults FOR
      SELECT fileId, nsHost, errorCode, errorMessage FROM ProcessBulkRequestHelper;
  EXCEPTION WHEN OTHERS THEN
    -- Something went wrong when aborting: log and fail
    UPDATE StageRepackRequest SET status = tconst.REPACK_FAILED WHERE reqId = parentUUID;
    logToDLF(parentUUID, dlf.LVL_ERROR, dlf.REPACK_ABORTED_FAILED, 0, '', 'repackd', 'TPVID=' || varVID
      || ' errorMessage="' || SQLERRM || '" stackTrace="' || dbms_utility.format_call_stack ||'"');
    COMMIT;
    RAISE;
  END;
END;
/


/* PL/SQL method to submit a Repack request. This method returns immediately
   and the processing is done asynchronously by a DB job. */
CREATE OR REPLACE PROCEDURE submitRepackRequest
  (inMachine IN VARCHAR2,
   inEuid IN INTEGER,
   inEgid IN INTEGER,
   inPid IN INTEGER,
   inUserName IN VARCHAR2,
   inSvcClassName IN VARCHAR2,
   clientIP IN INTEGER,
   reqVID IN VARCHAR2) AS
  varClientId INTEGER;
  varSvcClassId INTEGER;
  varReqUUID VARCHAR2(36);
BEGIN
  -- do prechecks and get the service class
  varSvcClassId := insertPreChecks(inEuid, inEgid, inSvcClassName, 119);
  -- insert the client information
  INSERT INTO Client (ipAddress, port, version, secure, id)
  VALUES (clientIP, 0, 0, 0, ids_seq.nextval)
  RETURNING id INTO varClientId;
  varReqUUID := uuidGen();
  -- insert the request in status SUBMITTED, the SubRequests will be created afterwards
  INSERT INTO StageRepackRequest (reqId, machine, euid, egid, pid, userName, svcClassName, svcClass, client, repackVID,
    userTag, flags, mask, creationTime, lastModificationTime, status, fileCount, totalSize, id)
  VALUES (varReqUUID, inMachine, inEuid, inEgid, inPid, inUserName, inSvcClassName, varSvcClassId, varClientId, reqVID,
    varReqUUID, 0, 0, getTime(), getTime(), tconst.REPACK_SUBMITTED, 0, 0, ids_seq.nextval);
  COMMIT;
  logToDLF(varReqUUID, dlf.LVL_SYSTEM, dlf.REPACK_SUBMITTED, 0, '', 'repackd', 'TPVID=' || reqVID);
END;
/

/* PL/SQL method to handle a Repack request. This is performed as part of a DB job. */
CREATE OR REPLACE PROCEDURE handleRepackRequest(inReqUUID IN VARCHAR2,
                                                outNbFilesProcessed OUT INTEGER, outNbFailures OUT INTEGER) AS
  varEuid INTEGER;
  varEgid INTEGER;
  svcClassId INTEGER;
  varRepackVID VARCHAR2(10);
  varReqId INTEGER;
  cfId INTEGER;
  dcId INTEGER;
  repackProtocol VARCHAR2(2048);
  nsHostName VARCHAR2(2048);
  lastKnownFileName VARCHAR2(2048);
  varRecallGroupId INTEGER;
  varRecallGroupName VARCHAR2(2048);
  varCreationTime NUMBER;
  unused INTEGER;
  firstCF boolean := True;
  isOngoing boolean := False;
  varTotalSize INTEGER := 0;
BEGIN
  UPDATE StageRepackRequest SET status = tconst.REPACK_STARTING
   WHERE reqId = inReqUUID
  RETURNING id, euid, egid, svcClass, repackVID
    INTO varReqId, varEuid, varEgid, svcClassId, varRepackVID;
  -- commit so that the status change is visible, even if the request is empty for the moment
  COMMIT;
  outNbFilesProcessed := 0;
  outNbFailures := 0;
  -- Check which protocol should be used for writing files to disk
  repackProtocol := getConfigOption('Repack', 'Protocol', 'rfio');
  -- creation time for the subrequests
  varCreationTime := getTime();
  -- name server host name
  nsHostName := getConfigOption('stager', 'nsHost', '');
  -- find out the recallGroup to be used for this request
  getRecallGroup(varEuid, varEgid, varRecallGroupId, varRecallGroupName);
<<<<<<< HEAD
=======
  COMMIT;
>>>>>>> 0e00e0e1
  -- Get the list of files to repack from the NS DB via DBLink and store them in memory
  -- in a temporary table. We do that so that we do not keep an open cursor for too long
  -- in the nameserver DB
  -- Note the truncation of stagerTime to 5 digits. This is needed for consistency with
  -- the stager code that uses the OCCI api and thus loses precision when recuperating
  -- 64 bits integers into doubles (lack of support for 64 bits numbers in OCCI)
  INSERT INTO RepackTapeSegments (fileId, lastOpenTime, blockId, fseq, segSize, copyNb, fileClass, allSegments)
    (SELECT s_fileid, TRUNC(stagertime,5), blockid, fseq, segSize,
            copyno, fileclass,
            (SELECT LISTAGG(TO_CHAR(oseg.copyno)||','||oseg.vid, ',')
             WITHIN GROUP (ORDER BY copyno)
               FROM Cns_Seg_Metadata@remotens oseg
              WHERE oseg.s_fileid = seg.s_fileid
                AND oseg.s_status = '-'
              GROUP BY oseg.s_fileid)
       FROM Cns_Seg_Metadata@remotens seg, Cns_File_Metadata@remotens fileEntry
      WHERE seg.vid = varRepackVID
        AND seg.s_fileid = fileEntry.fileid
        AND seg.s_status = '-'
        AND fileEntry.status != 'D');
  FOR segment IN (SELECT * FROM RepackTapeSegments) LOOP
    DECLARE
      varSubreqId INTEGER;
      varSubreqUUID VARCHAR2(2048);
      varSrStatus INTEGER := dconst.SUBREQUEST_REPACK;
      varMjStatus INTEGER := tconst.MIGRATIONJOB_PENDING;
      varNbCopies INTEGER;
      varSrErrorCode INTEGER := 0;
      varSrErrorMsg VARCHAR2(2048) := NULL;
      varWasRecalled NUMBER;
      varMigrationTriggered BOOLEAN := False;
    BEGIN
      IF MOD(outNbFilesProcessed, 1000) = 0 THEN
        -- Commit from time to time. Update total counter so that the display is correct.
        UPDATE StageRepackRequest
           SET fileCount = outNbFilesProcessed
         WHERE reqId = inReqUUID;
        COMMIT;
        firstCF := TRUE;
      END IF;
      outNbFilesProcessed := outNbFilesProcessed + 1;
      varTotalSize := varTotalSize + segment.segSize;
      -- lastKnownFileName we will have in the DB
      lastKnownFileName := CONCAT('Repack_', TO_CHAR(segment.fileid));
      -- find the Castorfile (and take a lock on it)
      DECLARE
        locked EXCEPTION;
        PRAGMA EXCEPTION_INIT (locked, -54);
      BEGIN
        -- This may raise a Locked exception as we do not want to wait for locks (except on first file).
        -- In such a case, we commit what we've done so far and retry this file, this time waiting for the lock.
        -- The reason for such a complex code is to avoid commiting each file separately, as it would be
        -- too heavy. On the other hand, we still need to avoid dead locks.
        -- Note that we pass 0 for the subrequest id, thus the subrequest will not be attached to the
        -- CastorFile. We actually attach it when we create it.
        selectCastorFileInternal(segment.fileid, nsHostName, segment.fileclass,
                                 segment.segSize, lastKnownFileName, 0, segment.lastOpenTime, firstCF, cfid, unused);
        firstCF := FALSE;
      EXCEPTION WHEN locked THEN
        -- commit what we've done so far
        COMMIT;
        -- And lock the castorfile (waiting this time)
        selectCastorFileInternal(segment.fileid, nsHostName, segment.fileclass,
                                 segment.segSize, lastKnownFileName, 0, segment.lastOpenTime, TRUE, cfid, unused);
      END;
      -- create  subrequest for this file.
      -- Note that the svcHandler is not set. It will actually never be used as repacks are handled purely in PL/SQL
      INSERT INTO SubRequest (retryCounter, fileName, protocol, xsize, priority, subreqId, flags, modeBits, creationTime, lastModificationTime, errorCode, errorMessage, requestedFileSystems, svcHandler, id, diskcopy, castorFile, status, request, getNextStatus, reqType)
      VALUES (0, lastKnownFileName, repackProtocol, segment.segSize, 0, uuidGen(), 0, 0, varCreationTime, varCreationTime, 0, '', NULL, 'NotNullNeeded', ids_seq.nextval, 0, cfId, dconst.SUBREQUEST_START, varReqId, 0, 119)
      RETURNING id, subReqId INTO varSubreqId, varSubreqUUID;
      -- if the file is being overwritten, fail
      SELECT /*+ INDEX_RS_ASC(DiskCopy I_DiskCopy_CastorFile) */
             count(DiskCopy.id) INTO varNbCopies
        FROM DiskCopy
       WHERE DiskCopy.castorfile = cfId
         AND DiskCopy.status = dconst.DISKCOPY_STAGEOUT;
      IF varNbCopies > 0 THEN
        varSrStatus := dconst.SUBREQUEST_FAILED;
        varSrErrorCode := serrno.EBUSY;
        varSrErrorMsg := 'File is currently being overwritten';
        outNbFailures := outNbFailures + 1;
      ELSE
        -- find out whether this file is already on disk
        SELECT count(id) INTO varNbCopies FROM (
          SELECT DiskCopy.id
            FROM DiskCopy, FileSystem, DiskServer
           WHERE DiskCopy.castorfile = cfId
             AND DiskCopy.fileSystem = FileSystem.id
             AND FileSystem.status IN (dconst.FILESYSTEM_PRODUCTION, dconst.FILESYSTEM_READONLY)
             AND FileSystem.diskserver = DiskServer.id
             AND DiskServer.status IN (dconst.DISKSERVER_PRODUCTION, dconst.DISKSERVER_READONLY)
             AND DiskServer.hwOnline = 1
             AND DiskCopy.status = dconst.DISKCOPY_VALID
          UNION
          SELECT DiskCopy.id
            FROM DiskCopy
           WHERE DiskCopy.castorfile = cfId
             AND DiskCopy.status = dconst.DISKCOPY_VALID
             AND EXISTS (SELECT 1 FROM DiskServer
                          WHERE DiskCopy.dataPool = DiskServer.DataPool
                            AND DiskServer.hwOnline = 1));
        IF varNbCopies = 0 THEN
          -- find out whether this file is already being recalled from this tape
          SELECT /*+ INDEX_RS_ASC(RecallJob I_RecallJob_CastorFile) */ count(*)
            INTO varWasRecalled FROM RecallJob WHERE castorfile = cfId AND vid != varRepackVID;
          IF varWasRecalled = 0 THEN
            -- trigger recall: if we have dual copy files, this may trigger a second recall,
            -- which will race with the first as it happens for user-driven recalls
            triggerRepackRecall(cfId, segment.fileid, nsHostName, segment.blockid,
                                segment.fseq, segment.copyNb, varEuid, varEgid,
                                varRecallGroupId, svcClassId, varRepackVID, segment.segSize,
                                segment.fileclass, segment.allSegments, inReqUUID, varSubreqUUID, varRecallGroupName);
          END IF;
          -- file is being recalled
          varSrStatus := dconst.SUBREQUEST_WAITTAPERECALL;
          isOngoing := TRUE;
        END IF;
        -- deal with migrations
        IF varSrStatus = dconst.SUBREQUEST_WAITTAPERECALL THEN
          varMJStatus := tconst.MIGRATIONJOB_WAITINGONRECALL;
        END IF;
        DECLARE
          noValidCopyNbFound EXCEPTION;
          PRAGMA EXCEPTION_INIT (noValidCopyNbFound, -20123);
          noMigrationRoute EXCEPTION;
          PRAGMA EXCEPTION_INIT (noMigrationRoute, -20100);
        BEGIN
          triggerRepackMigration(cfId, varRepackVID, segment.fileid, segment.copyNb, segment.fileclass,
                                 segment.segSize, segment.allSegments, varMJStatus, varMigrationTriggered);
          IF varMigrationTriggered THEN
            -- update CastorFile tapeStatus
            UPDATE CastorFile SET tapeStatus = dconst.CASTORFILE_NOTONTAPE WHERE id = cfId;
          END IF;
          isOngoing := True;
        EXCEPTION WHEN noValidCopyNbFound OR noMigrationRoute THEN
          -- cleanup recall part if needed
          IF varWasRecalled = 0 THEN
            DELETE FROM RecallJob WHERE castorFile = cfId;
          END IF;
          -- fail SubRequest
          varSrStatus := dconst.SUBREQUEST_FAILED;
          varSrErrorCode := serrno.EINVAL;
          varSrErrorMsg := SQLERRM;
          outNbFailures := outNbFailures + 1;
        END;
      END IF;
      -- update SubRequest
      UPDATE /*+ INDEX(Subrequest PK_Subrequest_Id) */ SubRequest
         SET status = varSrStatus,
             errorCode = varSrErrorCode,
             errorMessage = varSrErrorMsg
       WHERE id = varSubreqId;
    EXCEPTION WHEN OTHERS THEN
      -- something went wrong: log "handleRepackRequest: unexpected exception caught"
      outNbFailures := outNbFailures + 1;
      varSrErrorMsg := 'Oracle error caught : ' || SQLERRM;
      logToDLF(NULL, dlf.LVL_ERROR, dlf.REPACK_UNEXPECTED_EXCEPTION, segment.fileId, nsHostName, 'repackd',
        'errorCode=' || to_char(SQLCODE) ||' errorMessage="' || varSrErrorMsg
        ||'" stackTrace="' || dbms_utility.format_call_stack ||'"');
      -- cleanup and fail SubRequest
      IF varWasRecalled = 0 THEN
        DELETE FROM RecallJob WHERE castorFile = cfId;
      END IF;
      IF varMigrationTriggered THEN
        DELETE FROM MigrationJob WHERE castorFile = cfId;
        DELETE FROM MigratedSegment WHERE castorFile = cfId;
      END IF;
      UPDATE /*+ INDEX(Subrequest PK_Subrequest_Id) */ SubRequest
         SET status = dconst.SUBREQUEST_FAILED,
             errorCode = serrno.SEINTERNAL,
             errorMessage = varSrErrorMsg
       WHERE id = varSubreqId;
    END;
  END LOOP;
  -- cleanup RepackTapeSegments
  EXECUTE IMMEDIATE 'TRUNCATE TABLE RepackTapeSegments';
  -- update status of the RepackRequest
  IF isOngoing THEN
    UPDATE StageRepackRequest
       SET status = tconst.REPACK_ONGOING,
           fileCount = outNbFilesProcessed,
           totalSize = varTotalSize
     WHERE StageRepackRequest.id = varReqId;
  ELSE
    IF outNbFailures > 0 THEN
      UPDATE StageRepackRequest
         SET status = tconst.REPACK_FAILED,
             fileCount = outNbFilesProcessed,
             totalSize = varTotalSize
       WHERE StageRepackRequest.id = varReqId;
    ELSE
      -- CASE of an 'empty' repack : the tape had no files at all
      UPDATE StageRepackRequest
         SET status = tconst.REPACK_FINISHED,
             fileCount = 0,
             totalSize = 0
       WHERE StageRepackRequest.id = varReqId;
    END IF;
  END IF;
  COMMIT;
END;
/

/* PL/SQL procedure implementing triggerRepackMigration */
CREATE OR REPLACE PROCEDURE triggerRepackMigration
(cfId IN INTEGER, vid IN VARCHAR2, fileid IN INTEGER, copyNb IN INTEGER,
 fileclass IN INTEGER, fileSize IN INTEGER, allSegments IN VARCHAR2,
 inMJStatus IN INTEGER, migrationTriggered OUT boolean) AS
  varMjId INTEGER;
  varNb INTEGER;
  varDestCopyNb INTEGER;
  varNbCopies INTEGER;
  varAllSegments strListTable;
BEGIN
  -- check whether we already have a migrationJob for this copy of the file
  SELECT id INTO varMjId
    FROM MigrationJob
   WHERE castorFile = cfId
     AND destCopyNb = copyNb;
  -- we have a migrationJob for this copy ! This means that the file has been overwritten
  -- and the new version is about to go to tape. We thus don't have anything to do
  -- for this file
  migrationTriggered := False;
EXCEPTION WHEN NO_DATA_FOUND THEN
  -- no migration job for this copyNb, we can proceed
  -- first let's parse the list of all segments
  SELECT * BULK COLLECT INTO varAllSegments
    FROM TABLE(strTokenizer(allSegments));
  DECLARE
    varAllCopyNbs "numList" := "numList"();
    varAllVIDs strListTable := strListTable();
  BEGIN
    FOR i IN 1..varAllSegments.COUNT/2 LOOP
      varAllCopyNbs.EXTEND;
      varAllCopyNbs(i) := TO_NUMBER(varAllSegments(2*i-1));
      varAllVIDs.EXTEND;
      varAllVIDs(i) := varAllSegments(2*i);
    END LOOP;
    -- find the new copy number to be used. This is the minimal one
    -- that is lower than the allowed number of copies and is not
    -- already used by an ongoing migration or by a valid migrated copy
    SELECT nbCopies INTO varNbCopies FROM FileClass WHERE classId = fileclass;
    FOR i IN 1 .. varNbCopies LOOP
      -- if we are reusing the original copy number, it's ok
      IF i = copyNb THEN
        varDestCopyNb := i;
      ELSE
        BEGIN
          -- check whether this copy number is already in use by a valid copy
          SELECT * INTO varNb FROM TABLE(varAllCopyNbs)
           WHERE COLUMN_VALUE = i;
          -- this copy number is in use, go to next one
        EXCEPTION WHEN NO_DATA_FOUND THEN
          BEGIN
            -- check whether this copy number is in use by an ongoing migration
            SELECT destCopyNb INTO varNb FROM MigrationJob WHERE castorFile = cfId AND destCopyNb = i;
            -- this copy number is in use, go to next one
          EXCEPTION WHEN NO_DATA_FOUND THEN
            -- copy number is not in use, we take it
            varDestCopyNb := i;
            EXIT;
          END;
        END;
      END IF;
    END LOOP;
    IF varDestCopyNb IS NULL THEN
      RAISE_APPLICATION_ERROR (-20123,
        'Unable to find a valid copy number for the migration of file ' ||
        TO_CHAR (fileid) || ' in triggerRepackMigration. ' ||
        'The file probably has too many valid copies.');
    END IF;
    -- create new migration
    initMigration(cfId, fileSize, vid, copyNb, varDestCopyNb, inMJStatus);
    -- create migrated segments for the existing segments if there are none
    SELECT /*+ INDEX_RS_ASC (MigratedSegment I_MigratedSegment_CFCopyNbVID) */ count(*) INTO varNb
      FROM MigratedSegment
     WHERE castorFile = cfId;
    IF varNb = 0 THEN
      FOR i IN 1..varAllCopyNbs.COUNT LOOP
        INSERT INTO MigratedSegment (castorFile, copyNb, VID)
        VALUES (cfId, varAllCopyNbs(i), varAllVIDs(i));
      END LOOP;
    END IF;
    -- Reset the CastorFile as not on tape: it may have already been there before this Repack
    -- request and with tapeStatus = ONTAPE, but now we want to have a migration.
    UPDATE CastorFile SET tapeStatus = dconst.CASTORFILE_NOTONTAPE
     WHERE id = cfId;
    -- all is fine, migration was triggered
    migrationTriggered := True;
  END;
END;
/

/* PL/SQL procedure implementing triggerRepackRecall
 * this triggers a recall in the repack context
 */
CREATE OR REPLACE PROCEDURE triggerRepackRecall
(inCfId IN INTEGER, inFileId IN INTEGER, inNsHost IN VARCHAR2, inBlock IN RAW,
 inFseq IN INTEGER, inCopynb IN INTEGER, inEuid IN INTEGER, inEgid IN INTEGER,
 inRecallGroupId IN INTEGER, inSvcClassId IN INTEGER, inVid IN VARCHAR2, inFileSize IN INTEGER,
 inFileClass IN INTEGER, inAllValidSegments IN VARCHAR2, inReqUUID IN VARCHAR2,
 inSubReqUUID IN VARCHAR2, inRecallGroupName IN VARCHAR2) AS
  varLogParam VARCHAR2(2048);
  varAllValidCopyNbs "numList" := "numList"();
  varAllValidVIDs strListTable := strListTable();
  varAllValidSegments strListTable;
  varFileClassId INTEGER;
BEGIN
  -- create recallJob for the given VID, copyNb, etc.
  INSERT INTO RecallJob (id, castorFile, copyNb, recallGroup, svcClass, euid, egid,
                         vid, fseq, status, fileSize, creationTime, blockId, fileTransactionId)
  VALUES (ids_seq.nextval, inCfId, inCopynb, inRecallGroupId, inSvcClassId,
          inEuid, inEgid, inVid, inFseq, tconst.RECALLJOB_PENDING, inFileSize, getTime(),
          inBlock, NULL);
  -- log "created new RecallJob"
  varLogParam := 'SUBREQID=' || inSubReqUUID || ' RecallGroup=' || inRecallGroupName;
  logToDLF(inReqUUID, dlf.LVL_SYSTEM, dlf.RECALL_CREATING_RECALLJOB, inFileId, inNsHost, 'stagerd',
           varLogParam || ' fileClass=' || TO_CHAR(inFileClass) || ' copyNb=' || TO_CHAR(inCopynb)
           || ' TPVID=' || inVid || ' fseq=' || TO_CHAR(inFseq) || ' FileSize=' || TO_CHAR(inFileSize));
  -- create missing segments if needed
  SELECT * BULK COLLECT INTO varAllValidSegments
    FROM TABLE(strTokenizer(inAllValidSegments));
  FOR i IN 1 .. varAllValidSegments.COUNT/2 LOOP
    varAllValidCopyNbs.EXTEND;
    varAllValidCopyNbs(i) := TO_NUMBER(varAllValidSegments(2*i-1));
    varAllValidVIDs.EXTEND;
    varAllValidVIDs(i) := varAllValidSegments(2*i);
  END LOOP;
  SELECT id INTO varFileClassId
    FROM FileClass WHERE classId = inFileClass;
  -- Note that the number given here for the number of existing segments is the total number of
  -- segment, without removing the ones on  EXPORTED tapes. This means that repack will not
  -- recreate new segments for files that have some copies on EXPORTED tapes.
  -- This is different from standard recalls that would recreate segments on EXPORTED tapes.
  createMJForMissingSegments(inCfId, inFileSize, varFileClassId, varAllValidCopyNbs,
                             varAllValidVIDs, varAllValidCopyNbs.COUNT, inFileId, inNsHost, varLogParam);
END;
/


/* PL/SQL procedure implementing repackManager, the repack job
   that really handles all repack requests */
CREATE OR REPLACE PROCEDURE repackManager AS
  varReqUUID VARCHAR2(36);
  varRepackVID VARCHAR2(10);
  varStartTime NUMBER;
  varTapeStartTime NUMBER;
  varNbRepacks INTEGER;
  varNbFiles INTEGER;
  varNbFailures INTEGER;
BEGIN
  SELECT count(*) INTO varNbRepacks
    FROM StageRepackRequest
   WHERE status = tconst.REPACK_STARTING;
  IF varNbRepacks > 0 THEN
    -- this shouldn't happen, possibly this procedure is running in parallel: give up and log
    -- "repackManager: Repack processes still starting, no new ones will be started for this round"
    logToDLF(NULL, dlf.LVL_NOTICE, dlf.REPACK_JOB_ONGOING, 0, '', 'repackd', '');
    RETURN;
  END IF;
  varStartTime := getTime();
  WHILE TRUE LOOP
    varTapeStartTime := getTime();
    BEGIN
      -- get an outstanding repack to start, and lock to prevent
      -- a concurrent abort (there cannot be anyone else)
      SELECT reqId, repackVID INTO varReqUUID, varRepackVID
        FROM StageRepackRequest
       WHERE id = (SELECT id
                     FROM (SELECT id
                             FROM StageRepackRequest
                            WHERE status = tconst.REPACK_SUBMITTED
                            ORDER BY creationTime ASC)
                    WHERE ROWNUM < 2)
         FOR UPDATE;
      -- start the repack for this request: this can take some considerable time
      handleRepackRequest(varReqUUID, varNbFiles, varNbFailures);
      -- log 'Repack process started'
      logToDLF(varReqUUID, dlf.LVL_SYSTEM, dlf.REPACK_STARTED, 0, '', 'repackd',
        'TPVID=' || varRepackVID || ' nbFiles=' || TO_CHAR(varNbFiles)
        || ' nbFailures=' || TO_CHAR(varNbFailures)
        || ' elapsedTime=' || TO_CHAR(getTime() - varTapeStartTime));
      varNbRepacks := varNbRepacks + 1;
    EXCEPTION WHEN NO_DATA_FOUND THEN
      -- if no new repack is found to start, terminate
      EXIT;
    END;
  END LOOP;
  IF varNbRepacks > 0 THEN
    -- log some statistics
    logToDLF(NULL, dlf.LVL_SYSTEM, dlf.REPACK_JOB_STATS, 0, '', 'repackd',
      'nbStarted=' || TO_CHAR(varNbRepacks) || ' elapsedTime=' || TO_CHAR(TRUNC(getTime() - varStartTime)));
  END IF;
END;
/

/* PL/SQL procedure called when a repack request is over: see archiveSubReq */
CREATE OR REPLACE PROCEDURE handleEndOfRepack(inReqId INTEGER) AS
  varNbLeftSegs INTEGER;
  varStartTime NUMBER;
  varReqUuid VARCHAR2(40);
  varVID VARCHAR2(10);
BEGIN
  -- check how many segments are left in the original tape
  SELECT count(*) INTO varNbLeftSegs FROM Cns_seg_metadata@RemoteNS
   WHERE vid = (SELECT repackVID FROM StageRepackRequest WHERE id = inReqId);
  -- update request
  UPDATE StageRepackRequest
     SET status = CASE varNbLeftSegs WHEN 0 THEN tconst.REPACK_FINISHED ELSE tconst.REPACK_FAILED END,
         lastModificationTime = getTime()
   WHERE id = inReqId
  RETURNING creationTime, reqId, repackVID INTO varStartTime, varReqUuid, varVID;
  -- log successful or unsuccessful completion
  logToDLF(varReqUuid, dlf.LVL_SYSTEM, CASE varNbLeftSegs WHEN 0 THEN dlf.REPACK_COMPLETED ELSE dlf.REPACK_FAILED END, 0, '',
    'repackd', 'TPVID=' || varVID || ' nbLeftSegments=' || TO_CHAR(varNbLeftSegs) || ' elapsedTime=' || TO_CHAR(TRUNC(getTime() - varStartTime)));
END;
/

/*
 * Database jobs
 */
BEGIN
  -- Remove database jobs before recreating them
  FOR j IN (SELECT job_name FROM user_scheduler_jobs
             WHERE job_name = 'REPACKMANAGERJOB')
  LOOP
    DBMS_SCHEDULER.DROP_JOB(j.job_name, TRUE);
  END LOOP;

  -- Create a db job to be run every 2 minutes executing the repackManager procedure
  DBMS_SCHEDULER.CREATE_JOB(
      JOB_NAME        => 'RepackManagerJob',
      JOB_TYPE        => 'PLSQL_BLOCK',
      JOB_ACTION      => 'BEGIN startDbJob(''BEGIN repackManager(); END;'', ''repackd''); END;',
      JOB_CLASS       => 'CASTOR_JOB_CLASS',
      START_DATE      => SYSDATE + 1/1440,
      REPEAT_INTERVAL => 'FREQ=MINUTELY; INTERVAL=2',
      ENABLED         => TRUE,
      COMMENTS        => 'Database job to manage the repack process');
END;
/<|MERGE_RESOLUTION|>--- conflicted
+++ resolved
@@ -150,10 +150,6 @@
   nsHostName := getConfigOption('stager', 'nsHost', '');
   -- find out the recallGroup to be used for this request
   getRecallGroup(varEuid, varEgid, varRecallGroupId, varRecallGroupName);
-<<<<<<< HEAD
-=======
-  COMMIT;
->>>>>>> 0e00e0e1
   -- Get the list of files to repack from the NS DB via DBLink and store them in memory
   -- in a temporary table. We do that so that we do not keep an open cursor for too long
   -- in the nameserver DB
