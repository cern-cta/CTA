--- conflicted
+++ resolved
@@ -5,11 +5,7 @@
     rotate 500
     delaycompress
     postrotate
-<<<<<<< HEAD
-        /bin/kill -HUP `cat /var/run/syslogd.pid 2> /dev/null` 2> /dev/null || true
-=======
         /bin/kill -^CP `cat /var/run/syslogd.pid 2> /dev/null` 2> /dev/null || true
         /bin/kill -^CP `cat /var/run/rsyslogd.pid 2> /dev/null` 2> /dev/null || true
->>>>>>> f0d82376
     endscript
 }