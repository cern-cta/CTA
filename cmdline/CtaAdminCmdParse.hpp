--- conflicted
+++ resolved
@@ -215,11 +215,8 @@
    { "vo",                      AdminCmd::CMD_VIRTUALORGANIZATION },
    { "version",                 AdminCmd::CMD_VERSION},
    { "v",                       AdminCmd::CMD_VERSION},
-<<<<<<< HEAD
-=======
    { "schedulinginfos",         AdminCmd::CMD_SCHEDULINGINFOS},
    { "si",                      AdminCmd::CMD_SCHEDULINGINFOS},
->>>>>>> c90a775a
 };
 
 
@@ -264,13 +261,8 @@
    { "--justretrieve",          OptionBoolean::JUSTRETRIEVE },
    { "--log",                   OptionBoolean::SHOW_LOG_ENTRIES },
    { "--lookupnamespace",       OptionBoolean::LOOKUP_NAMESPACE },
-<<<<<<< HEAD
    { "--showsuperseded",        OptionBoolean::SHOW_SUPERSEDED },
-   { "--summary",               OptionBoolean::SUMMARY }
-=======
-   { "--summary",               OptionBoolean::SUMMARY },
    { "--no-recall", OptionBoolean::NO_RECALL}
->>>>>>> c90a775a
 };
 
 
@@ -492,28 +484,16 @@
 const Option opt_vidfile              { Option::OPT_STR_LIST, "--vidfile",           "-f",   " <filename>" };
 const Option opt_full                 { Option::OPT_BOOL, "--full",                  "-f",   " <\"true\" or \"false\">" };
 const Option opt_readonly             { Option::OPT_BOOL, "--readonly",              "-r",   " <\"true\" or \"false\">" };
-<<<<<<< HEAD
 const Option opt_disabled_tape        { Option::OPT_FLAG, "--disabledtape",          "-d",   "" };
 const Option opt_disksystem           { Option::OPT_STR,  "--disksystem",            "-n",   " <disk_system_name>" };
 const Option opt_file_regexp          { Option::OPT_STR,  "--fileregexp",            "-r",   " <file_regexp>" };
 const Option opt_free_space_query_url { Option::OPT_STR,  "--freespacequeryurl",     "-u",   " <free_space_query_url>" };
-const Option opt_refresh_interval     { Option::OPT_UINT,  "--refreshinterval",      "-i",   " <refresh_intreval>" };
-const Option opt_targeted_free_space  { Option::OPT_UINT,  "--targetedfreespace",    "-f",   " <targeted_free_space>" };
-const Option opt_sleep_time           { Option::OPT_UINT,  "--sleeptime",            "-s",   " <sleep time in s>" };
-const Option opt_reason               { Option::OPT_STR,   "--reason",               "-r",   " <reason_status_change>" };
-const Option opt_show_superseded      { Option::OPT_FLAG,  "--showsuperseded",       "-s",   "" };
-=======
-const Option opt_disabled_tape        { Option::OPT_FLAG, "--disabledtape",          "-d",   ""};
-
-const Option opt_disksystem           { Option::OPT_STR,  "--disksystem",            "-n", " <disk_system_name>" };
-const Option opt_file_regexp          { Option::OPT_STR,  "--fileregexp",            "-r", " <file_regexp>" };
-const Option opt_free_space_query_url { Option::OPT_STR,  "--freespacequeryurl",     "-u", " <free_space_query_url>" };
-const Option opt_refresh_interval     { Option::OPT_UINT,  "--refreshinterval",      "-i", " <refresh_intreval>" };
-const Option opt_targeted_free_space  { Option::OPT_UINT,  "--targetedfreespace",    "-f", " <targeted_free_space>" };
-const Option opt_sleep_time           { Option::OPT_UINT,  "--sleeptime",            "-s", " <sleep time in s>" };
-const Option opt_reason               { Option::OPT_STR,   "--reason",               "-r", " <reason_status_change>" };
-const Option opt_no_recall            { Option::OPT_FLAG, "--no-recall", "-nr", "" };
->>>>>>> c90a775a
+const Option opt_refresh_interval     { Option::OPT_UINT, "--refreshinterval",       "-i",   " <refresh_intreval>" };
+const Option opt_targeted_free_space  { Option::OPT_UINT, "--targetedfreespace",     "-f",   " <targeted_free_space>" };
+const Option opt_sleep_time           { Option::OPT_UINT, "--sleeptime",             "-s",   " <sleep time in s>" };
+const Option opt_reason               { Option::OPT_STR,  "--reason",                "-r",   " <reason_status_change>" };
+const Option opt_show_superseded      { Option::OPT_FLAG, "--showsuperseded",        "-s",   "" };
+const Option opt_no_recall            { Option::OPT_FLAG, "--no-recall",             "-nr",  "" };
 
 /*!
  * Map valid options to commands
