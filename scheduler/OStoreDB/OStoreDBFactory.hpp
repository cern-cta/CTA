/*
 * The CERN Tape Archive (CTA) project
 * Copyright (C) 2015  CERN
 *
 * This program is free software: you can redistribute it and/or modify
 * it under the terms of the GNU General Public License as published by
 * the Free Software Foundation, either version 3 of the License, or
 * (at your option) any later version.
 *
 * This program is distributed in the hope that it will be useful,
 * but WITHOUT ANY WARRANTY; without even the implied warranty of
 * MERCHANTABILITY or FITNESS FOR A PARTICULAR PURPOSE.  See the
 * GNU General Public License for more details.
 *
 * You should have received a copy of the GNU General Public License
 * along with this program.  If not, see <http://www.gnu.org/licenses/>.
 */

#pragma once

#include "scheduler/SchedulerDatabaseFactory.hpp"
#include "scheduler/OStoreDB/OStoreDB.hpp"
#include "common/dataStructures/SecurityIdentity.hpp"
#include "scheduler/LogicalLibrary.hpp"
#include "scheduler/RetrieveRequestDump.hpp"
#include "objectstore/RootEntry.hpp"
#include "objectstore/Agent.hpp"
#include "objectstore/AgentReference.hpp"
#include "objectstore/BackendVFS.hpp"
#include "objectstore/BackendRados.hpp"
#include "objectstore/BackendFactory.hpp"
#include "common/log/DummyLogger.hpp"
#include "catalogue/DummyCatalogue.hpp"
#include <memory>

namespace cta {
  
namespace objectstore {
  class Backend;

/**
 * As slight variation of the SchedulerDatabase interface allowing 
 * access to the underlying backend (this is hence OStoreDB specific).
 * This interface allows tests to go behind the scenes and create "broken" situations
 * and test recovery.
 */

class OStoreDBWrapperInterface: public SchedulerDatabase {
public:
  virtual objectstore::Backend & getBackend() = 0;
  virtual objectstore::AgentReference & getAgentReference() = 0;
  virtual cta::OStoreDB & getOstoreDB() = 0;

  //! Create a new agent to allow tests to continue after garbage collection
  virtual void replaceAgent(objectstore::AgentReference * agentReferencePtr) = 0;
};

}

namespace {

/**
 * A self contained class providing a "backend+SchedulerDB" in a box,
 * allowing creation (and deletion) of an object store for each instance of the
 * of the unit tests, as they require a fresh object store for each unit test.
 * It can be instantiated with both types of backends
 */
template <class BackendType>
class OStoreDBWrapper: public cta::objectstore::OStoreDBWrapperInterface {
public:
  OStoreDBWrapper(const std::string &context, const std::string &URL = "");
  
  ~OStoreDBWrapper() throw () {}
  
  objectstore::Backend& getBackend() override { return *m_backend; }
  
  objectstore::AgentReference& getAgentReference() override { return *m_agentReferencePtr; }

  void replaceAgent(objectstore::AgentReference *agentReferencePtr) override {
    m_agentReferencePtr.reset(agentReferencePtr);
    objectstore::RootEntry re(*m_backend);
    objectstore::ScopedExclusiveLock rel(re);
    re.fetch();
    objectstore::Agent agent(m_agentReferencePtr->getAgentAddress(), *m_backend);
    agent.initialize();
    objectstore::EntryLogSerDeser cl("user0", "systemhost", time(NULL));
    log::LogContext lc(*m_logger);
    re.addOrGetAgentRegisterPointerAndCommit(*m_agentReferencePtr, cl, lc);
    rel.release();
    agent.insertAndRegisterSelf(lc);
    rel.lock(re);
    re.fetch();
    re.addOrGetDriveRegisterPointerAndCommit(*m_agentReferencePtr, cl);
    re.addOrGetSchedulerGlobalLockAndCommit(*m_agentReferencePtr, cl);
    rel.release();
    m_OStoreDB.setAgentReference(m_agentReferencePtr.get());
  }

  cta::OStoreDB& getOstoreDB() override { return m_OStoreDB; }

  void waitSubthreadsComplete() override {
    m_OStoreDB.waitSubthreadsComplete();
  }
  
  void ping() override {
    m_OStoreDB.ping();
  }

  void queueArchive(const std::string &instanceName, const cta::common::dataStructures::ArchiveRequest& request, const cta::common::dataStructures::ArchiveFileQueueCriteriaAndFileId& criteria, log::LogContext &logContext) override {
    return m_OStoreDB.queueArchive(instanceName, request, criteria, logContext);
  }

  void deleteRetrieveRequest(const common::dataStructures::SecurityIdentity& cliIdentity, const std::string& remoteFile) override {
    m_OStoreDB.deleteRetrieveRequest(cliIdentity, remoteFile);
  }
  
  std::list<cta::common::dataStructures::RetrieveJob> getRetrieveJobs(const std::string& tapePoolName) const override {
    return m_OStoreDB.getRetrieveJobs(tapePoolName);
  }

  std::map<std::string, std::list<common::dataStructures::RetrieveJob> > getRetrieveJobs() const override {
    return m_OStoreDB.getRetrieveJobs();
  }

  std::map<std::string, std::list<common::dataStructures::ArchiveJob> > getArchiveJobs() const override {
    return m_OStoreDB.getArchiveJobs();
  }
  
  std::list<cta::common::dataStructures::ArchiveJob> getArchiveJobs(const std::string& tapePoolName) const override {
    return m_OStoreDB.getArchiveJobs(tapePoolName);
  }

  std::map<std::string, std::list<RetrieveRequestDump> > getRetrieveRequests() const override {
    return m_OStoreDB.getRetrieveRequests();
  }

<<<<<<< HEAD
  std::list<std::unique_ptr<ArchiveJob> > getNextArchiveJobsToReportBatch(uint64_t filesRequested, log::LogContext & lc) override {
    return m_OStoreDB.getNextArchiveJobsToReportBatch(filesRequested, lc);
  }
=======
  std::list<std::unique_ptr<ArchiveJob>> getNextArchiveJobsToReportBatch(uint64_t filesRequested, log::LogContext &lc) override {
    return m_OStoreDB.getNextArchiveJobsToReportBatch(filesRequested, lc);
  }

  std::list<std::unique_ptr<RetrieveJob>> getNextRetrieveJobsToReportBatch(uint64_t filesRequested, log::LogContext &lc) override {
    return m_OStoreDB.getNextRetrieveJobsToReportBatch(filesRequested, lc);
  }
  
  std::list<std::unique_ptr<RetrieveJob>> getNextRetrieveJobsFailedBatch(uint64_t filesRequested, log::LogContext &lc) override {
    return m_OStoreDB.getNextRetrieveJobsFailedBatch(filesRequested, lc);
  }
>>>>>>> de44a264
  
  void setJobBatchReported(std::list<cta::SchedulerDatabase::ArchiveJob*>& jobsBatch, log::TimingList & timingList,
      utils::Timer & t, log::LogContext& lc) override {
    m_OStoreDB.setJobBatchReported(jobsBatch, timingList, t, lc);
  }

  std::list<RetrieveRequestDump> getRetrieveRequestsByVid(const std::string& vid) const override {
    return m_OStoreDB.getRetrieveRequestsByVid(vid);
  }
  
  std::list<RetrieveRequestDump> getRetrieveRequestsByRequester(const std::string& requester) const override {
    return m_OStoreDB.getRetrieveRequestsByRequester(requester);
  }

  
  std::unique_ptr<TapeMountDecisionInfo> getMountInfo(log::LogContext& logContext) override {
    return m_OStoreDB.getMountInfo(logContext);
  }
  
  void trimEmptyQueues(log::LogContext& lc) override {
    m_OStoreDB.trimEmptyQueues(lc);
  }
  
  std::unique_ptr<TapeMountDecisionInfo> getMountInfoNoLock(log::LogContext& logContext) override {
    return m_OStoreDB.getMountInfoNoLock(logContext);
  }

  std::list<RetrieveQueueStatistics> getRetrieveQueueStatistics(const cta::common::dataStructures::RetrieveFileQueueCriteria& criteria,
          const std::set<std::string> & vidsToConsider) override {
    return m_OStoreDB.getRetrieveQueueStatistics(criteria, vidsToConsider);
  }

  std::string queueRetrieve(const common::dataStructures::RetrieveRequest& rqst,
    const common::dataStructures::RetrieveFileQueueCriteria &criteria, log::LogContext &logContext) override {
    return m_OStoreDB.queueRetrieve(rqst, criteria, logContext);
  }
  

  void queueRepack(const std::string& vid, const std::string& bufferURL, common::dataStructures::RepackInfo::Type repackType, log::LogContext& lc) override {
    m_OStoreDB.queueRepack(vid, bufferURL, repackType, lc);
  }
  
  std::list<common::dataStructures::RepackInfo> getRepackInfo() override {
    return m_OStoreDB.getRepackInfo();
  }
  
  common::dataStructures::RepackInfo getRepackInfo(const std::string& vid) override {
    return m_OStoreDB.getRepackInfo(vid);
  }
  
  void cancelRepack(const std::string& vid, log::LogContext & lc) override {
    m_OStoreDB.cancelRepack(vid, lc);
  }
  
  std::unique_ptr<RepackRequestStatistics> getRepackStatistics() override {
    return m_OStoreDB.getRepackStatistics();
  }
  
  std::unique_ptr<RepackRequestStatistics> getRepackStatisticsNoLock() override {
    return m_OStoreDB.getRepackStatisticsNoLock();
  }

  std::list<cta::common::dataStructures::DriveState> getDriveStates(log::LogContext & lc) const override {
    return m_OStoreDB.getDriveStates(lc);
  }
  
  
  void setDesiredDriveState(const std::string& drive, const cta::common::dataStructures::DesiredDriveState& state, log::LogContext& lc) override {
    return m_OStoreDB.setDesiredDriveState(drive, state, lc);
  }
  
  void removeDrive(const std::string & drive, log::LogContext& lc) override {
    return m_OStoreDB.removeDrive(drive, lc);
  }

  void reportDriveStatus(const common::dataStructures::DriveInfo& driveInfo, cta::common::dataStructures::MountType mountType, 
    common::dataStructures::DriveStatus status, time_t reportTime, log::LogContext& lc, uint64_t mountSessionId, 
    uint64_t byteTransfered, uint64_t filesTransfered, double latestBandwidth, const std::string& vid, const std::string& tapepool) override {
    m_OStoreDB.reportDriveStatus(driveInfo, mountType, status, reportTime, lc, mountSessionId, byteTransfered, filesTransfered,
       latestBandwidth, vid, tapepool);
  }

private:
  std::unique_ptr <cta::log::Logger> m_logger;
  std::unique_ptr <cta::objectstore::Backend> m_backend;
  std::unique_ptr <cta::catalogue::Catalogue> m_catalogue;
  cta::OStoreDB m_OStoreDB;
  std::unique_ptr<objectstore::AgentReference> m_agentReferencePtr;
};

template <>
OStoreDBWrapper<cta::objectstore::BackendVFS>::OStoreDBWrapper(
        const std::string &context, const std::string &URL) :
m_logger(new cta::log::DummyLogger("", "")), m_backend(new cta::objectstore::BackendVFS()), 
m_catalogue(new cta::catalogue::DummyCatalogue),
m_OStoreDB(*m_backend, *m_catalogue, *m_logger),
  m_agentReferencePtr(new objectstore::AgentReference("OStoreDBFactory", *m_logger))
{
  // We need to populate the root entry before using.
  objectstore::RootEntry re(*m_backend);
  re.initialize();
  re.insert();
  objectstore::ScopedExclusiveLock rel(re);
  re.fetch();
  objectstore::Agent agent(m_agentReferencePtr->getAgentAddress(), *m_backend);
  agent.initialize();
  objectstore::EntryLogSerDeser cl("user0", "systemhost", time(NULL));
  log::LogContext lc(*m_logger);
  re.addOrGetAgentRegisterPointerAndCommit(*m_agentReferencePtr, cl, lc);
  rel.release();
  agent.insertAndRegisterSelf(lc);
  rel.lock(re);
  re.fetch();
  re.addOrGetDriveRegisterPointerAndCommit(*m_agentReferencePtr, cl);
  re.addOrGetSchedulerGlobalLockAndCommit(*m_agentReferencePtr, cl);
  rel.release();
  m_OStoreDB.setAgentReference(m_agentReferencePtr.get());
}

template <>
OStoreDBWrapper<cta::objectstore::BackendRados>::OStoreDBWrapper(
        const std::string &context, const std::string &URL) :
m_logger(new cta::log::DummyLogger("", "")), m_backend(cta::objectstore::BackendFactory::createBackend(URL, *m_logger).release()), 
m_catalogue(new cta::catalogue::DummyCatalogue),
m_OStoreDB(*m_backend, *m_catalogue, *m_logger),
  m_agentReferencePtr(new objectstore::AgentReference("OStoreDBFactory", *m_logger))
{
  // We need to first clean up possible left overs in the pool
  auto l = m_backend->list();
  for (auto o=l.begin(); o!=l.end(); o++) {
    try {
      m_backend->remove(*o);
    } catch (std::exception &) {}
  }
  // We need to populate the root entry before using.
  objectstore::RootEntry re(*m_backend);
  re.initialize();
  re.insert();
  objectstore::ScopedExclusiveLock rel(re);
  re.fetch();
  objectstore::Agent agent(m_agentReferencePtr->getAgentAddress(), *m_backend);
  agent.initialize();
  objectstore::EntryLogSerDeser cl("user0", "systemhost", time(NULL));
  log::LogContext lc(*m_logger);
  re.addOrGetAgentRegisterPointerAndCommit(*m_agentReferencePtr, cl, lc);
  rel.release();
  agent.insertAndRegisterSelf(lc);
  rel.lock(re);
  re.fetch();
  re.addOrGetDriveRegisterPointerAndCommit(*m_agentReferencePtr, cl);
  re.addOrGetSchedulerGlobalLockAndCommit(*m_agentReferencePtr, cl);
  rel.release();
  m_OStoreDB.setAgentReference(m_agentReferencePtr.get());
}

}

/**
 * A concrete implementation of a scheduler database factory that creates mock
 * scheduler database objects.
 */
template <class BackendType>
class OStoreDBFactory: public SchedulerDatabaseFactory {
public:
  /**
   * Constructor
   */
  OStoreDBFactory(const std::string & URL = ""): m_URL(URL) {}
  
  /**
   * Destructor.
   */
  ~OStoreDBFactory() throw() {}
  
  /**
   * Returns a newly created scheduler database object.
   *
   * @return A newly created scheduler database object.
   */
  std::unique_ptr<SchedulerDatabase> create() const {
    return std::unique_ptr<SchedulerDatabase>(new OStoreDBWrapper<BackendType>("UnitTest", m_URL));
  }
  
  private:
    std::string m_URL;
}; // class OStoreDBFactory

} // namespace cta<|MERGE_RESOLUTION|>--- conflicted
+++ resolved
@@ -134,11 +134,6 @@
     return m_OStoreDB.getRetrieveRequests();
   }
 
-<<<<<<< HEAD
-  std::list<std::unique_ptr<ArchiveJob> > getNextArchiveJobsToReportBatch(uint64_t filesRequested, log::LogContext & lc) override {
-    return m_OStoreDB.getNextArchiveJobsToReportBatch(filesRequested, lc);
-  }
-=======
   std::list<std::unique_ptr<ArchiveJob>> getNextArchiveJobsToReportBatch(uint64_t filesRequested, log::LogContext &lc) override {
     return m_OStoreDB.getNextArchiveJobsToReportBatch(filesRequested, lc);
   }
@@ -150,7 +145,6 @@
   std::list<std::unique_ptr<RetrieveJob>> getNextRetrieveJobsFailedBatch(uint64_t filesRequested, log::LogContext &lc) override {
     return m_OStoreDB.getNextRetrieveJobsFailedBatch(filesRequested, lc);
   }
->>>>>>> de44a264
   
   void setJobBatchReported(std::list<cta::SchedulerDatabase::ArchiveJob*>& jobsBatch, log::TimingList & timingList,
       utils::Timer & t, log::LogContext& lc) override {
