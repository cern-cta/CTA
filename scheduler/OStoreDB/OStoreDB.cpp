/*
 * The CERN Tape Archive (CTA) project
 * Copyright (C) 2015  CERN
 *
 * This program is free software: you can redistribute it and/or modify
 * it under the terms of the GNU General Public License as published by
 * the Free Software Foundation, either version 3 of the License, or
 * (at your option) any later version.
 *
 * This program is distributed in the hope that it will be useful,
 * but WITHOUT ANY WARRANTY; without even the implied warranty of
 * MERCHANTABILITY or FITNESS FOR A PARTICULAR PURPOSE.  See the
 * GNU General Public License for more details.
 *
 * You should have received a copy of the GNU General Public License
 * along with this program.  If not, see <http://www.gnu.org/licenses/>.
 */

#include "common/log/StdoutLogger.hpp"

#include "OStoreDB.hpp"
#include "MemQueues.hpp"
#include "objectstore/ArchiveQueueAlgorithms.hpp"
#include "objectstore/RetrieveQueueAlgorithms.hpp"
#include "objectstore/RepackQueueAlgorithms.hpp"
#include "objectstore/DriveRegister.hpp"
#include "objectstore/DriveState.hpp"
#include "objectstore/RepackRequest.hpp"
#include "objectstore/RepackIndex.hpp"
#include "objectstore/RepackQueue.hpp"
#include "objectstore/Helpers.hpp"
#include "common/exception/Exception.hpp"
#include "common/utils/utils.hpp"
#include "scheduler/LogicalLibrary.hpp"
#include "common/dataStructures/MountPolicy.hpp"
#include "common/make_unique.hpp"
#include "tapeserver/castor/tape/tapeserver/daemon/TapeSessionStats.hpp"
#include "Scheduler.hpp"
#include <algorithm>
#include <cmath>
#include <stdlib.h>     /* srand, rand */
#include <time.h>       /* time */
#include <stdexcept>
#include <set>
#include <iostream>
#include <bits/unique_ptr.h>

namespace cta {  
using namespace objectstore;

//------------------------------------------------------------------------------
// OStoreDB::OStoreDB()
//------------------------------------------------------------------------------
OStoreDB::OStoreDB(objectstore::Backend& be, catalogue::Catalogue & catalogue, log::Logger &logger):
  m_taskQueueSize(0), m_taskPostingSemaphore(5), m_objectStore(be), m_catalogue(catalogue), m_logger(logger) {
  for (size_t i=0; i<5; i++) {
    m_enqueueingWorkerThreads.emplace_back(new EnqueueingWorkerThread(m_enqueueingTasksQueue));
    m_enqueueingWorkerThreads.back()->start();
  }
}

//------------------------------------------------------------------------------
// OStoreDB::~OStoreDB()
//------------------------------------------------------------------------------
OStoreDB::~OStoreDB() throw() {
  while (m_taskQueueSize) sleep(1);
  for (__attribute__((unused)) auto &t: m_enqueueingWorkerThreads) m_enqueueingTasksQueue.push(nullptr);
  for (auto &t: m_enqueueingWorkerThreads) {
    t->wait();
    delete t;
    t=nullptr;
  }
}

//------------------------------------------------------------------------------
// OStoreDB::setAgentReference()
//------------------------------------------------------------------------------
void OStoreDB::setAgentReference(objectstore::AgentReference *agentReference) {
  m_agentReference = agentReference;
}

//------------------------------------------------------------------------------
// OStoreDB::assertAgentAddressSet()
//------------------------------------------------------------------------------
void OStoreDB::assertAgentAddressSet() {
  if (!m_agentReference)
    throw AgentNotSet("In OStoreDB::assertAgentSet: Agent address not set");
}

//------------------------------------------------------------------------------
// OStoreDB::waitSubthreadsComplete()
//------------------------------------------------------------------------------
void OStoreDB::waitSubthreadsComplete() {
  while (m_taskQueueSize) std::this_thread::yield();
}

//------------------------------------------------------------------------------
// OStoreDB::waitSubthreadsComplete()
//------------------------------------------------------------------------------
void OStoreDB::setThreadNumber(uint64_t threadNumber) {
  // Clear all threads.
  for (__attribute__((unused)) auto &t: m_enqueueingWorkerThreads) m_enqueueingTasksQueue.push(nullptr);
  for (auto &t: m_enqueueingWorkerThreads) {
    t->wait();
    delete t;
    t=nullptr;
  }
  m_enqueueingWorkerThreads.clear();
  // Create the new ones.
  for (size_t i=0; i<threadNumber; i++) {
    m_enqueueingWorkerThreads.emplace_back(new EnqueueingWorkerThread(m_enqueueingTasksQueue));
    m_enqueueingWorkerThreads.back()->start();
  }
}

//------------------------------------------------------------------------------
// OStoreDB::setBottomHalfQueueSize()
//------------------------------------------------------------------------------
void OStoreDB::setBottomHalfQueueSize(uint64_t tasksNumber) {
  // 5 is the default queue size.
  m_taskPostingSemaphore.release(tasksNumber - 5);
}


//------------------------------------------------------------------------------
// OStoreDB::EnqueueingWorkerThread::run()
//------------------------------------------------------------------------------
void OStoreDB::EnqueueingWorkerThread::run() {
  while (true) {
    std::unique_ptr<EnqueueingTask> et(m_enqueueingTasksQueue.pop());
    if (!et.get()) break;
    ANNOTATE_HAPPENS_AFTER(et.get());
    (*et)();
    ANNOTATE_HAPPENS_BEFORE_FORGET_ALL(et.get());
  }
}

//------------------------------------------------------------------------------
// OStoreDB::delayIfNecessary()
//------------------------------------------------------------------------------
void OStoreDB::delayIfNecessary(log::LogContext& lc) {
  bool delayInserted = false;
  utils::Timer t;
  uint64_t taskQueueSize = m_taskQueueSize;
  double sleepDelay = 0;
  double lockDelay = 0;
  if (m_taskQueueSize > 10000) {
    // Put a linear delay starting at 0 at 10000 element and going to 10s at 25000
    double delay = 10.0 * (taskQueueSize - 10000) / 15000;
    double delayInt;
    ::timespec ts;
    ts.tv_nsec = std::modf(delay, &delayInt) * 1000 * 1000 *1000;
    ts.tv_sec = delayInt;
    nanosleep(&ts, nullptr);
    sleepDelay = t.secs(utils::Timer::resetCounter);
    delayInserted = true;
  }
  if (!m_taskPostingSemaphore.tryAcquire()) {
    m_taskPostingSemaphore.acquire();
    lockDelay = t.secs(utils::Timer::resetCounter);
    delayInserted = true;
  }
  if (delayInserted) {
    log::ScopedParamContainer params(lc);
    params.add("sleepDelay", sleepDelay)
          .add("lockDelay", lockDelay)
          .add("taskQueueSize", taskQueueSize);
    lc.log(log::INFO, "In OStoreDB::delayIfNecessary(): inserted delay.");
  }
}

//------------------------------------------------------------------------------
// OStoreDB::ping()
//------------------------------------------------------------------------------
void OStoreDB::ping() {
  // Validate we can lock and fetch the root entry.
  objectstore::RootEntry re(m_objectStore);
  re.fetchNoLock();
}

//------------------------------------------------------------------------------
// OStoreDB::fetchMountInfo()
//------------------------------------------------------------------------------
void OStoreDB::fetchMountInfo(SchedulerDatabase::TapeMountDecisionInfo& tmdi, RootEntry& re, 
    log::LogContext & logContext) {
  utils::Timer t, t2;
  // Walk the archive queues for statistics
  for (auto & aqp: re.dumpArchiveQueues(JobQueueType::JobsToTransfer)) {
    objectstore::ArchiveQueue aqueue(aqp.address, m_objectStore);
    // debug utility variable
    std::string __attribute__((__unused__)) poolName = aqp.tapePool;
    objectstore::ScopedSharedLock aqlock;
    double queueLockTime = 0;
    double queueFetchTime = 0;
    try {
      aqueue.fetchNoLock();
      queueFetchTime = t.secs(utils::Timer::resetCounter);
    } catch (cta::exception::Exception &ex) {
      log::ScopedParamContainer params (logContext);
      params.add("queueObject", aqp.address)
            .add("tapePool", aqp.tapePool)
            .add("exceptionMessage", ex.getMessageValue());
      logContext.log(log::WARNING, "In OStoreDB::fetchMountInfo(): failed to lock/fetch an archive queue. Skipping it.");
      continue;
    }
    // If there are files queued, we create an entry for this tape pool in the
    // mount candidates list.
    if (aqueue.getJobsSummary().jobs) {
      tmdi.potentialMounts.push_back(SchedulerDatabase::PotentialMount());
      auto & m = tmdi.potentialMounts.back();
      m.tapePool = aqp.tapePool;
      m.type = cta::common::dataStructures::MountType::Archive;
      m.bytesQueued = aqueue.getJobsSummary().bytes;
      m.filesQueued = aqueue.getJobsSummary().jobs;      
      m.oldestJobStartTime = aqueue.getJobsSummary().oldestJobStartTime;
      m.priority = aqueue.getJobsSummary().priority;
      m.maxDrivesAllowed = aqueue.getJobsSummary().maxDrivesAllowed;
      m.minRequestAge = aqueue.getJobsSummary().minArchiveRequestAge;
      m.logicalLibrary = "";
    } else {
      tmdi.queueTrimRequired = true;
    }
    auto processingTime = t.secs(utils::Timer::resetCounter);
    log::ScopedParamContainer params (logContext);
    params.add("queueObject", aqp.address)
          .add("tapePool", aqp.tapePool)
          .add("queueLockTime", queueLockTime)
          .add("queueFetchTime", queueFetchTime)
          .add("processingTime", processingTime);
    logContext.log(log::INFO, "In OStoreDB::fetchMountInfo(): fetched an archive queue.");
  }
  // Walk the retrieve queues for statistics
  for (auto & rqp: re.dumpRetrieveQueues(JobQueueType::JobsToTransfer)) {
    RetrieveQueue rqueue(rqp.address, m_objectStore);
    // debug utility variable
    std::string __attribute__((__unused__)) vid = rqp.vid;
    ScopedSharedLock rqlock;
    double queueLockTime = 0;
    double queueFetchTime = 0;
    try {
      rqueue.fetchNoLock();
      queueFetchTime = t.secs(utils::Timer::resetCounter);
    } catch (cta::exception::Exception &ex) {
      log::LogContext lc(m_logger);
      log::ScopedParamContainer params (lc);
      params.add("queueObject", rqp.address)
            .add("tapeVid", rqp.vid)
            .add("exceptionMessage", ex.getMessageValue());
      lc.log(log::WARNING, "In OStoreDB::fetchMountInfo(): failed to lock/fetch a retrieve queue. Skipping it.");
      continue;
    }
    // If there are files queued, we create an entry for this retrieve queue in the
    // mount candidates list.
    if (rqueue.getJobsSummary().jobs) {
      tmdi.potentialMounts.push_back(SchedulerDatabase::PotentialMount());
      auto & m = tmdi.potentialMounts.back();
      m.vid = rqp.vid;
      m.type = cta::common::dataStructures::MountType::Retrieve;
      m.bytesQueued = rqueue.getJobsSummary().bytes;
      m.filesQueued = rqueue.getJobsSummary().jobs;      
      m.oldestJobStartTime = rqueue.getJobsSummary().oldestJobStartTime;
      m.priority = rqueue.getJobsSummary().priority;
      m.maxDrivesAllowed = rqueue.getJobsSummary().maxDrivesAllowed;
      m.minRequestAge = rqueue.getJobsSummary().minRetrieveRequestAge;
      m.logicalLibrary = ""; // The logical library is not known here, and will be determined by the caller.
    } else {
      tmdi.queueTrimRequired = true;
    }
    auto processingTime = t.secs(utils::Timer::resetCounter);
    log::ScopedParamContainer params (logContext);
    params.add("queueObject", rqp.address)
          .add("tapeVid", rqp.vid)
          .add("queueLockTime", queueLockTime)
          .add("queueFetchTime", queueFetchTime)
          .add("processingTime", processingTime);
    logContext.log(log::INFO, "In OStoreDB::fetchMountInfo(): fetched a retrieve queue.");
  }
  // Collect information about the existing and next mounts
  // If a next mount exists the drive "counts double", but the corresponding drive
  // is either about to mount, or about to replace its current mount.
  double registerFetchTime = 0;
  auto driveStates = Helpers::getAllDriveStates(m_objectStore, logContext);
  registerFetchTime = t.secs(utils::Timer::resetCounter);
  using common::dataStructures::DriveStatus;
  std::set<int> activeDriveStatuses = {
    (int)cta::common::dataStructures::DriveStatus::Starting,
    (int)cta::common::dataStructures::DriveStatus::Mounting,
    (int)cta::common::dataStructures::DriveStatus::Transferring,
    (int)cta::common::dataStructures::DriveStatus::Unloading,
    (int)cta::common::dataStructures::DriveStatus::Unmounting,
    (int)cta::common::dataStructures::DriveStatus::DrainingToDisk,
    (int)cta::common::dataStructures::DriveStatus::CleaningUp };
  std::set<int> activeMountTypes = {
    (int)cta::common::dataStructures::MountType::Archive,
    (int)cta::common::dataStructures::MountType::Retrieve,
    (int)cta::common::dataStructures::MountType::Label };
  for (const auto &d : driveStates) {
    if (activeDriveStatuses.count((int)d.driveStatus)) {
      tmdi.existingOrNextMounts.push_back(ExistingMount());
      tmdi.existingOrNextMounts.back().type = d.mountType;
      tmdi.existingOrNextMounts.back().tapePool = d.currentTapePool;
      tmdi.existingOrNextMounts.back().driveName = d.driveName;
      tmdi.existingOrNextMounts.back().vid = d.currentVid;
      tmdi.existingOrNextMounts.back().currentMount = true;
      tmdi.existingOrNextMounts.back().bytesTransferred = d.bytesTransferredInSession;
      tmdi.existingOrNextMounts.back().filesTransferred = d.filesTransferredInSession;
      tmdi.existingOrNextMounts.back().latestBandwidth = d.latestBandwidth;
    }
    if (activeMountTypes.count((int)d.nextMountType)) {
      tmdi.existingOrNextMounts.push_back(ExistingMount());
      tmdi.existingOrNextMounts.back().type = d.nextMountType;
      tmdi.existingOrNextMounts.back().tapePool = d.nextTapepool;
      tmdi.existingOrNextMounts.back().driveName = d.driveName;
      tmdi.existingOrNextMounts.back().vid = d.nextVid;
      tmdi.existingOrNextMounts.back().currentMount = false;
      tmdi.existingOrNextMounts.back().bytesTransferred = 0;
      tmdi.existingOrNextMounts.back().filesTransferred = 0;
      tmdi.existingOrNextMounts.back().latestBandwidth = 0;
    }
  }
  auto registerProcessingTime = t.secs(utils::Timer::resetCounter);
  log::ScopedParamContainer params (logContext);
  params.add("queueFetchTime", registerFetchTime)
        .add("processingTime", registerProcessingTime);
  logContext.log(log::INFO, "In OStoreDB::fetchMountInfo(): fetched the drive register.");
}

//------------------------------------------------------------------------------
// OStoreDB::getMountInfo()
//------------------------------------------------------------------------------
std::unique_ptr<SchedulerDatabase::TapeMountDecisionInfo> 
  OStoreDB::getMountInfo(log::LogContext& logContext) {
  utils::Timer t;
  //Allocate the getMountInfostructure to return.
  assertAgentAddressSet();
  std::unique_ptr<OStoreDB::TapeMountDecisionInfo> privateRet (new OStoreDB::TapeMountDecisionInfo(*this));
  TapeMountDecisionInfo & tmdi=*privateRet;
  // Get all the tape pools and tapes with queues (potential mounts)
  objectstore::RootEntry re(m_objectStore);
  re.fetchNoLock();
  auto rootFetchNoLockTime = t.secs(utils::Timer::resetCounter);
  // Take an exclusive lock on the scheduling and fetch it.
  tmdi.m_schedulerGlobalLock.reset(
    new SchedulerGlobalLock(re.getSchedulerGlobalLock(), m_objectStore));
  tmdi.m_lockOnSchedulerGlobalLock.lock(*tmdi.m_schedulerGlobalLock);
  auto lockSchedGlobalTime = t.secs(utils::Timer::resetCounter);
  tmdi.m_lockTaken = true;
  tmdi.m_schedulerGlobalLock->fetch();
  auto fetchSchedGlobalTime = t.secs(utils::Timer::resetCounter);;
  fetchMountInfo(tmdi, re, logContext);
  auto fetchMountInfoTime = t.secs(utils::Timer::resetCounter);
  std::unique_ptr<SchedulerDatabase::TapeMountDecisionInfo> ret(std::move(privateRet));
  {
    log::ScopedParamContainer params(logContext);
    params.add("rootFetchNoLockTime", rootFetchNoLockTime)
          .add("lockSchedGlobalTime", lockSchedGlobalTime)
          .add("fetchSchedGlobalTime", fetchSchedGlobalTime)
          .add("fetchMountInfoTime", fetchMountInfoTime);
    logContext.log(log::INFO, "In OStoreDB::getMountInfo(): success.");
  }
  return ret;
}

//------------------------------------------------------------------------------
// OStoreDB::getMountInfoNoLock()
//------------------------------------------------------------------------------
std::unique_ptr<SchedulerDatabase::TapeMountDecisionInfo> OStoreDB::getMountInfoNoLock(log::LogContext & logContext) {
  utils::Timer t;
  //Allocate the getMountInfostructure to return.
  assertAgentAddressSet();
  std::unique_ptr<OStoreDB::TapeMountDecisionInfoNoLock> privateRet (new OStoreDB::TapeMountDecisionInfoNoLock);
  // Get all the tape pools and tapes with queues (potential mounts)
  objectstore::RootEntry re(m_objectStore);
  re.fetchNoLock();
  auto rootFetchNoLockTime = t.secs(utils::Timer::resetCounter);
  TapeMountDecisionInfoNoLock & tmdi=*privateRet;
  fetchMountInfo(tmdi, re, logContext);
  auto fetchMountInfoTime = t.secs(utils::Timer::resetCounter);
  std::unique_ptr<SchedulerDatabase::TapeMountDecisionInfo> ret(std::move(privateRet));
  {
    log::ScopedParamContainer params(logContext);
    params.add("rootFetchNoLockTime", rootFetchNoLockTime)
          .add("fetchMountInfoTime", fetchMountInfoTime);
    logContext.log(log::INFO, "In OStoreDB::getMountInfoNoLock(): success.");
  }
  return ret;
}
//------------------------------------------------------------------------------
// OStoreDB::trimEmptyQueues()
//------------------------------------------------------------------------------
void OStoreDB::trimEmptyQueues(log::LogContext& lc) {
  // We will trim empty queues from the root entry.
  lc.log(log::INFO, "In OStoreDB::trimEmptyQueues(): will start trimming empty queues");
  // Get an exclusive lock on the root entry, we have good chances to need it.
  RootEntry re(m_objectStore);
  ScopedExclusiveLock rel(re);
  re.fetch();
  for (auto & queueType: { JobQueueType::JobsToTransfer, JobQueueType::JobsToReportToUser, JobQueueType::FailedJobs} ) {
    try {
      auto archiveQueueList = re.dumpArchiveQueues(queueType);
      for (auto & a: archiveQueueList) {
        ArchiveQueue aq(a.address, m_objectStore);
        ScopedSharedLock aql(aq);
        aq.fetch();
        if (!aq.getJobsSummary().jobs) {
          aql.release();
          re.removeArchiveQueueAndCommit(a.tapePool, queueType, lc);
          log::ScopedParamContainer params(lc);
          params.add("tapePool", a.tapePool)
                .add("queueType", toString(queueType))
                .add("queueObject", a.address);
          lc.log(log::INFO, "In OStoreDB::trimEmptyQueues(): deleted empty archive queue.");
        }
      }
      auto retrieveQueueList = re.dumpRetrieveQueues(queueType);
      for (auto &r : retrieveQueueList) {
        RetrieveQueue rq(r.address, m_objectStore);
        ScopedSharedLock rql(rq);
        rq.fetch();
        if (!rq.getJobsSummary().jobs) {
          rql.release();
          re.removeRetrieveQueueAndCommit(r.vid, queueType, lc);
          log::ScopedParamContainer params(lc);
          params.add("tapeVid", r.vid)
                .add("queueType", toString(queueType))
                .add("queueObject", r.address);
          lc.log(log::INFO, "In OStoreDB::trimEmptyQueues(): deleted empty retrieve queue.");
        }
      }
    } catch (cta::exception::Exception & ex) {
      log::ScopedParamContainer params(lc);
      params.add("exceptionMessage", ex.getMessageValue());
      lc.log(log::ERR, "In OStoreDB::trimEmptyQueues(): got an exception. Stack trace follows.");
      lc.logBacktrace(log::ERR, ex.backtrace());
    }
  }
}

//------------------------------------------------------------------------------
// OStoreDB::TapeMountDecisionInfoNoLock::createArchiveMount()
//------------------------------------------------------------------------------
std::unique_ptr<SchedulerDatabase::ArchiveMount> OStoreDB::TapeMountDecisionInfoNoLock::createArchiveMount(
        const catalogue::TapeForWriting& tape,
        const std::string driveName,
        const std::string& logicalLibrary,
        const std::string& hostName,
        const std::string& vo,
        const std::string& mediaType,
        const std::string& vendor,
        const uint64_t capacityInBytes,
        time_t startTime) {
  throw cta::exception::Exception("In OStoreDB::TapeMountDecisionInfoNoLock::createArchiveMount(): This function should not be called");
}

//------------------------------------------------------------------------------
// OStoreDB::TapeMountDecisionInfoNoLock::createRetrieveMount()
//------------------------------------------------------------------------------
std::unique_ptr<SchedulerDatabase::RetrieveMount> OStoreDB::TapeMountDecisionInfoNoLock::createRetrieveMount(const std::string& vid,
        const std::string& tapePool,
        const std::string driveName,
        const std::string& logicalLibrary,
        const std::string& hostName,
        const std::string& vo,
        const std::string& mediaType,
        const std::string& vendor,
        const uint64_t capacityInBytes,
        time_t startTime) {
  throw cta::exception::Exception("In OStoreDB::TapeMountDecisionInfoNoLock::createRetrieveMount(): This function should not be called");
}

//------------------------------------------------------------------------------
// OStoreDB::TapeMountDecisionInfoNoLock::~TapeMountDecisionInfoNoLock()
//------------------------------------------------------------------------------
OStoreDB::TapeMountDecisionInfoNoLock::~TapeMountDecisionInfoNoLock() {}

//------------------------------------------------------------------------------
// OStoreDB::queueArchive()
//------------------------------------------------------------------------------
void OStoreDB::queueArchive(const std::string &instanceName, const cta::common::dataStructures::ArchiveRequest &request, 
        const cta::common::dataStructures::ArchiveFileQueueCriteriaAndFileId &criteria, log::LogContext &logContext) {
  assertAgentAddressSet();
  cta::utils::Timer timer;
  auto mutexForHelgrind = cta::make_unique<cta::threading::Mutex>();
  cta::threading::MutexLocker mlForHelgrind(*mutexForHelgrind);
  auto * mutexForHelgrindAddr = mutexForHelgrind.release();
  // Construct the archive request object in memory
  auto aReq = cta::make_unique<cta::objectstore::ArchiveRequest> (m_agentReference->nextId("ArchiveRequest"), m_objectStore);
  aReq->initialize();
  // Summarize all as an archiveFile
  cta::common::dataStructures::ArchiveFile aFile;
  aFile.archiveFileID = criteria.fileId;
  aFile.checksumType = request.checksumType;
  aFile.checksumValue = request.checksumValue;
  // TODO: fully fledged archive file should not be the representation of the request.
  aFile.creationTime = std::numeric_limits<decltype(aFile.creationTime)>::min();
  aFile.reconciliationTime = 0;
  aFile.diskFileId = request.diskFileID;
  aFile.diskFileInfo = request.diskFileInfo;
  aFile.diskInstance = instanceName;
  aFile.fileSize = request.fileSize;
  aFile.storageClass = request.storageClass;
  aReq->setArchiveFile(aFile);
  aReq->setMountPolicy(criteria.mountPolicy);
  aReq->setArchiveReportURL(request.archiveReportURL);
  aReq->setArchiveErrorReportURL(request.archiveErrorReportURL);
  aReq->setRequester(request.requester);
  aReq->setSrcURL(request.srcURL);
  aReq->setEntryLog(request.creationLog);
  std::list<cta::objectstore::ArchiveRequest::JobDump> jl;
  for (auto & copy:criteria.copyToPoolMap) {
    const uint32_t hardcodedRetriesWithinMount = 2;
    const uint32_t hardcodedTotalRetries = 2;
    const uint32_t hardcodedReportRetries = 2;
    aReq->addJob(copy.first, copy.second, m_agentReference->getAgentAddress(),
        hardcodedRetriesWithinMount, hardcodedTotalRetries, hardcodedReportRetries);
    jl.push_back(cta::objectstore::ArchiveRequest::JobDump());
    jl.back().copyNb = copy.first;
    jl.back().tapePool = copy.second;
  }
  if (jl.empty()) {
    throw ArchiveRequestHasNoCopies("In OStoreDB::queue: the archive to file request has no copy");
  }
  // We create the object here
  m_agentReference->addToOwnership(aReq->getAddressIfSet(), m_objectStore);
  double agentReferencingTime = timer.secs(cta::utils::Timer::reset_t::resetCounter);
  aReq->insert();
  double insertionTime = timer.secs(cta::utils::Timer::reset_t::resetCounter);
  // The request is now safe in the object store. We can now return to the caller and fire (and forget) a thread
  // complete the bottom half of it.
  m_taskQueueSize++;
  uint64_t taskQueueSize = m_taskQueueSize;
  // Prepare the logs to avoid multithread access on the object.
  log::ScopedParamContainer params(logContext);
  params.add("jobObject", aReq->getAddressIfSet())
        .add("fileId", aFile.archiveFileID)
        .add("diskInstance", aFile.diskInstance)
        .add("diskFilePath", aFile.diskFileInfo.path)
        .add("diskFileId", aFile.diskFileId)
        .add("agentReferencingTime", agentReferencingTime)
        .add("insertionTime", insertionTime);
  delayIfNecessary(logContext);
  auto * aReqPtr = aReq.release();
  auto * et = new EnqueueingTask([aReqPtr, mutexForHelgrindAddr, this]{
    std::unique_ptr<cta::threading::Mutex> mutexForHelgrind(mutexForHelgrindAddr);
    cta::threading::MutexLocker mlForHelgrind(*mutexForHelgrind);
    std::unique_ptr<cta::objectstore::ArchiveRequest> aReq(aReqPtr);
    // This unique_ptr's destructor will ensure the OStoreDB object is not deleted before the thread exits.
    auto scopedCounterDecrement = [this](void *){ 
      m_taskQueueSize--;
      m_taskPostingSemaphore.release();
    };
    // A bit ugly, but we need a non-null pointer for the "deleter" to be called.
    std::unique_ptr<void, decltype(scopedCounterDecrement)> scopedCounterDecrementerInstance((void *)1, scopedCounterDecrement);
    log::LogContext logContext(m_logger);
    utils::Timer timer;
    ScopedExclusiveLock arl(*aReq);
    double arRelockTime = timer.secs(cta::utils::Timer::reset_t::resetCounter);
    double arTotalQueueingTime = 0;
    double arTotalCommitTime = 0;
    double arTotalQueueUnlockTime = 0;
    // We can now enqueue the requests
    std::list<std::string> linkedTapePools;
    std::string currentTapepool;
    try {
      for (auto &j: aReq->dumpJobs()) {
        currentTapepool = j.tapePool;
        // The shared lock will be released automatically at the end of this scope.
        // The queueing implicitly sets the job owner as the queue (as should be). The queue should not
        // be unlocked before we commit the archive request (otherwise, the pointer could be seen as
        // stale and the job would be dereferenced from the queue.
        auto shareLock = ostoredb::MemArchiveQueue::sharedAddToQueue(j, j.tapePool, *aReq, *this, logContext);
        double qTime = timer.secs(cta::utils::Timer::reset_t::resetCounter);
        arTotalQueueingTime += qTime;
        aReq->commit();
        double cTime = timer.secs(cta::utils::Timer::reset_t::resetCounter);
        arTotalCommitTime += cTime;
        // Now we can let go off the queue.
        shareLock.reset();
        double qUnlockTime = timer.secs(cta::utils::Timer::reset_t::resetCounter);
        arTotalQueueUnlockTime += qUnlockTime;
        linkedTapePools.push_back(j.owner);
        log::ScopedParamContainer params(logContext);
        params.add("tapePool", j.tapePool)
              .add("queueObject", j.owner)
              .add("jobObject", aReq->getAddressIfSet())
              .add("queueingTime", qTime)
              .add("commitTime", cTime)
              .add("queueUnlockTime", qUnlockTime);
        logContext.log(log::INFO, "In OStoreDB::queueArchive_bottomHalf(): added job to queue.");
      }
    } catch (NoSuchArchiveQueue &ex) {
      // Unlink the request from already connected tape pools
      for (auto tpa=linkedTapePools.begin(); tpa!=linkedTapePools.end(); tpa++) {
        objectstore::ArchiveQueue aq(*tpa, m_objectStore);
        ScopedExclusiveLock aql(aq);
        aq.fetch();
        aq.removeJobsAndCommit({aReq->getAddressIfSet()});
      }
      aReq->remove();
      log::ScopedParamContainer params(logContext);
      params.add("tapePool", currentTapepool)
            .add("archiveRequestObject", aReq->getAddressIfSet())
            .add("exceptionMessage", ex.getMessageValue())
            .add("jobObject", aReq->getAddressIfSet());
      logContext.log(log::ERR, "In OStoreDB::queueArchive_bottomHalf(): failed to enqueue job");
      return;
    }
    // The request is now fully set.
    auto archiveFile = aReq->getArchiveFile();
    double arOwnerResetTime = timer.secs(cta::utils::Timer::reset_t::resetCounter);
    arl.release();
    double arLockRelease = timer.secs(cta::utils::Timer::reset_t::resetCounter);
    // And remove reference from the agent
    m_agentReference->removeFromOwnership(aReq->getAddressIfSet(), m_objectStore);
    double agOwnershipResetTime = timer.secs(cta::utils::Timer::reset_t::resetCounter);
    log::ScopedParamContainer params(logContext);
    params.add("jobObject", aReq->getAddressIfSet())
          .add("fileId", archiveFile.archiveFileID)
          .add("diskInstance", archiveFile.diskInstance)
          .add("diskFilePath", archiveFile.diskFileInfo.path)
          .add("diskFileId", archiveFile.diskFileId)
          .add("creationAndRelockTime", arRelockTime)
          .add("totalQueueingTime", arTotalQueueingTime)
          .add("totalCommitTime", arTotalCommitTime)
          .add("totalQueueUnlockTime", arTotalQueueUnlockTime)
          .add("ownerResetTime", arOwnerResetTime)
          .add("lockReleaseTime", arLockRelease)
          .add("agentOwnershipResetTime", agOwnershipResetTime)
          .add("totalTime", arRelockTime + arTotalQueueingTime + arTotalCommitTime
             + arTotalQueueUnlockTime + arOwnerResetTime + arLockRelease 
             + agOwnershipResetTime);
    logContext.log(log::INFO, "In OStoreDB::queueArchive_bottomHalf(): Finished enqueueing request.");
  });
  ANNOTATE_HAPPENS_BEFORE(et);
  mlForHelgrind.unlock();
  m_enqueueingTasksQueue.push(et);
  double taskPostingTime = timer.secs(cta::utils::Timer::reset_t::resetCounter);
  params.add("taskPostingTime", taskPostingTime)
        .add("taskQueueSize", taskQueueSize)
        .add("totalTime", agentReferencingTime + insertionTime + taskPostingTime);
  logContext.log(log::INFO, "In OStoreDB::queueArchive(): recorded request for queueing (enqueueing posted to thread pool).");  
}

//------------------------------------------------------------------------------
// OStoreDB::getArchiveJobs()
//------------------------------------------------------------------------------
std::list<cta::common::dataStructures::ArchiveJob>
  OStoreDB::getArchiveJobs(const std::string &tapePoolName) const
{
  std::list<cta::common::dataStructures::ArchiveJob> ret;

  for(ArchiveQueueItor_t q_it(m_objectStore, QueueType::JobsToTransfer, tapePoolName); !q_it.end() ; ++q_it) {
    ret.push_back(*q_it);
  }

  return ret;
}

//------------------------------------------------------------------------------
// OStoreDB::getArchiveJobs()
//------------------------------------------------------------------------------
std::map<std::string, std::list<common::dataStructures::ArchiveJob>>
   OStoreDB::getArchiveJobs() const
{
  std::map<std::string, std::list<common::dataStructures::ArchiveJob>> ret;

  for(ArchiveQueueItor_t q_it(m_objectStore, QueueType::JobsToTransfer); !q_it.end(); ++q_it) {
    ret[q_it.qid()].push_back(*q_it);
  }

  return ret;
}

//------------------------------------------------------------------------------
// OStoreDB::getArchiveJobItor()
//------------------------------------------------------------------------------
OStoreDB::ArchiveQueueItor_t OStoreDB::getArchiveJobItor(const std::string &tapePoolName, QueueType queueType) const
{
  return ArchiveQueueItor_t(m_objectStore, queueType, tapePoolName);
}
//------------------------------------------------------------------------------
// OStoreDB::getArchiveJobItorPtr()
//------------------------------------------------------------------------------
OStoreDB::ArchiveQueueItor_t* OStoreDB::getArchiveJobItorPtr(const std::string &tapePoolName, QueueType queueType) const
{
  return new ArchiveQueueItor_t(m_objectStore, queueType, tapePoolName);
}

//------------------------------------------------------------------------------
// OStoreDB::getNextArchiveJobsToReportBatch()
//------------------------------------------------------------------------------
std::list<std::unique_ptr<SchedulerDatabase::ArchiveJob> > OStoreDB::getNextArchiveJobsToReportBatch(
    uint64_t filesRequested, log::LogContext& logContext) {
  typedef objectstore::ContainerAlgorithms<ArchiveQueue,ArchiveQueueToReport> AQTRAlgo;
  AQTRAlgo aqtrAlgo(m_objectStore, *m_agentReference);
  // Decide from which queue we are going to pop.
  RootEntry re(m_objectStore);
  re.fetchNoLock();
  auto queueList = re.dumpArchiveQueues(JobQueueType::JobsToReportToUser);
  std::list<std::unique_ptr<SchedulerDatabase::ArchiveJob> > ret;
  if (queueList.empty()) return ret;
  // Try to get jobs from the first non-empty queue.
  AQTRAlgo::PopCriteria criteria;
  criteria.files = filesRequested;
  AQTRAlgo::PoppedElementsBatch jobs;
  for (auto & q: queueList) {
    jobs = aqtrAlgo.popNextBatch(q.tapePool, criteria, logContext);
    if (!jobs.elements.empty()) break;
  }
  for (auto & j: jobs.elements) {
    std::unique_ptr<OStoreDB::ArchiveJob> aj(new OStoreDB::ArchiveJob(j.archiveRequest->getAddressIfSet(), *this));
    aj->tapeFile.copyNb = j.copyNb;
    aj->archiveFile = j.archiveFile;
    aj->srcURL = j.srcURL;
    aj->archiveReportURL = j.archiveReportURL;
    aj->errorReportURL = j.errorReportURL;
    aj->latestError = j.latestError;
    aj->reportType = j.reportType;
    // We leave the tape file not set. It does not exist in all cases (not in case of failure).
    aj->m_jobOwned = true;
    aj->m_mountId = 0;
    ret.emplace_back(std::move(aj));
  }
  return ret;
}

//------------------------------------------------------------------------------
// OStoreDB::getArchiveJobsFailedSummary
//------------------------------------------------------------------------------
SchedulerDatabase::JobsFailedSummary OStoreDB::getArchiveJobsFailedSummary(log::LogContext &logContext) {
  RootEntry re(m_objectStore);
  re.fetchNoLock();

  SchedulerDatabase::JobsFailedSummary ret;
  auto queueList = re.dumpArchiveQueues(QueueType::FailedJobs);
  for(auto &aj : queueList) {
    ArchiveQueue aq(aj.address, m_objectStore);
    try {
      aq.fetchNoLock();
    } catch (cta::exception::Exception &ex) {
      log::ScopedParamContainer params (logContext);
      params.add("queueObject", aj.address)
            .add("exceptionMessage", ex.getMessageValue());
      logContext.log(log::WARNING, "In OStoreDB::getArchiveJobsFailedSummary(): failed to lock/fetch an archive queue.");
      continue;
    }
    auto summary = aq.getCandidateSummary();
    ret.totalFiles += summary.candidateFiles;
    ret.totalBytes += summary.candidateBytes;
  }
  return ret;
}

//------------------------------------------------------------------------------
// OStoreDB::setArchiveJobBatchReported()
//------------------------------------------------------------------------------
void OStoreDB::setArchiveJobBatchReported(std::list<cta::SchedulerDatabase::ArchiveJob*> & jobsBatch,
  log::TimingList & timingList, utils::Timer & t, log::LogContext& lc)
{
  // We can have a mixture of failed and successful jobs, so we will sort them before batch queue/discarding them.
  // First, sort the jobs. Done jobs get deleted (no need to sort further) and failed jobs go to their per-VID queues/containers.
  // Status gets updated on the fly on the latter case.
  std::list<ArchiveJob *> completeJobsToDelete;
  struct FailedJobToQueue {
    ArchiveJob * job;
  };
  // Sort jobs to be updated.
  std::map<std::string, std::list<FailedJobToQueue>> failedQueues;
  for (auto &j: jobsBatch) {
    switch (j->reportType) {
    case SchedulerDatabase::ArchiveJob::ReportType::CompletionReport:
      completeJobsToDelete.push_back(castFromSchedDBJob(j));
      break;
    case SchedulerDatabase::ArchiveJob::ReportType::FailureReport:
      failedQueues[j->tapeFile.vid].push_back(FailedJobToQueue());
      failedQueues[j->tapeFile.vid].back().job = castFromSchedDBJob(j);
      break;
    default:
      {
        log::ScopedParamContainer params(lc);
        params.add("fileId", j->archiveFile.archiveFileID)
              .add("objectAddress", castFromSchedDBJob(j)->m_archiveRequest.getAddressIfSet());
        lc.log(log::ERR, "In OStoreDB::setArchiveJobBatchReported(): unexpected job status. Leaving the job as-is.");
      }
    }
  }
  if (completeJobsToDelete.size()) {
    std::list<std::string> jobsToUnown;
    // Launch deletion.
    for (auto &j: completeJobsToDelete) {
      j->asyncDeleteRequest();
    }
    timingList.insertAndReset("deleteLaunchTime", t);
    for (auto &j: completeJobsToDelete) {
      try {
        j->waitAsyncDelete();
        log::ScopedParamContainer params(lc);
        params.add("fileId", j->archiveFile.archiveFileID)
              .add("objectAddress", j->m_archiveRequest.getAddressIfSet());
<<<<<<< HEAD
        lc.log(log::INFO, "In OStoreDB::setArchiveJobBatchReported(): deleted ArchiveRequest after completion and reporting.");
=======
        lc.log(log::INFO, "In OStoreDB::setJobBatchReported(): deleted ArchiveRequest after completion and reporting.");
        // We remove the job from ownership.
        jobsToUnown.push_back(j->m_archiveRequest.getAddressIfSet());
>>>>>>> 69f6c4b4
      } catch (cta::exception::Exception & ex) {
        log::ScopedParamContainer params(lc);
        params.add("fileId", j->archiveFile.archiveFileID)
              .add("objectAddress", j->m_archiveRequest.getAddressIfSet())
              .add("exceptionMSG", ex.getMessageValue());
<<<<<<< HEAD
        lc.log(log::ERR, "In OStoreDB::setArchiveJobBatchReported(): failed to delete ArchiveRequest after completion and reporting.");
=======
        lc.log(log::ERR, "In OStoreDB::setJobBatchReported(): failed to delete ArchiveRequest after completion and reporting.");
        // We have to remove the job from ownership.
        jobsToUnown.push_back(j->m_archiveRequest.getAddressIfSet());
>>>>>>> 69f6c4b4
      }
    } 
    timingList.insertAndReset("deletionCompletionTime", t);
    m_agentReference->removeBatchFromOwnership(jobsToUnown, m_objectStore);
    timingList.insertAndReset("unownDeletedJobsTime", t);
  }
  for (auto & queue: failedQueues) {
    // Put the jobs in the failed queue
    typedef objectstore::ContainerAlgorithms<ArchiveQueue,ArchiveQueueFailed> CaAQF;
    CaAQF caAQF(m_objectStore, *m_agentReference);
    // TODOTODO: also switch status in one step.
    CaAQF::InsertedElement::list insertedElements;
    for (auto &j: queue.second) {
      insertedElements.emplace_back(CaAQF::InsertedElement{&j.job->m_archiveRequest, j.job->tapeFile.copyNb, j.job->archiveFile,
          cta::nullopt, serializers::ArchiveJobStatus::AJS_Failed});
    }
    try {
      caAQF.referenceAndSwitchOwnership(queue.first,  m_agentReference->getAgentAddress(),
          insertedElements, lc);
    } catch (exception::Exception & ex) {
      log::ScopedParamContainer params(lc);
      
    }
    log::TimingList tl;
    tl.insertAndReset("queueAndSwitchStateTime", t);
    timingList += tl;
  }
}

//------------------------------------------------------------------------------
// OStoreDB::setRetrieveJobBatchReported()
//------------------------------------------------------------------------------
void OStoreDB::setRetrieveJobBatchReported(std::list<cta::SchedulerDatabase::RetrieveJob*> & jobsBatch,
  log::TimingList & timingList, utils::Timer & t, log::LogContext & lc)
{
  struct FailedJobToQueue {
    RetrieveJob * job;
  };

  // Sort jobs to be updated
  std::map<std::string, std::list<FailedJobToQueue>> failedQueues;
  for(auto &j : jobsBatch) {
    switch(j->reportType) {
      case SchedulerDatabase::RetrieveJob::ReportType::FailureReport: {
        auto &vid = j->archiveFile.tapeFiles.at(j->selectedCopyNb).vid;
        failedQueues[vid].push_back(FailedJobToQueue{ castFromSchedDBJob(j) });
        break;
      }
      default: {
        log::ScopedParamContainer params(lc);
        params.add("fileId", j->archiveFile.archiveFileID)
              .add("objectAddress", castFromSchedDBJob(j)->m_retrieveRequest.getAddressIfSet());
        lc.log(log::ERR, "In OStoreDB::setRetrieveJobBatchReported(): unexpected job status. Leaving the job as-is.");
      }
    }
  }

  // Put the failed jobs in the failed queue
  for(auto &queue : failedQueues) {
    typedef objectstore::ContainerAlgorithms<RetrieveQueue,RetrieveQueueFailed> CaRQF;
    CaRQF caRQF(m_objectStore, *m_agentReference);
    CaRQF::InsertedElement::list insertedElements;
    for(auto &j : queue.second) {
      auto tf_it = j.job->archiveFile.tapeFiles.begin();
      while(tf_it != j.job->archiveFile.tapeFiles.end()) {
        if(queue.first == tf_it->second.vid) break;
      }
      if(tf_it == j.job->archiveFile.tapeFiles.end()) throw cta::exception::Exception(
        "In OStoreDB::setRetrieveJobBatchReported(): tape copy not found"
      );
      insertedElements.emplace_back(CaRQF::InsertedElement{
        &j.job->m_retrieveRequest, tf_it->second.copyNb, tf_it->second.fSeq, tf_it->second.compressedSize,
        common::dataStructures::MountPolicy(), serializers::RetrieveJobStatus::RJS_Failed
      });
    }
    try {
      caRQF.referenceAndSwitchOwnership(queue.first, QueueType::FailedJobs, m_agentReference->getAgentAddress(), insertedElements, lc);
    } catch(exception::Exception &ex) {
      log::ScopedParamContainer params(lc);
    }
    log::TimingList tl;
    tl.insertAndReset("queueAndSwitchStateTime", t);
    timingList += tl;
  }
}

//------------------------------------------------------------------------------
// OStoreDB::getRetrieveQueueStatistics()
//------------------------------------------------------------------------------
std::list<SchedulerDatabase::RetrieveQueueStatistics> OStoreDB::getRetrieveQueueStatistics(
  const cta::common::dataStructures::RetrieveFileQueueCriteria& criteria,
  const std::set<std::string> & vidsToConsider) {
  return Helpers::getRetrieveQueueStatistics(criteria, vidsToConsider, m_objectStore);
}

//------------------------------------------------------------------------------
// OStoreDB::queueRetrieve()
//------------------------------------------------------------------------------
std::string OStoreDB::queueRetrieve(const cta::common::dataStructures::RetrieveRequest& rqst,
  const cta::common::dataStructures::RetrieveFileQueueCriteria& criteria, log::LogContext &logContext) {
  assertAgentAddressSet();
  auto mutexForHelgrind = cta::make_unique<cta::threading::Mutex>();
  cta::threading::MutexLocker mlForHelgrind(*mutexForHelgrind);
  auto *mutexForHelgrindAddr = mutexForHelgrind.release();
  cta::utils::Timer timer;
  // Get the best vid from the cache
  std::set<std::string> candidateVids;
  for (auto & tf:criteria.archiveFile.tapeFiles) candidateVids.insert(tf.second.vid);
  std::string bestVid=Helpers::selectBestRetrieveQueue(candidateVids, m_catalogue, m_objectStore);
  // Check that the requested retrieve job (for the provided vid) exists, and record the copynb.
  uint64_t bestCopyNb;
  for (auto & tf: criteria.archiveFile.tapeFiles) {
    if (tf.second.vid == bestVid) {
      bestCopyNb = tf.second.copyNb;
      goto vidFound;
    }
  }
  {
    std::stringstream err;
    err << "In OStoreDB::queueRetrieve(): no tape file for requested vid. archiveId=" << criteria.archiveFile.archiveFileID
        << " vid=" << bestVid;
    throw RetrieveRequestHasNoCopies(err.str());
  }
  vidFound:
  // In order to post the job, construct it first in memory.
  auto rReq = cta::make_unique<objectstore::RetrieveRequest> (m_agentReference->nextId("RetrieveRequest"), m_objectStore);
  rReq->initialize();
  rReq->setSchedulerRequest(rqst);
  rReq->setRetrieveFileQueueCriteria(criteria);
  // Find the job corresponding to the vid (and check we indeed have one).
  auto jobs = rReq->getJobs();
  objectstore::RetrieveRequest::JobDump job;
  for (auto & j:jobs) {
    if (j.copyNb == bestCopyNb) {
      job = j;
      goto jobFound;
    }
  }
  {
    std::stringstream err;
    err << "In OStoreDB::queueRetrieve(): no job for requested copyNb. archiveId=" << criteria.archiveFile.archiveFileID
        << " vid=" << bestVid << " copyNb=" << bestCopyNb;
    throw RetrieveRequestHasNoCopies(err.str());
  }
  jobFound:
  {
    // We are ready to enqueue the request. Let's make the data safe and do the rest behind the scenes.
    // Reference the request in the process's agent.
    double vidSelectionTime = timer.secs(cta::utils::Timer::reset_t::resetCounter);
    m_agentReference->addToOwnership(rReq->getAddressIfSet(), m_objectStore);
    double agentReferencingTime = timer.secs(cta::utils::Timer::reset_t::resetCounter);
    rReq->setOwner(m_agentReference->getAgentAddress());
    // "Select" an arbitrary copy number. This is needed to serialize the object.
    rReq->setActiveCopyNumber(criteria.archiveFile.tapeFiles.begin()->second.copyNb);
    rReq->setIsRepack(rqst.isRepack);
    rReq->insert();
    double insertionTime = timer.secs(cta::utils::Timer::reset_t::resetCounter);
    m_taskQueueSize++;
    uint64_t taskQueueSize = m_taskQueueSize;
    // Prepare the logs to avoid multithread access on the object.
    log::ScopedParamContainer params(logContext);
    params.add("tapeVid", bestVid)
          .add("jobObject", rReq->getAddressIfSet())
          .add("fileId", rReq->getArchiveFile().archiveFileID)
          .add("diskInstance", rReq->getArchiveFile().diskInstance)
          .add("diskFilePath", rReq->getArchiveFile().diskFileInfo.path)
          .add("diskFileId", rReq->getArchiveFile().diskFileId)
          .add("vidSelectionTime", vidSelectionTime)
          .add("agentReferencingTime", agentReferencingTime)
          .add("insertionTime", insertionTime);
    delayIfNecessary(logContext);
    auto rReqPtr = rReq.release();
    auto * et = new EnqueueingTask([rReqPtr, job, bestVid, mutexForHelgrindAddr, this]{
      std::unique_ptr<cta::threading::Mutex> mutexForHelgrind(mutexForHelgrindAddr);
      std::unique_ptr<objectstore::RetrieveRequest> rReq(rReqPtr);
      cta::threading::MutexLocker mlForHelgrind(*mutexForHelgrind);
      // This unique_ptr's destructor will ensure the OStoreDB object is not deleted before the thread exits.
      auto scopedCounterDecrement = [this](void *){ 
        m_taskQueueSize--;
        m_taskPostingSemaphore.release();
      };
      // A bit ugly, but we need a non-null pointer for the "deleter" to be called.
      std::unique_ptr<void, decltype(scopedCounterDecrement)> scopedCounterDecrementerInstance((void *)1, scopedCounterDecrement);
      log::LogContext logContext(m_logger);
      utils::Timer timer;
      // Add the request to the queue (with a shared access).
      auto nonConstJob = job;
      objectstore::ScopedExclusiveLock rReqL(*rReq);
      double rLockTime = timer.secs(cta::utils::Timer::reset_t::resetCounter);
      rReq->fetch();
      auto sharedLock = ostoredb::MemRetrieveQueue::sharedAddToQueue(nonConstJob, bestVid, *rReq, *this, logContext);
      double qTime = timer.secs(cta::utils::Timer::reset_t::resetCounter);
      // The object ownership was set in SharedAdd.
      // We need to extract the owner before inserting. After, we would need to hold a lock.
      auto owner = rReq->getOwner();
      rReq->commit();
      double cTime = timer.secs(cta::utils::Timer::reset_t::resetCounter);
      // The lock on the queue is released here (has to be after the request commit for consistency.
      sharedLock.reset();
      double qUnlockTime = timer.secs(cta::utils::Timer::reset_t::resetCounter);
      rReqL.release();
      double rUnlockTime = timer.secs(cta::utils::Timer::reset_t::resetCounter);
      // And remove reference from the agent
      m_agentReference->removeFromOwnership(rReq->getAddressIfSet(), m_objectStore);
      double agOwnershipResetTime = timer.secs(cta::utils::Timer::reset_t::resetCounter);
      log::ScopedParamContainer params(logContext);
      params.add("tapeVid", bestVid)
            .add("queueObject", owner)
            .add("jobObject", rReq->getAddressIfSet())
            .add("fileId", rReq->getArchiveFile().archiveFileID)
            .add("diskInstance", rReq->getArchiveFile().diskInstance)
            .add("diskFilePath", rReq->getArchiveFile().diskFileInfo.path)
            .add("diskFileId", rReq->getArchiveFile().diskFileId)
            .add("requestLockTime", rLockTime)
            .add("queueingTime", qTime)
            .add("commitTime", cTime)
            .add("queueUnlockTime", qUnlockTime)
            .add("requestUnlockTime", rUnlockTime)
            .add("agentOwnershipResetTime", agOwnershipResetTime)
            .add("totalTime", rLockTime + qTime + cTime + qUnlockTime 
                + rUnlockTime + agOwnershipResetTime);
      logContext.log(log::INFO, "In OStoreDB::queueRetrieve_bottomHalf(): added job to queue (enqueueing finished).");
    });
    ANNOTATE_HAPPENS_BEFORE(et);
    mlForHelgrind.unlock();
    m_enqueueingTasksQueue.push(et);
    double taskPostingTime = timer.secs(cta::utils::Timer::reset_t::resetCounter);
    params.add("taskPostingTime", taskPostingTime)
          .add("taskQueueSize", taskQueueSize)
          .add("totalTime", vidSelectionTime + agentReferencingTime + insertionTime + taskPostingTime);
    logContext.log(log::INFO, "In OStoreDB::queueRetrieve(): recorded request for queueing (enqueueing posted to thread pool).");  
  }
  return bestVid;
}

//------------------------------------------------------------------------------
// OStoreDB::getRetrieveRequestsByVid()
//------------------------------------------------------------------------------
std::list<RetrieveRequestDump> OStoreDB::getRetrieveRequestsByVid(const std::string& vid) const {
  throw exception::Exception(std::string("Not implemented: ") + __PRETTY_FUNCTION__);
}

//------------------------------------------------------------------------------
// OStoreDB::getRetrieveRequestsByRequester()
//------------------------------------------------------------------------------
std::list<RetrieveRequestDump> OStoreDB::getRetrieveRequestsByRequester(const std::string& vid) const {
  throw cta::exception::Exception(std::string("Not implemented: ") + __PRETTY_FUNCTION__);
}

//------------------------------------------------------------------------------
// OStoreDB::getRetrieveRequests()
//------------------------------------------------------------------------------
std::map<std::string, std::list<RetrieveRequestDump> > OStoreDB::getRetrieveRequests() const {
  throw cta::exception::Exception(std::string("Not implemented: ") + __PRETTY_FUNCTION__);
//  std::map<cta::Tape, std::list<RetrieveRequestDump> > ret;
//  // Get list of tape pools and then tapes
//  objectstore::RootEntry re(m_objectStore);
//  objectstore::ScopedSharedLock rel(re);
//  re.fetch();
//  auto tpl=re.dumpTapePools();
//  rel.release();
//  for (auto tpp = tpl.begin(); tpp != tpl.end(); tpp++) {
//    // Get the list of tapes for the tape pool
//    objectstore::TapePool tp(tpp->address, m_objectStore);
//    objectstore::ScopedSharedLock tplock(tp);
//    tp.fetch();
//    auto tl = tp.dumpTapes();
//    for (auto tptr = tl.begin(); tptr!= tl.end(); tptr++) {
//      // Get the list of retrieve requests for the tape.
//      objectstore::Tape t(tptr->address, m_objectStore);
//      objectstore::ScopedSharedLock tlock(t);
//      t.fetch();
//      auto jobs = t.dumpAndFetchRetrieveRequests();
//      // If the list is not empty, add to the map.
//      if (jobs.size()) {
//        cta::Tape tkey;
//        // TODO tkey.capacityInBytes;
//        tkey.creationLog = t.getCreationLog();
//        // TODO tkey.dataOnTapeInBytes;
//        tkey.logicalLibraryName = t.getLogicalLibrary();
//        tkey.nbFiles = t.getLastFseq();
//        // TODO tkey.status
//        tkey.tapePoolName = tp.getName();
//        tkey.vid = t.getVid();
//        ret[tkey] = std::move(jobs);
//      }
//    }
//  }
//  return ret;
}

//------------------------------------------------------------------------------
// OStoreDB::deleteRetrieveRequest()
//------------------------------------------------------------------------------
void OStoreDB::deleteRetrieveRequest(const common::dataStructures::SecurityIdentity& requester, 
  const std::string& remoteFile) {
  throw exception::Exception("Not Implemented");
}

//------------------------------------------------------------------------------
// OStoreDB::getRetrieveJobs()
//------------------------------------------------------------------------------
std::list<cta::common::dataStructures::RetrieveJob>
OStoreDB::getRetrieveJobs(const std::string &vid) const
{
  std::list<common::dataStructures::RetrieveJob> ret;

  for(RetrieveQueueItor_t q_it(m_objectStore, QueueType::JobsToTransfer, vid); !q_it.end(); ++q_it) {
    ret.push_back(*q_it);
  }

  return ret;
}

//------------------------------------------------------------------------------
// OStoreDB::getRetrieveJobs()
//------------------------------------------------------------------------------
std::map<std::string, std::list<common::dataStructures::RetrieveJob>>
OStoreDB::getRetrieveJobs() const
{
  std::map<std::string, std::list<common::dataStructures::RetrieveJob>> ret;

  for(RetrieveQueueItor_t q_it(m_objectStore, QueueType::JobsToTransfer); !q_it.end(); ++q_it) {
    ret[q_it.qid()].push_back(*q_it);
  }

  return ret;
}

//------------------------------------------------------------------------------
// OStoreDB::getRetrieveJobItor()
//------------------------------------------------------------------------------
OStoreDB::RetrieveQueueItor_t OStoreDB::getRetrieveJobItor(const std::string &vid, QueueType queueType) const
{
  return RetrieveQueueItor_t(m_objectStore, queueType, vid);
}

//------------------------------------------------------------------------------
// OStoreDB::getRetrieveJobItorPtr()
//------------------------------------------------------------------------------
OStoreDB::RetrieveQueueItor_t* OStoreDB::getRetrieveJobItorPtr(const std::string &vid, QueueType queueType) const
{
  return new RetrieveQueueItor_t(m_objectStore, queueType, vid);
}

//------------------------------------------------------------------------------
// OStoreDB::queueRepack()
//------------------------------------------------------------------------------
void OStoreDB::queueRepack(const std::string& vid, const std::string& bufferURL,
    common::dataStructures::RepackInfo::Type repackType, log::LogContext & lc) {
  // Prepare the repack request object in memory.
  assertAgentAddressSet();
  cta::utils::Timer t;
  auto rr=cta::make_unique<cta::objectstore::RepackRequest>(m_agentReference->nextId("RepackRequest"), m_objectStore);
  rr->initialize();
  // We need to own the request until it is queued in the the pending queue.
  rr->setOwner(m_agentReference->getAgentAddress());
  rr->setVid(vid);
  rr->setType(repackType);
  // Try to reference the object in the index (will fail if there is already a request with this VID.
  try {
    Helpers::registerRepackRequestToIndex(vid, rr->getAddressIfSet(), *m_agentReference, m_objectStore, lc);
  } catch (objectstore::RepackIndex::VidAlreadyRegistered &) {
    throw exception::UserError("A repack request already exists for this VID.");
  }
  // We're good to go to create the object. We need to own it.
  m_agentReference->addToOwnership(rr->getAddressIfSet(), m_objectStore);
  rr->insert();
  // If latency needs to the improved, the next steps could be deferred like they are for archive and retrieve requests.
  typedef objectstore::ContainerAlgorithms<RepackQueue, RepackQueuePending> RQPAlgo;
  {
    RQPAlgo::InsertedElement::list elements;
    elements.push_back(RQPAlgo::InsertedElement());
    elements.back().repackRequest=std::move(rr);
    RQPAlgo rqpAlgo(m_objectStore, *m_agentReference);
    rqpAlgo.referenceAndSwitchOwnership(nullopt, m_agentReference->getAgentAddress(),
        elements, lc);
  }
}

//------------------------------------------------------------------------------
// OStoreDB::getRepackInfo()
//------------------------------------------------------------------------------
std::list<common::dataStructures::RepackInfo> OStoreDB::getRepackInfo() {
  RootEntry re(m_objectStore);
  re.fetchNoLock();
  RepackIndex ri(m_objectStore);
  std::list<common::dataStructures::RepackInfo> ret;
  // First, try to get the address of of the repack index lockfree.
  try {
    ri.setAddress(re.getRepackIndexAddress());
  } catch (RootEntry::NotAllocated &) {
    return ret;
  }
  ri.fetchNoLock();
  auto rrAddresses = ri.getRepackRequestsAddresses();
  for (auto & rra: rrAddresses) {
    try {
      objectstore::RepackRequest rr(rra.repackRequestAddress, m_objectStore);
      rr.fetchNoLock();
      ret.push_back(rr.getInfo());
    } catch (cta::exception::Exception &) {}
  }
  return ret;
}

//------------------------------------------------------------------------------
// OStoreDB::getRepackInfo()
//------------------------------------------------------------------------------
common::dataStructures::RepackInfo OStoreDB::getRepackInfo(const std::string& vid) {
  RootEntry re(m_objectStore);
  re.fetchNoLock();
  RepackIndex ri(m_objectStore);
  // First, try to get the address of of the repack index lockfree.
  try {
    ri.setAddress(re.getRepackIndexAddress());
  } catch (RootEntry::NotAllocated &) {
    throw NoSuchRepackRequest("In OStoreDB::getRepackInfo(): No repack request for this VID (index not present).");
  }
  ri.fetchNoLock();
  auto rrAddresses = ri.getRepackRequestsAddresses();
  for (auto & rra: rrAddresses) {
    if (rra.vid == vid) {
      try {
        objectstore::RepackRequest rr(rra.repackRequestAddress, m_objectStore);
        rr.fetchNoLock();
        if (rr.getInfo().vid != vid)
          throw exception::Exception("In OStoreDB::getRepackInfo(): unexpected vid when reading request");
        return rr.getInfo();  
      } catch (cta::exception::Exception &) {}
    }
  }
  throw NoSuchRepackRequest("In OStoreDB::getRepackInfo(): No repack request for this VID.");
}

//------------------------------------------------------------------------------
// OStoreDB::RepackRequestPromotionStatistics::RepackRequestPromotionStatistics()
//------------------------------------------------------------------------------
OStoreDB::RepackRequestPromotionStatistics::RepackRequestPromotionStatistics(
  objectstore::Backend& backend, objectstore::AgentReference &agentReference):
  m_backend(backend), m_agentReference(agentReference),
  m_pendingRepackRequestQueue(backend) {}

//------------------------------------------------------------------------------
// OStoreDB::RepackRequestPromotionStatistics::promotePendingRequestsForExpansion()
//------------------------------------------------------------------------------
auto OStoreDB::RepackRequestPromotionStatistics::promotePendingRequestsForExpansion(size_t requestCount,
        log::LogContext &lc) -> PromotionToToExpandResult {
  // Check we still hold the lock
  if (!m_lockOnPendingRepackRequestsQueue.isLocked())
    throw SchedulingLockNotHeld("In RepackRequestPromotionStatistics::promotePendingRequestsForExpansion(): lock not held anymore.");
  // We have a write lock on the repack queue. We will pop the requested amount of requests.
  PromotionToToExpandResult ret;
  typedef common::dataStructures::RepackInfo::Status Status; 
  ret.pendingBefore = at(Status::Pending);
  ret.toEnpandBefore = at(Status::ToExpand);
  typedef objectstore::ContainerAlgorithms<RepackQueue, RepackQueuePending> RQPAlgo;
  RQPAlgo::PoppedElementsBatch poppedElements;
  {
    RQPAlgo rqpAlgo(m_backend, m_agentReference);
    objectstore::ContainerTraits<RepackQueue, RepackQueuePending>::PopCriteria criteria;
    criteria.requests = requestCount;
    cta::optional<serializers::RepackRequestStatus> newStatus(serializers::RepackRequestStatus::RRS_ToExpand);
    poppedElements = rqpAlgo.popNextBatchFromContainerAndSwitchStatus(
      m_pendingRepackRequestQueue, m_lockOnPendingRepackRequestsQueue, 
      criteria, newStatus, lc);
    // We now switched the status of the requests. The state change is permanent and visible. The lock was released by
    // the previous call.
  }
  // And we will push the requests to the TeExpand queue.
  typedef objectstore::ContainerAlgorithms<RepackQueue, RepackQueueToExpand> RQTEAlgo;
  {
    RQTEAlgo rqteAlgo(m_backend, m_agentReference);
    RQTEAlgo::InsertedElement::list insertedElements;
    for (auto &rr: poppedElements.elements) {
      insertedElements.push_back(RQTEAlgo::InsertedElement());
      insertedElements.back().repackRequest = std::move(rr.repackRequest);
    }
    rqteAlgo.referenceAndSwitchOwnership(nullopt, m_agentReference.getAgentAddress(),
        insertedElements, lc);
  }
  ret.promotedRequests = poppedElements.summary.requests;
  ret.pendingAfter = ret.pendingBefore - ret.promotedRequests;
  ret.toExpandAfter = ret.toEnpandBefore + ret.promotedRequests;
  return ret;
}

//------------------------------------------------------------------------------
// OStoreDB::populateRepackRequestsStatistics()
//------------------------------------------------------------------------------
void OStoreDB::populateRepackRequestsStatistics(RootEntry & re, SchedulerDatabase::RepackRequestStatistics& stats) {
  objectstore::RepackIndex ri(m_objectStore);
  try {
    ri.setAddress(re.getRepackIndexAddress());
  } catch (RootEntry::NotAllocated &) {
    return;
  }
  ri.fetchNoLock();
  std::list<objectstore::RepackRequest> requests;
  std::list<std::unique_ptr<objectstore::RepackRequest::AsyncLockfreeFetcher>> fetchers;
  for (auto &rra: ri.getRepackRequestsAddresses()) {
    requests.emplace_back(objectstore::RepackRequest(rra.repackRequestAddress, m_objectStore));
    fetchers.emplace_back(requests.back().asyncLockfreeFetch());
  }
  // Ensure existence of stats for important statuses
  typedef common::dataStructures::RepackInfo::Status Status; 
  for (auto s: {Status::Pending, Status::ToExpand, Status::Starting}) {
    stats[s] = 0;
  }
  auto fet = fetchers.begin();
  for (auto &req: requests) {
    try {
      (*fet)->wait();
      try {
        stats.at(req.getInfo().status)++;
      } catch (std::out_of_range&) {
        stats[req.getInfo().status] = 1;
      }
    } catch (...) {}
    fet++;
  }
}

//------------------------------------------------------------------------------
// OStoreDB::getRepackStatistics()
//------------------------------------------------------------------------------
auto OStoreDB::getRepackStatistics() -> std::unique_ptr<SchedulerDatabase::RepackRequestStatistics> {
  RootEntry re(m_objectStore);
  re.fetchNoLock();
  // We need to take a lock on an object to allow global locking of the repack
  // requests scheduling.
  std::unique_ptr<OStoreDB::RepackRequestPromotionStatistics>
    typedRet(new OStoreDB::RepackRequestPromotionStatistics(m_objectStore, *m_agentReference));
  // Try to get the lock
  try {
    typedRet->m_pendingRepackRequestQueue.setAddress(re.getRepackQueueAddress(RepackQueueType::Pending));
    typedRet->m_lockOnPendingRepackRequestsQueue.lock(typedRet->m_pendingRepackRequestQueue);
  } catch (...) {
    throw SchedulerDatabase::RepackRequestStatistics::NoPendingRequestQueue("In OStoreDB::getRepackStatistics(): could not lock the pending requests queue.");
  }
  // In all cases, we get the information from the index and individual requests.
  populateRepackRequestsStatistics(re, *typedRet);
  std::unique_ptr<SchedulerDatabase::RepackRequestStatistics> ret(typedRet.release());
  return ret;
}

//------------------------------------------------------------------------------
// OStoreDB::getRepackStatisticsNoLock()
//------------------------------------------------------------------------------
auto OStoreDB::getRepackStatisticsNoLock() -> std::unique_ptr<SchedulerDatabase::RepackRequestStatistics> {
  auto typedRet = make_unique<OStoreDB::RepackRequestPromotionStatisticsNoLock>();
  RootEntry re(m_objectStore);
  re.fetchNoLock();
  populateRepackRequestsStatistics(re, *typedRet);
  std::unique_ptr<SchedulerDatabase::RepackRequestStatistics> ret(typedRet.release());
  return ret;
}

//------------------------------------------------------------------------------
// OStoreDB::getNextRepackJobToExpand()
//------------------------------------------------------------------------------
std::unique_ptr<SchedulerDatabase::RepackRequest> OStoreDB::getNextRepackJobToExpand() {
  typedef objectstore::ContainerAlgorithms<RepackQueue,RepackQueueToExpand> RQTEAlgo;
  RQTEAlgo rqteAlgo(m_objectStore, *m_agentReference);  
  log::LogContext lc(m_logger);
  while(true){
    RQTEAlgo::PopCriteria criteria;
    //pop request that is in the RepackQueueToExpandRequest
    auto jobs = rqteAlgo.popNextBatch(cta::nullopt,criteria,lc);
    if(jobs.elements.empty()){
      //If there is no request, return a nullptr
      return nullptr;
    }
    //Get the first one request that is in elements
    auto repackRequest = jobs.elements.front().repackRequest.get();
    auto repackInfo = jobs.elements.front().repackInfo;
    //build the repackRequest with the repack infos
    std::unique_ptr<OStoreDB::RepackRequest> ret;
    ret.reset(new OStoreDB::RepackRequest(repackRequest->getAddressIfSet(),*this));
    ret->repackInfo.vid = repackInfo.vid;
    ret->repackInfo.type = repackInfo.type;
    ret->repackInfo.status = repackInfo.status;
    return std::move(ret);
  }
}

//------------------------------------------------------------------------------
// OStoreDB::cancelRepack()
//------------------------------------------------------------------------------
void OStoreDB::cancelRepack(const std::string& vid, log::LogContext & lc) {
  // Find the request
  RootEntry re(m_objectStore);
  re.fetchNoLock();
  RepackIndex ri(m_objectStore);
  // First, try to get the address of of the repack index lockfree.
  try {
    ri.setAddress(re.getRepackIndexAddress());
  } catch (RootEntry::NotAllocated &) {
    throw NoSuchRepackRequest("In OStoreDB::cancelRepack(): No repack request for this VID (index not present).");
  }
  ri.fetchNoLock();
  auto rrAddresses = ri.getRepackRequestsAddresses();
  for (auto & rra: rrAddresses) {
    if (rra.vid == vid) {
      try {
        objectstore::RepackRequest rr(rra.repackRequestAddress, m_objectStore);
        ScopedExclusiveLock rrl(rr);
        rr.fetch();
        if (rr.getInfo().vid != vid)
          throw  exception::Exception("In OStoreDB::getRepackInfo(): unexpected vid when reading request");
        // We now have a hold of the repack request.
        // We should delete all the file level subrequests.
        // TODO
        // And then delete the request
        std::string repackRequestOwner = rr.getOwner();
        rr.remove();
        // We now need to dereference, from a queue if needed and from the index for sure.
        Helpers::removeRepackRequestToIndex(vid, m_objectStore, lc);
        if (repackRequestOwner.size()) {
          // Find the queue into which the request was queued. If the request was not owned by a queue (i.e., another type
          // of object), we do not care as the garbage collection will remove the reference.
          objectstore::RepackQueue rq(repackRequestOwner, m_objectStore);
          objectstore::ScopedExclusiveLock rql;
          try {
            rql.lock(rq);
            rq.fetch();
          } 
          catch (objectstore::Backend::NoSuchObject &) { return; }
          catch (objectstore::ObjectOpsBase::WrongType &) { return; }
          std::list<std::string> reqs{rr.getAddressIfSet()};
          rq.removeRequestsAndCommit(reqs);
        }
        return;
      } catch (cta::exception::Exception &) {}
    }
  }
  throw NoSuchRepackRequest("In OStoreDB::cancelRepack(): No repack request for this VID.");
}

//------------------------------------------------------------------------------
// OStoreDB::getNextRetrieveJobsToReportBatch()
//------------------------------------------------------------------------------
std::list<std::unique_ptr<SchedulerDatabase::RetrieveJob>> OStoreDB::
getNextRetrieveJobsToReportBatch(uint64_t filesRequested, log::LogContext &logContext)
{
  typedef objectstore::ContainerAlgorithms<RetrieveQueue,RetrieveQueueToReport> RQTRAlgo;
  RQTRAlgo rqtrAlgo(m_objectStore, *m_agentReference);
  // Decide from which queue we are going to pop
  RootEntry re(m_objectStore);
  re.fetchNoLock();
  while(true) {
    auto queueList = re.dumpRetrieveQueues(JobQueueType::JobsToReportToUser);
    std::list<std::unique_ptr<SchedulerDatabase::RetrieveJob>> ret;
    if (queueList.empty()) return ret;

    // Try to get jobs from the first queue. If it is empty, it will be trimmed, so we can go for another round.
    RQTRAlgo::PopCriteria criteria;
    criteria.files = filesRequested;
<<<<<<< HEAD
    auto jobs = rqtrAlgo.popNextBatch(queueList.front().vid, QueueType::JobsToReport, criteria, logContext);
=======
    auto jobs = rqtrAlgo.popNextBatch(queueList.front().vid, criteria, logContext);
>>>>>>> 69f6c4b4
    if(jobs.elements.empty()) continue;
    for(auto &j : jobs.elements)
    {
      std::unique_ptr<OStoreDB::RetrieveJob> rj(new OStoreDB::RetrieveJob(j.retrieveRequest->getAddressIfSet(), *this, nullptr));
      rj->archiveFile = j.archiveFile;
      rj->retrieveRequest = j.rr;
      rj->selectedCopyNb = j.copyNb;
      rj->errorReportURL = j.errorReportURL;
      rj->reportType = j.reportType;
      rj->setJobOwned();
      ret.emplace_back(std::move(rj));
    }
    return ret;
  }
}

//------------------------------------------------------------------------------
// OStoreDB::getRetrieveJobsFailedSummary
//------------------------------------------------------------------------------
SchedulerDatabase::JobsFailedSummary OStoreDB::getRetrieveJobsFailedSummary(log::LogContext &logContext) {
  RootEntry re(m_objectStore);
  re.fetchNoLock();

  SchedulerDatabase::JobsFailedSummary ret;
  auto queueList = re.dumpRetrieveQueues(QueueType::FailedJobs);
  for(auto &rj : queueList) {
    RetrieveQueue rq(rj.address, m_objectStore);
    try {
      rq.fetchNoLock();
    } catch (cta::exception::Exception &ex) {
      log::ScopedParamContainer params (logContext);
      params.add("queueObject", rj.address)
            .add("exceptionMessage", ex.getMessageValue());
      logContext.log(log::WARNING, "In OStoreDB::getRetrieveJobsFailedSummary(): failed to lock/fetch a retrieve queue.");
      continue;
    }
    auto summary = rq.getCandidateSummary();
    ret.totalFiles += summary.candidateFiles;
    ret.totalBytes += summary.candidateBytes;
  }
  return ret;
}

//------------------------------------------------------------------------------
// OStoreDB::getNextRetrieveJobsFailedBatch()
//------------------------------------------------------------------------------
std::list<std::unique_ptr<SchedulerDatabase::RetrieveJob>> OStoreDB::
getNextRetrieveJobsFailedBatch(uint64_t filesRequested, log::LogContext &logContext)
{
  typedef objectstore::ContainerAlgorithms<RetrieveQueue,RetrieveQueueFailed> RQTRAlgo;
  RQTRAlgo rqtrAlgo(m_objectStore, *m_agentReference);
  // Decide from which queue we are going to pop
  RootEntry re(m_objectStore);
  re.fetchNoLock();
  while(true) {
    auto queueList = re.dumpRetrieveQueues(JobQueueType::FailedJobs);
    std::list<std::unique_ptr<SchedulerDatabase::RetrieveJob>> ret;
    if (queueList.empty()) return ret;

    // Try to get jobs from the first queue. If it is empty, it will be trimmed, so we can go for another round.
    RQTRAlgo::PopCriteria criteria;
    criteria.files = filesRequested;
<<<<<<< HEAD
    auto jobs = rqtrAlgo.popNextBatch(queueList.front().vid, QueueType::FailedJobs, criteria, logContext);
=======
    auto jobs = rqtrAlgo.popNextBatch(queueList.front().vid, criteria, logContext);
>>>>>>> 69f6c4b4
    if(jobs.elements.empty()) continue;
    for(auto &j : jobs.elements)
    {
      std::unique_ptr<OStoreDB::RetrieveJob> rj(new OStoreDB::RetrieveJob(j.retrieveRequest->getAddressIfSet(), *this, nullptr));
      rj->archiveFile = j.archiveFile;
      rj->retrieveRequest = j.rr;
      rj->selectedCopyNb = j.copyNb;
      rj->setJobOwned();
      ret.emplace_back(std::move(rj));
    }
    return ret;
  }
}

//------------------------------------------------------------------------------
// OStoreDB::getDriveStates()
//------------------------------------------------------------------------------
std::list<cta::common::dataStructures::DriveState> OStoreDB::getDriveStates(log::LogContext & lc) const {
  return Helpers::getAllDriveStates(m_objectStore, lc);
}

//------------------------------------------------------------------------------
// OStoreDB::setDesiredDriveState()
//------------------------------------------------------------------------------
void OStoreDB::setDesiredDriveState(const std::string& drive, const common::dataStructures::DesiredDriveState & desiredState, log::LogContext &lc) {
  objectstore::DriveState ds(m_objectStore);
  ScopedExclusiveLock dsl;
  Helpers::getLockedAndFetchedDriveState(ds, dsl, *m_agentReference, drive, lc);
  auto driveState = ds.getState();
  driveState.desiredDriveState = desiredState;
  ds.setState(driveState);
  ds.commit();
}

//------------------------------------------------------------------------------
// OStoreDB::removeDrive()
//------------------------------------------------------------------------------
void OStoreDB::removeDrive(const std::string& drive, log::LogContext &lc) {
  RootEntry re(m_objectStore);
  re.fetchNoLock();
  auto driveRegisterAddress = re.getDriveRegisterAddress();
  objectstore::DriveRegister dr(driveRegisterAddress, m_objectStore);
  objectstore::ScopedExclusiveLock drl(dr);
  dr.fetch();
  // If the driveStatus exists, take ownership before deleting and finally dereferencing.
  auto driveAddresses = dr.getDriveAddresses();
  // If the drive is present, find status and lock it. If not, nothing to do.
  auto di = std::find_if(driveAddresses.begin(), driveAddresses.end(),
      [&](const DriveRegister::DriveAddress & da){ return da.driveName == drive; });
  if (di!=driveAddresses.end()) {
    // Try and take an exclusive lock on the object
    log::ScopedParamContainer params(lc);
    params.add("driveName", drive)
          .add("driveRegisterObject", dr.getAddressIfSet())
          .add("driveStateObject", di->driveStateAddress);
    try {
      objectstore::DriveState ds(di->driveStateAddress, m_objectStore);
      objectstore::ScopedExclusiveLock dsl(ds);
      ds.fetch();
      params.add("driveName", drive)
            .add("driveRegisterObject", dr.getAddressIfSet())
            .add("driveStateObject", ds.getAddressIfSet());
      if (ds.getOwner() == dr.getAddressIfSet()) {
        // The drive state is owned as expected, delete it and then de-reference it.
        ds.remove();
        dr.removeDrive(drive);
        dr.commit();
        log::ScopedParamContainer params(lc);
        params.add("driveStateObject", ds.getAddressIfSet());
        lc.log(log::INFO, "In OStoreDB::removeDrive(): removed and dereferenced drive state object.");
      } else {
        dr.removeDrive(drive);
        dr.commit();
        lc.log(log::WARNING, "In OStoreDB::removeDrive(): just dereferenced drive state object not owned by drive register.");
      }
    } catch (cta::exception::Exception & ex) {
      // The drive might not exist anymore, in which case we can proceed to
      // dereferencing from DriveRegister.
      if (!m_objectStore.exists(di->driveStateAddress)) {
        dr.removeDrive(drive);
        dr.commit();
        lc.log(log::WARNING, "In OStoreDB::removeDrive(): dereferenced non-existing drive state object.");
      } else {
        params.add("exceptionMessage", ex.getMessageValue());
        lc.log(log::ERR, "In OStoreDB::removeDrive(): unexpected error dereferencing drive state. Doing nothing.");
      }
    }
  } else {
    log::ScopedParamContainer params (lc);
    params.add("driveName", drive);
    lc.log(log::INFO, "In OStoreDB::removeDrive(): no such drive reference in register.");
  }
}
 
//------------------------------------------------------------------------------
// OStoreDB::reportDriveStatus()
//------------------------------------------------------------------------------
void OStoreDB::reportDriveStatus(const common::dataStructures::DriveInfo& driveInfo,
  cta::common::dataStructures::MountType mountType, common::dataStructures::DriveStatus status,
  time_t reportTime, log::LogContext & lc, uint64_t mountSessionId, uint64_t byteTransferred,
  uint64_t filesTransferred, double latestBandwidth, const std::string& vid, 
  const std::string& tapepool) {
  using common::dataStructures::DriveStatus;
  // Wrap all the parameters together for easier manipulation by sub-functions
  ReportDriveStatusInputs inputs;
  inputs.mountType = mountType;
  inputs.byteTransferred = byteTransferred;
  inputs.filesTransferred = filesTransferred;
  inputs.latestBandwidth = latestBandwidth;
  inputs.mountSessionId = mountSessionId;
  inputs.reportTime = reportTime;
  inputs.status = status;
  inputs.vid = vid;
  inputs.tapepool = tapepool;
  updateDriveStatus(driveInfo, inputs, lc);
}

//------------------------------------------------------------------------------
// OStoreDB::updateDriveStatus()
//------------------------------------------------------------------------------
void OStoreDB::updateDriveStatus(const common::dataStructures::DriveInfo& driveInfo, const ReportDriveStatusInputs& inputs,
  log::LogContext &lc) {
  using common::dataStructures::DriveStatus;
  // First, get the drive state.
  objectstore::DriveState ds(m_objectStore);
  objectstore::ScopedExclusiveLock dsl;
  Helpers::getLockedAndFetchedDriveState(ds, dsl, *m_agentReference, driveInfo.driveName, lc);
  // The drive state might not be present, in which case we have to fill it up with default values.
  cta::common::dataStructures::DriveState driveState = ds.getState();
  // Set the parameters that we always set
  driveState.host = driveInfo.host;
  driveState.logicalLibrary = driveInfo.logicalLibrary;
  // Set the status
  switch (inputs.status) {
    case DriveStatus::Down:
      setDriveDown(driveState, inputs);
      break;
    case DriveStatus::Up:
      setDriveUpOrMaybeDown(driveState, inputs);
      break;
    case DriveStatus::Probing:
      setDriveProbing(driveState, inputs);
      break;
    case DriveStatus::Starting:
      setDriveStarting(driveState, inputs);
      break;
    case DriveStatus::Mounting:
      setDriveMounting(driveState, inputs);
      break;
    case DriveStatus::Transferring:
      setDriveTransferring(driveState, inputs);
      break;
    case DriveStatus::Unloading:
      setDriveUnloading(driveState, inputs);
      break;
    case DriveStatus::Unmounting:
      setDriveUnmounting(driveState, inputs);
      break;
    case DriveStatus::DrainingToDisk:
      setDriveDrainingToDisk(driveState, inputs);
      break;
    case DriveStatus::CleaningUp:
      setDriveCleaningUp(driveState, inputs);
      break;
    case DriveStatus::Shutdown:
      setDriveShutdown(driveState, inputs);
      break;
    default:
      throw exception::Exception("Unexpected status in DriveRegister::reportDriveStatus");
  }
  ds.setState(driveState);
  ds.commit();
}

//------------------------------------------------------------------------------
// OStoreDB::updateDriveStatsInRegitry()
//------------------------------------------------------------------------------
void OStoreDB::updateDriveStatistics(const common::dataStructures::DriveInfo& driveInfo, const ReportDriveStatsInputs& inputs, log::LogContext & lc) {
  using common::dataStructures::DriveStatus;
  // The drive state might not be present, in which case we do nothing.
  cta::common::dataStructures::DriveState driveState;
  objectstore::DriveState ds(m_objectStore);
  objectstore::ScopedExclusiveLock dsl;
  try { 
    Helpers::getLockedAndFetchedDriveState(ds, dsl, *m_agentReference, driveInfo.driveName,
      lc, Helpers::CreateIfNeeded::doNotCreate);
  } catch (cta::exception::Exception & ex) {
    // The drive is missing in the registry. Nothing to update
    return;    
  }
  driveState = ds.getState();
  // Set the parameters that we always set
  driveState.host = driveInfo.host;
  driveState.logicalLibrary = driveInfo.logicalLibrary;
  
  switch (driveState.driveStatus) {    
    case DriveStatus::Transferring:
    {
      const time_t timeDifference = inputs.reportTime -  driveState.lastUpdateTime;
      const uint64_t bytesDifference = inputs.bytesTransferred - driveState.bytesTransferredInSession;   
      driveState.lastUpdateTime=inputs.reportTime;
      driveState.bytesTransferredInSession=inputs.bytesTransferred;
      driveState.filesTransferredInSession=inputs.filesTransferred;
      driveState.latestBandwidth = timeDifference?1.0*bytesDifference/timeDifference:0.0;
      break;
    }
    default:
      return;
  }
  ds.setState(driveState);
  ds.commit();
}  

//------------------------------------------------------------------------------
// OStoreDB::setDriveDown()
//------------------------------------------------------------------------------
void OStoreDB::setDriveDown(common::dataStructures::DriveState & driveState,
  const ReportDriveStatusInputs & inputs) {
  // If we were already down, then we only update the last update time.
  if (driveState.driveStatus == common::dataStructures::DriveStatus::Down) {
    driveState.lastUpdateTime=inputs.reportTime;
    return;
  }
  // If we are changing state, then all should be reset.
  driveState.sessionId=0;
  driveState.bytesTransferredInSession=0;
  driveState.filesTransferredInSession=0;
  driveState.latestBandwidth=0;
  driveState.sessionStartTime=0;
  driveState.mountStartTime=0;
  driveState.transferStartTime=0;
  driveState.unloadStartTime=0;
  driveState.unmountStartTime=0;
  driveState.drainingStartTime=0;
  driveState.downOrUpStartTime=inputs.reportTime;
  driveState.probeStartTime=0;
  driveState.cleanupStartTime=0;
  driveState.shutdownTime=0;
  driveState.lastUpdateTime=inputs.reportTime;
  driveState.mountType=common::dataStructures::MountType::NoMount;
  driveState.driveStatus=common::dataStructures::DriveStatus::Down;
  driveState.desiredDriveState.up=false;
  driveState.desiredDriveState.forceDown=false;
  driveState.currentVid="";
  driveState.currentTapePool="";
}

//------------------------------------------------------------------------------
// OStoreDB::setDriveUp()
//------------------------------------------------------------------------------
void OStoreDB::setDriveUpOrMaybeDown(common::dataStructures::DriveState & driveState,
  const ReportDriveStatusInputs & inputs) {
  using common::dataStructures::DriveStatus;
  // Decide whether we should be up or down
  DriveStatus  targetStatus=DriveStatus::Up;
  if (!driveState.desiredDriveState.up) {
    driveState.driveStatus = common::dataStructures::DriveStatus::Down;
  }
  // If we were already up (or down), then we only update the last update time.
  if (driveState.driveStatus == targetStatus) {
    driveState.lastUpdateTime=inputs.reportTime;
    return;
  }
  // If we are changing state, then all should be reset.
  driveState.sessionId=0;
  driveState.bytesTransferredInSession=0;
  driveState.filesTransferredInSession=0;
  driveState.latestBandwidth=0;
  driveState.sessionStartTime=0;
  driveState.mountStartTime=0;
  driveState.transferStartTime=0;
  driveState.unloadStartTime=0;
  driveState.unmountStartTime=0;
  driveState.drainingStartTime=0;
  driveState.downOrUpStartTime=inputs.reportTime;
  driveState.probeStartTime=0;
  driveState.cleanupStartTime=0;
  driveState.shutdownTime=0;
  driveState.lastUpdateTime=inputs.reportTime;
  driveState.mountType=common::dataStructures::MountType::NoMount;
  driveState.driveStatus=targetStatus;
  driveState.currentVid="";
  driveState.currentTapePool="";
}

//------------------------------------------------------------------------------
// OStoreDB::setDriveUp()
//------------------------------------------------------------------------------
void OStoreDB::setDriveProbing(common::dataStructures::DriveState & driveState,
  const ReportDriveStatusInputs & inputs) {
  using common::dataStructures::DriveStatus;
  // If we were already up (or down), then we only update the last update time.
  if (driveState.driveStatus == inputs.status) {
    driveState.lastUpdateTime=inputs.reportTime;
    return;
  }
  // If we are changing state, then all should be reset.
  driveState.sessionId=0;
  driveState.bytesTransferredInSession=0;
  driveState.filesTransferredInSession=0;
  driveState.latestBandwidth=0;
  driveState.sessionStartTime=0;
  driveState.mountStartTime=0;
  driveState.transferStartTime=0;
  driveState.unloadStartTime=0;
  driveState.unmountStartTime=0;
  driveState.drainingStartTime=0;
  driveState.downOrUpStartTime=0;
  driveState.probeStartTime=inputs.reportTime;
  driveState.cleanupStartTime=0;
  driveState.shutdownTime=0;
  driveState.lastUpdateTime=inputs.reportTime;
  driveState.mountType=common::dataStructures::MountType::NoMount;
  driveState.driveStatus=inputs.status;
  driveState.currentVid="";
  driveState.currentTapePool="";
}

//------------------------------------------------------------------------------
// OStoreDB::setDriveStarting()
//------------------------------------------------------------------------------
void OStoreDB::setDriveStarting(common::dataStructures::DriveState & driveState,
  const ReportDriveStatusInputs & inputs) {
  // If we were already starting, then we only update the last update time.
  if (driveState.driveStatus == common::dataStructures::DriveStatus::Starting) {
    driveState.lastUpdateTime = inputs.reportTime;
    return;
  }
  // If we are changing state, then all should be reset. We are not supposed to
  // know the direction yet.
  driveState.sessionId=inputs.mountSessionId;
  driveState.bytesTransferredInSession=0;
  driveState.filesTransferredInSession=0;
  driveState.latestBandwidth=0;
  driveState.sessionStartTime=inputs.reportTime;
  driveState.mountStartTime=0;
  driveState.transferStartTime=0;
  driveState.unloadStartTime=0;
  driveState.unmountStartTime=0;
  driveState.drainingStartTime=0;
  driveState.downOrUpStartTime=0;
  driveState.probeStartTime=0;
  driveState.cleanupStartTime=0;
  driveState.shutdownTime=0;
  driveState.startStartTime=inputs.reportTime;
  driveState.lastUpdateTime=inputs.reportTime;
  driveState.mountType=inputs.mountType;
  driveState.driveStatus=common::dataStructures::DriveStatus::Starting;
  driveState.currentVid=inputs.vid;
  driveState.currentTapePool=inputs.tapepool;
}

//------------------------------------------------------------------------------
// OStoreDB::setDriveMounting()
//------------------------------------------------------------------------------
void OStoreDB::setDriveMounting(common::dataStructures::DriveState & driveState,
  const ReportDriveStatusInputs & inputs) {
  // If we were already starting, then we only update the last update time.
  if (driveState.driveStatus == common::dataStructures::DriveStatus::Mounting) {
    driveState.lastUpdateTime = inputs.reportTime;
    return;
  }
  // If we are changing state, then all should be reset. We are not supposed to
  // know the direction yet.
  driveState.sessionId=inputs.mountSessionId;
  driveState.bytesTransferredInSession=0;
  driveState.filesTransferredInSession=0;
  driveState.latestBandwidth=0;
  //driveState.sessionstarttime=inputs.reportTime;
  driveState.mountStartTime=inputs.reportTime;
  driveState.transferStartTime=0;
  driveState.unloadStartTime=0;
  driveState.unmountStartTime=0;
  driveState.drainingStartTime=0;
  driveState.downOrUpStartTime=0;
  driveState.probeStartTime=0;
  driveState.cleanupStartTime=0;
  driveState.shutdownTime=0;
  driveState.lastUpdateTime=inputs.reportTime;
  driveState.mountType=inputs.mountType;
  driveState.driveStatus=common::dataStructures::DriveStatus::Mounting;
  driveState.currentVid=inputs.vid;
  driveState.currentTapePool=inputs.tapepool;
}

//------------------------------------------------------------------------------
// OStoreDB::setDriveTransferring()
//------------------------------------------------------------------------------
void OStoreDB::setDriveTransferring(common::dataStructures::DriveState & driveState,
  const ReportDriveStatusInputs & inputs) {
  // If we were already transferring, we update the full statistics
  if (driveState.driveStatus == common::dataStructures::DriveStatus::Transferring) {
    driveState.lastUpdateTime=inputs.reportTime;
    driveState.bytesTransferredInSession=inputs.byteTransferred;
    driveState.filesTransferredInSession=inputs.filesTransferred;
    driveState.latestBandwidth=inputs.latestBandwidth;
    return;
  }
  driveState.sessionId=inputs.mountSessionId;
  driveState.bytesTransferredInSession=inputs.byteTransferred;
  driveState.filesTransferredInSession=inputs.filesTransferred;
  driveState.latestBandwidth=inputs.latestBandwidth;
  //driveState.sessionstarttime=inputs.reportTime;
  //driveState.mountstarttime=inputs.reportTime;
  driveState.transferStartTime=inputs.reportTime;
  driveState.unloadStartTime=0;
  driveState.unmountStartTime=0;
  driveState.drainingStartTime=0;
  driveState.downOrUpStartTime=0;
  driveState.probeStartTime=0;
  driveState.cleanupStartTime=0;
  driveState.shutdownTime=0;
  driveState.lastUpdateTime=inputs.reportTime;
  driveState.mountType=inputs.mountType;
  driveState.driveStatus=common::dataStructures::DriveStatus::Transferring;
  driveState.currentVid=inputs.vid;
  driveState.currentTapePool=inputs.tapepool;
}

//------------------------------------------------------------------------------
// OStoreDB::setDriveUnloading()
//------------------------------------------------------------------------------
void OStoreDB::setDriveUnloading(common::dataStructures::DriveState & driveState,
  const ReportDriveStatusInputs & inputs) {
  if (driveState.driveStatus == common::dataStructures::DriveStatus::Unloading) {
    driveState.lastUpdateTime=inputs.reportTime;
    return;
  }
  // If we are changing state, then all should be reset. We are not supposed to
  // know the direction yet.
  driveState.sessionId=inputs.mountSessionId;
  driveState.bytesTransferredInSession=0;
  driveState.filesTransferredInSession=0;
  driveState.latestBandwidth=0;
  driveState.sessionStartTime=0;
  driveState.mountStartTime=0;
  driveState.transferStartTime=0;
  driveState.unloadStartTime=inputs.reportTime;
  driveState.unmountStartTime=0;
  driveState.drainingStartTime=0;
  driveState.downOrUpStartTime=0;
  driveState.probeStartTime=0;
  driveState.cleanupStartTime=0;
  driveState.shutdownTime=0;
  driveState.lastUpdateTime=inputs.reportTime;
  driveState.mountType=inputs.mountType;
  driveState.driveStatus=common::dataStructures::DriveStatus::Unloading;
  driveState.currentVid=inputs.vid;
  driveState.currentTapePool=inputs.tapepool;
}

//------------------------------------------------------------------------------
// OStoreDB::setDriveUnmounting()
//------------------------------------------------------------------------------
void OStoreDB::setDriveUnmounting(common::dataStructures::DriveState & driveState,
  const ReportDriveStatusInputs & inputs) {
  if (driveState.driveStatus == common::dataStructures::DriveStatus::Unmounting) {
    driveState.lastUpdateTime=inputs.reportTime;
    return;
  }
  // If we are changing state, then all should be reset. We are not supposed to
  // know the direction yet.
  driveState.sessionId=inputs.mountSessionId;
  driveState.bytesTransferredInSession=0;
  driveState.filesTransferredInSession=0;
  driveState.latestBandwidth=0;
  driveState.sessionStartTime=0;
  driveState.mountStartTime=0;
  driveState.transferStartTime=0;
  driveState.unloadStartTime=0;
  driveState.unmountStartTime=inputs.reportTime;
  driveState.drainingStartTime=0;
  driveState.downOrUpStartTime=0;
  driveState.probeStartTime=0;
  driveState.cleanupStartTime=0;
  driveState.shutdownTime=0;
  driveState.lastUpdateTime=inputs.reportTime;
  driveState.mountType=inputs.mountType;
  driveState.driveStatus=common::dataStructures::DriveStatus::Unmounting;
  driveState.currentVid=inputs.vid;
  driveState.currentTapePool=inputs.tapepool;
}

//------------------------------------------------------------------------------
// OStoreDB::setDriveDrainingToDisk()
//------------------------------------------------------------------------------
void OStoreDB::setDriveDrainingToDisk(common::dataStructures::DriveState & driveState,
  const ReportDriveStatusInputs & inputs) {
  if (driveState.driveStatus == common::dataStructures::DriveStatus::DrainingToDisk) {
    driveState.lastUpdateTime=inputs.reportTime;
    return;
  }
  // If we are changing state, then all should be reset. We are not supposed to
  // know the direction yet.
  driveState.sessionId=inputs.mountSessionId;
  driveState.bytesTransferredInSession=0;
  driveState.filesTransferredInSession=0;
  driveState.latestBandwidth=0;
  driveState.sessionStartTime=0;
  driveState.mountStartTime=0;
  driveState.transferStartTime=0;
  driveState.unloadStartTime=0;
  driveState.unmountStartTime=0;
  driveState.drainingStartTime=inputs.reportTime;
  driveState.downOrUpStartTime=0;
  driveState.probeStartTime=0;
  driveState.cleanupStartTime=0;
  driveState.shutdownTime=0;
  driveState.lastUpdateTime=inputs.reportTime;
  driveState.mountType=inputs.mountType;
  driveState.driveStatus=common::dataStructures::DriveStatus::DrainingToDisk;
  driveState.currentVid=inputs.vid;
  driveState.currentTapePool=inputs.tapepool;
}

//------------------------------------------------------------------------------
// OStoreDB::setDriveCleaningUp()
//------------------------------------------------------------------------------
void OStoreDB::setDriveCleaningUp(common::dataStructures::DriveState & driveState,
  const ReportDriveStatusInputs & inputs) {
  if (driveState.driveStatus == common::dataStructures::DriveStatus::CleaningUp) {
    driveState.lastUpdateTime=inputs.reportTime;
    return;
  }
  // If we are changing state, then all should be reset. We are not supposed to
  // know the direction yet.
  driveState.sessionId=inputs.mountSessionId;
  driveState.bytesTransferredInSession=0;
  driveState.filesTransferredInSession=0;
  driveState.latestBandwidth=0;
  driveState.sessionStartTime=0;
  driveState.mountStartTime=0;
  driveState.transferStartTime=0;
  driveState.unloadStartTime=0;
  driveState.unmountStartTime=0;
  driveState.drainingStartTime=0;
  driveState.downOrUpStartTime=0;
  driveState.probeStartTime=0;
  driveState.cleanupStartTime=inputs.reportTime;
  driveState.shutdownTime=0;
  driveState.lastUpdateTime=inputs.reportTime;
  driveState.mountType=inputs.mountType;
  driveState.driveStatus=common::dataStructures::DriveStatus::CleaningUp;
  driveState.currentVid=inputs.vid;
  driveState.currentTapePool=inputs.tapepool;
}

//------------------------------------------------------------------------------
// OStoreDB::setDriveShutdown()
//------------------------------------------------------------------------------
void OStoreDB::setDriveShutdown(common::dataStructures::DriveState & driveState,
  const ReportDriveStatusInputs & inputs) {
  if (driveState.driveStatus == common::dataStructures::DriveStatus::Shutdown) {
    driveState.lastUpdateTime=inputs.reportTime;
    return;
  }
  // If we are changing state, then all should be reset. We are not supposed to
  // know the direction yet.
  driveState.sessionId=0;
  driveState.bytesTransferredInSession=0;
  driveState.filesTransferredInSession=0;
  driveState.latestBandwidth=0;
  driveState.sessionStartTime=0;
  driveState.mountStartTime=0;
  driveState.transferStartTime=0;
  driveState.unloadStartTime=0;
  driveState.unmountStartTime=0;
  driveState.drainingStartTime=0;
  driveState.downOrUpStartTime=0;
  driveState.probeStartTime=0;
  driveState.cleanupStartTime=0;
  driveState.shutdownTime=inputs.reportTime;
  driveState.lastUpdateTime=inputs.reportTime;
  driveState.mountType=inputs.mountType;
  driveState.driveStatus=common::dataStructures::DriveStatus::CleaningUp;
  driveState.currentVid=inputs.vid;
  driveState.currentTapePool=inputs.tapepool;
}
//------------------------------------------------------------------------------
// OStoreDB::TapeMountDecisionInfo::createArchiveMount()
//------------------------------------------------------------------------------
std::unique_ptr<SchedulerDatabase::ArchiveMount> 
  OStoreDB::TapeMountDecisionInfo::createArchiveMount(
    const catalogue::TapeForWriting & tape, const std::string driveName,
    const std::string& logicalLibrary, const std::string& hostName, const std::string& vo, const std::string& mediaType,
      const std::string& vendor,uint64_t capacityInBytes, time_t startTime) {
  // In order to create the mount, we have to:
  // Check we actually hold the scheduling lock
  // Set the drive status to up, and indicate which tape we use.
  std::unique_ptr<OStoreDB::ArchiveMount> privateRet(
    new OStoreDB::ArchiveMount(m_oStoreDB));
  auto &am = *privateRet;
  // Check we hold the scheduling lock
  if (!m_lockTaken)
    throw SchedulingLockNotHeld("In OStoreDB::TapeMountDecisionInfo::createArchiveMount: "
      "cannot create mount without holding scheduling lock");
  objectstore::RootEntry re(m_oStoreDB.m_objectStore);
  re.fetchNoLock();
  auto driveRegisterAddress = re.getDriveRegisterAddress();
  am.nbFilesCurrentlyOnTape = tape.lastFSeq;
  am.mountInfo.vid = tape.vid;
  // Fill up the mount info
  am.mountInfo.drive = driveName;
  am.mountInfo.host = hostName;
  am.mountInfo.vo = vo;
  am.mountInfo.mediaType = mediaType;
  am.mountInfo.vendor = vendor;
  am.mountInfo.mountId = m_schedulerGlobalLock->getIncreaseCommitMountId();
  am.mountInfo.capacityInBytes = capacityInBytes;
  m_schedulerGlobalLock->commit();
  am.mountInfo.tapePool = tape.tapePool;
  am.mountInfo.logicalLibrary = logicalLibrary;
  // Update the status of the drive in the registry
  {
    // The drive is already in-session, to prevent double scheduling before it 
    // goes to mount state. If the work to be done gets depleted in the mean time,
    // we will switch back to up.
    common::dataStructures::DriveInfo driveInfo;
    driveInfo.driveName=driveName;
    driveInfo.logicalLibrary=logicalLibrary;
    driveInfo.host=hostName;
    ReportDriveStatusInputs inputs;
    inputs.mountType = common::dataStructures::MountType::Archive;
    inputs.byteTransferred = 0;
    inputs.filesTransferred = 0;
    inputs.latestBandwidth = 0;
    inputs.mountSessionId = am.mountInfo.mountId;
    inputs.reportTime = startTime;
    inputs.status = common::dataStructures::DriveStatus::Mounting;
    inputs.vid = tape.vid;
    inputs.tapepool = tape.tapePool;
    log::LogContext lc(m_oStoreDB.m_logger);
    m_oStoreDB.updateDriveStatus(driveInfo, inputs, lc);
  }
  // We committed the scheduling decision. We can now release the scheduling lock.
  m_lockOnSchedulerGlobalLock.release();
  m_lockTaken = false;
  // We can now return the mount session object to the user.
  std::unique_ptr<SchedulerDatabase::ArchiveMount> ret(privateRet.release());
  return ret;
}

//------------------------------------------------------------------------------
// OStoreDB::TapeMountDecisionInfo::TapeMountDecisionInfo()
//------------------------------------------------------------------------------
OStoreDB::TapeMountDecisionInfo::TapeMountDecisionInfo(OStoreDB & oStoreDb): m_lockTaken(false), m_oStoreDB(oStoreDb) {}

//------------------------------------------------------------------------------
// OStoreDB::TapeMountDecisionInfo::createArchiveMount()
//------------------------------------------------------------------------------
std::unique_ptr<SchedulerDatabase::RetrieveMount> 
  OStoreDB::TapeMountDecisionInfo::createRetrieveMount(
    const std::string& vid, const std::string & tapePool, const std::string driveName, 
    const std::string& logicalLibrary, const std::string& hostName,const std::string& vo, const std::string& mediaType,
      const std::string& vendor,const uint64_t capacityInBytes, time_t startTime) {
  // In order to create the mount, we have to:
  // Check we actually hold the scheduling lock
  // Check the tape exists, add it to ownership and set its activity status to 
  // busy, with the current agent pointing to it for unbusying
  // Set the drive status to up, but do not commit anything to the drive register
  // the drive register does not need garbage collection as it should reflect the
  // latest known state of the drive (and its absence of updating if needed)
  // Prepare the return value
  std::unique_ptr<OStoreDB::RetrieveMount> privateRet(
    new OStoreDB::RetrieveMount(m_oStoreDB));
  auto &rm = *privateRet;
  // Check we hold the scheduling lock
  if (!m_lockTaken)
    throw SchedulingLockNotHeld("In OStoreDB::TapeMountDecisionInfo::createRetrieveMount: "
      "cannot create mount without holding scheduling lock");
  // Find the tape and update it
  objectstore::RootEntry re(m_oStoreDB.m_objectStore);
  re.fetchNoLock();
  auto driveRegisterAddress = re.getDriveRegisterAddress();
  // Fill up the mount info
  rm.mountInfo.vid = vid;
  rm.mountInfo.drive = driveName;
  rm.mountInfo.host = hostName;
  rm.mountInfo.mountId = m_schedulerGlobalLock->getIncreaseCommitMountId();
  m_schedulerGlobalLock->commit();
  rm.mountInfo.tapePool = tapePool;
  rm.mountInfo.logicalLibrary = logicalLibrary;
  rm.mountInfo.vo = vo;
  rm.mountInfo.mediaType = mediaType;
  rm.mountInfo.vendor = vendor;
  rm.mountInfo.capacityInBytes = capacityInBytes;
  // Update the status of the drive in the registry
  {
    // Get hold of the drive registry
    // The drive is already in-session, to prevent double scheduling before it 
    // goes to mount state. If the work to be done gets depleted in the mean time,
    // we will switch back to up.
    common::dataStructures::DriveInfo driveInfo;
    driveInfo.driveName=driveName;
    driveInfo.logicalLibrary=logicalLibrary;
    driveInfo.host=hostName;
    ReportDriveStatusInputs inputs;
    inputs.mountType = common::dataStructures::MountType::Retrieve;
    inputs.mountSessionId = rm.mountInfo.mountId;
    inputs.reportTime = startTime;
    inputs.status = common::dataStructures::DriveStatus::Mounting;
    inputs.vid = rm.mountInfo.vid;
    inputs.tapepool = rm.mountInfo.tapePool;
    log::LogContext lc(m_oStoreDB.m_logger);
    m_oStoreDB.updateDriveStatus(driveInfo, inputs, lc);
  }
  // We committed the scheduling decision. We can now release the scheduling lock.
  m_lockOnSchedulerGlobalLock.release();
  m_lockTaken = false;
  // We can now return the mount session object to the user.
  std::unique_ptr<SchedulerDatabase::RetrieveMount> ret(privateRet.release());
  return ret;
}

//------------------------------------------------------------------------------
// OStoreDB::TapeMountDecisionInfo::~TapeMountDecisionInfo()
//------------------------------------------------------------------------------
OStoreDB::TapeMountDecisionInfo::~TapeMountDecisionInfo() {
  // The lock should be released before the objectstore object 
  // m_schedulerGlobalLock gets destroyed. We explicitely release the lock,
  // and then destroy the object
  if (m_lockTaken)
    m_lockOnSchedulerGlobalLock.release();
  m_schedulerGlobalLock.reset(NULL);
}

//------------------------------------------------------------------------------
// OStoreDB::ArchiveMount::ArchiveMount()
//------------------------------------------------------------------------------
OStoreDB::ArchiveMount::ArchiveMount(OStoreDB & oStoreDB): m_oStoreDB(oStoreDB) {}

//------------------------------------------------------------------------------
// OStoreDB::ArchiveMount::getMountInfo()
//------------------------------------------------------------------------------
const SchedulerDatabase::ArchiveMount::MountInfo& OStoreDB::ArchiveMount::getMountInfo() {
  return mountInfo;
}

//------------------------------------------------------------------------------
// OStoreDB::ArchiveMount::getNextJobBatch()
//------------------------------------------------------------------------------
std::list<std::unique_ptr<SchedulerDatabase::ArchiveJob> > OStoreDB::ArchiveMount::getNextJobBatch(uint64_t filesRequested,
    uint64_t bytesRequested, log::LogContext& logContext) {
  typedef objectstore::ContainerAlgorithms<ArchiveQueue,ArchiveQueueToTransfer> AQAlgos;
  AQAlgos aqAlgos(m_oStoreDB.m_objectStore, *m_oStoreDB.m_agentReference);
  AQAlgos::PopCriteria popCriteria(filesRequested, bytesRequested);
<<<<<<< HEAD
  auto jobs = aqAlgos.popNextBatch(mountInfo.tapePool, QueueType::JobsToTransfer, popCriteria, logContext);
=======
  auto jobs = aqAlgos.popNextBatch(mountInfo.tapePool, popCriteria, logContext);
>>>>>>> 69f6c4b4
  // We can construct the return value.
  std::list<std::unique_ptr<SchedulerDatabase::ArchiveJob> > ret;
  for (auto & j: jobs.elements) {
    std::unique_ptr<OStoreDB::ArchiveJob> aj(new OStoreDB::ArchiveJob(j.archiveRequest->getAddressIfSet(), m_oStoreDB));
    aj->tapeFile.copyNb = j.copyNb;
    aj->archiveFile = j.archiveFile;
    aj->archiveReportURL = j.archiveReportURL;
    aj->errorReportURL = j.errorReportURL;
    aj->srcURL = j.srcURL;
    aj->tapeFile.fSeq = ++nbFilesCurrentlyOnTape;
    aj->tapeFile.vid = mountInfo.vid;
    aj->tapeFile.blockId =
        std::numeric_limits<decltype(aj->tapeFile.blockId)>::max();
    aj->m_jobOwned = true;
    aj->m_mountId = mountInfo.mountId;
    aj->m_tapePool = mountInfo.tapePool;
    ret.emplace_back(std::move(aj));
  }
  return ret;
}

//------------------------------------------------------------------------------
// OStoreDB::ArchiveMount::complete()
//------------------------------------------------------------------------------
void OStoreDB::ArchiveMount::complete(time_t completionTime) {
  // When the session is complete, we can reset the status of the drive.
  // Tape will be implicitly released
  // Reset the drive state.
  common::dataStructures::DriveInfo driveInfo;
  driveInfo.driveName=mountInfo.drive;
  driveInfo.logicalLibrary=mountInfo.logicalLibrary;
  driveInfo.host=mountInfo.host;
  ReportDriveStatusInputs inputs;
  inputs.mountType = common::dataStructures::MountType::NoMount;
  inputs.mountSessionId = mountInfo.mountId;
  inputs.reportTime = completionTime;
  inputs.status = common::dataStructures::DriveStatus::Up;
  inputs.vid = mountInfo.vid;
  inputs.tapepool = mountInfo.tapePool;
  log::LogContext lc(m_oStoreDB.m_logger);
  m_oStoreDB.updateDriveStatus(driveInfo, inputs, lc);
}

//------------------------------------------------------------------------------
// OStoreDB::ArchiveJob::ArchiveJob()
//------------------------------------------------------------------------------
OStoreDB::ArchiveJob::ArchiveJob(const std::string& jobAddress, OStoreDB& oStoreDB): m_jobOwned(false),
  m_oStoreDB(oStoreDB), m_archiveRequest(jobAddress, m_oStoreDB.m_objectStore) { }

//------------------------------------------------------------------------------
// OStoreDB::castFromSchedDBJob()
//------------------------------------------------------------------------------
OStoreDB::ArchiveJob * OStoreDB::castFromSchedDBJob(SchedulerDatabase::ArchiveJob * job) {
  OStoreDB::ArchiveJob * ret = dynamic_cast<OStoreDB::ArchiveJob *>(job);
  if (!ret) throw cta::exception::Exception("In OStoreDB::castFromSchedDBJob(ArchiveJob*): wrong type.");
  return ret;
}

//------------------------------------------------------------------------------
// OStoreDB::RetrieveMount::RetrieveMount()
//------------------------------------------------------------------------------
OStoreDB::RetrieveMount::RetrieveMount(OStoreDB & oStoreDB): m_oStoreDB(oStoreDB) {}

//------------------------------------------------------------------------------
// OStoreDB::RetrieveMount::getMountInfo()
//------------------------------------------------------------------------------
const OStoreDB::RetrieveMount::MountInfo& OStoreDB::RetrieveMount::getMountInfo() {
  return mountInfo;
}

//------------------------------------------------------------------------------
// OStoreDB::RetrieveMount::getNextJobBatch()
//------------------------------------------------------------------------------
std::list<std::unique_ptr<SchedulerDatabase::RetrieveJob>> OStoreDB::RetrieveMount::
getNextJobBatch(uint64_t filesRequested, uint64_t bytesRequested, log::LogContext &logContext)
{
  typedef objectstore::ContainerAlgorithms<RetrieveQueue,RetrieveQueueToTransfer> RQAlgos;
  RQAlgos rqAlgos(m_oStoreDB.m_objectStore, *m_oStoreDB.m_agentReference);
  RQAlgos::PopCriteria popCriteria(filesRequested, bytesRequested);
<<<<<<< HEAD
  auto jobs = rqAlgos.popNextBatch(mountInfo.vid, QueueType::JobsToTransfer, popCriteria, logContext);
=======
  auto jobs = rqAlgos.popNextBatch(mountInfo.vid, popCriteria, logContext);
>>>>>>> 69f6c4b4
  // We can construct the return value
  std::list<std::unique_ptr<SchedulerDatabase::RetrieveJob>> ret;
  for(auto &j : jobs.elements)
  {
    std::unique_ptr<OStoreDB::RetrieveJob> rj(new OStoreDB::RetrieveJob(j.retrieveRequest->getAddressIfSet(), m_oStoreDB, this));
    rj->archiveFile = j.archiveFile;
    rj->retrieveRequest = j.rr;
    rj->selectedCopyNb = j.copyNb;
    rj->m_jobOwned = true;
    rj->m_mountId = mountInfo.mountId;
    ret.emplace_back(std::move(rj));
  }
  return ret;
}

//------------------------------------------------------------------------------
// OStoreDB::RetrieveMount::complete()
//------------------------------------------------------------------------------
void OStoreDB::RetrieveMount::complete(time_t completionTime) {
  // When the session is complete, we can reset the status of the tape and the
  // drive
  // Reset the drive state.
  common::dataStructures::DriveInfo driveInfo;
  driveInfo.driveName=mountInfo.drive;
  driveInfo.logicalLibrary=mountInfo.logicalLibrary;
  driveInfo.host=mountInfo.host;
  ReportDriveStatusInputs inputs;
  inputs.mountType = common::dataStructures::MountType::NoMount;
  inputs.mountSessionId = mountInfo.mountId;
  inputs.reportTime = completionTime;
  inputs.status = common::dataStructures::DriveStatus::Up;
  inputs.vid = mountInfo.vid;
  inputs.tapepool = mountInfo.tapePool;
  log::LogContext lc(m_oStoreDB.m_logger);
  m_oStoreDB.updateDriveStatus(driveInfo, inputs, lc);
}

//------------------------------------------------------------------------------
// OStoreDB::RetrieveMount::setDriveStatus()
//------------------------------------------------------------------------------
void OStoreDB::RetrieveMount::setDriveStatus(cta::common::dataStructures::DriveStatus status, time_t completionTime) {
  // We just report the drive status as instructed by the tape thread.
  // Reset the drive state.
  common::dataStructures::DriveInfo driveInfo;
  driveInfo.driveName=mountInfo.drive;
  driveInfo.logicalLibrary=mountInfo.logicalLibrary;
  driveInfo.host=mountInfo.host;
  ReportDriveStatusInputs inputs;
  inputs.mountType = common::dataStructures::MountType::Retrieve;
  inputs.mountSessionId = mountInfo.mountId;
  inputs.reportTime = completionTime;
  inputs.status = status;
  inputs.vid = mountInfo.vid;
  inputs.tapepool = mountInfo.tapePool;
  // TODO: statistics!
  inputs.byteTransferred = 0;
  inputs.filesTransferred = 0;
  inputs.latestBandwidth = 0;
  log::LogContext lc(m_oStoreDB.m_logger);
  m_oStoreDB.updateDriveStatus(driveInfo, inputs, lc);
}

//------------------------------------------------------------------------------
// OStoreDB::RetrieveMount::setTapeSessionStats()
//------------------------------------------------------------------------------
void OStoreDB::RetrieveMount::setTapeSessionStats(const castor::tape::tapeserver::daemon::TapeSessionStats &stats) {
  // We just report tthe tape session statistics as instructed by the tape thread.
  // Reset the drive state.
  common::dataStructures::DriveInfo driveInfo;
  driveInfo.driveName=mountInfo.drive;
  driveInfo.logicalLibrary=mountInfo.logicalLibrary;
  driveInfo.host=mountInfo.host;
  
  ReportDriveStatsInputs inputs;
  inputs.reportTime = time(nullptr); 
  inputs.bytesTransferred = stats.dataVolume;
  inputs.filesTransferred = stats.filesCount;
  
  log::LogContext lc(m_oStoreDB.m_logger);
  m_oStoreDB.updateDriveStatistics(driveInfo, inputs, lc);
}


//------------------------------------------------------------------------------
// OStoreDB::RetrieveMount::castFromSchedDBJob()
//------------------------------------------------------------------------------
OStoreDB::RetrieveJob * OStoreDB::castFromSchedDBJob(SchedulerDatabase::RetrieveJob * job) {
  OStoreDB::RetrieveJob * ret = dynamic_cast<OStoreDB::RetrieveJob *>(job);
  if (!ret) {
    std::string unexpectedType = typeid(*job).name();
    throw cta::exception::Exception(
      "In OStoreDB::RetrieveMount::castFromSchedDBJob(): unexpected retrieve job type while casting: " + unexpectedType
    );
  }
  return ret;
}

//------------------------------------------------------------------------------
// OStoreDB::RetrieveMount::waitAndFinishSettingJobsBatchSuccessful()
//------------------------------------------------------------------------------
std::set<cta::SchedulerDatabase::RetrieveJob*> OStoreDB::RetrieveMount::finishSettingJobsBatchSuccessful(
  std::list<cta::SchedulerDatabase::RetrieveJob*>& jobsBatch, log::LogContext& lc) {
  std::set<cta::SchedulerDatabase::RetrieveJob*> ret;
  std::list<std::string> rjToUnown;
  // We will wait on the asynchronously started reports of jobs and remove them from
  // ownership.
  for (auto & sDBJob: jobsBatch) {
    auto osdbJob = castFromSchedDBJob(sDBJob);
    rjToUnown.push_back(osdbJob->m_retrieveRequest.getAddressIfSet());
    ret.insert(sDBJob);
  }
  m_oStoreDB.m_agentReference->removeBatchFromOwnership(rjToUnown, m_oStoreDB.m_objectStore);
  return ret;
}

//------------------------------------------------------------------------------
// OStoreDB::RetrieveMount::batchSucceedRetrieveForRepack()
//------------------------------------------------------------------------------
std::set<cta::SchedulerDatabase::RetrieveJob *> OStoreDB::RetrieveMount::batchSucceedRetrieveForRepack(
    std::list<cta::SchedulerDatabase::RetrieveJob *> & jobsBatch, cta::log::LogContext & lc)
{
  std::set<cta::SchedulerDatabase::RetrieveJob *> ret;
  typedef objectstore::ContainerAlgorithms<objectstore::RetrieveQueue,objectstore::RetrieveQueueToReportToRepackForSuccess> AqtrtrfsCa;
  AqtrtrfsCa aqtrtrfsCa(m_oStoreDB.m_objectStore, *m_oStoreDB.m_agentReference);
  AqtrtrfsCa::InsertedElement::list insertedElementsLists;
  std::string vid;
  for(auto & retrieveJob : jobsBatch){
    auto osdbJob = castFromSchedDBJob(retrieveJob);
    ret.insert(retrieveJob);
    osdbJob->asyncReportSucceedForRepack();
    osdbJob->checkReportSucceedForRepack();
    auto & tapeFile = osdbJob->archiveFile.tapeFiles[osdbJob->selectedCopyNb];
    vid = osdbJob->m_retrieveMount->mountInfo.vid;
    insertedElementsLists.push_back(AqtrtrfsCa::InsertedElement{&osdbJob->m_retrieveRequest, (uint16_t)osdbJob->selectedCopyNb, tapeFile.fSeq,osdbJob->archiveFile.fileSize,cta::common::dataStructures::MountPolicy::s_defaultMountPolicyForRepack,serializers::RetrieveJobStatus::RJS_Succeeded});
  }
  aqtrtrfsCa.referenceAndSwitchOwnership(vid,insertedElementsLists,lc);
  return ret;
}
//------------------------------------------------------------------------------
// OStoreDB::ArchiveMount::setDriveStatus()
//------------------------------------------------------------------------------
void OStoreDB::ArchiveMount::setDriveStatus(cta::common::dataStructures::DriveStatus status, time_t completionTime) {
  // We just report the drive status as instructed by the tape thread.
  // Reset the drive state.
  common::dataStructures::DriveInfo driveInfo;
  driveInfo.driveName=mountInfo.drive;
  driveInfo.logicalLibrary=mountInfo.logicalLibrary;
  driveInfo.host=mountInfo.host;
  ReportDriveStatusInputs inputs;
  inputs.mountType = common::dataStructures::MountType::Archive;
  inputs.mountSessionId = mountInfo.mountId;
  inputs.reportTime = completionTime;
  inputs.status = status;
  inputs.vid = mountInfo.vid;
  inputs.tapepool = mountInfo.tapePool;
  // TODO: statistics!
  inputs.byteTransferred = 0;
  inputs.filesTransferred = 0;
  inputs.latestBandwidth = 0;
  log::LogContext lc(m_oStoreDB.m_logger);
  m_oStoreDB.updateDriveStatus(driveInfo, inputs, lc);
}

//------------------------------------------------------------------------------
// OStoreDB::ArchiveMount::setTapeSessionStats()
//------------------------------------------------------------------------------
void OStoreDB::ArchiveMount::setTapeSessionStats(const castor::tape::tapeserver::daemon::TapeSessionStats &stats) {
  // We just report the tape session statistics as instructed by the tape thread.
  // Reset the drive state.
  common::dataStructures::DriveInfo driveInfo;
  driveInfo.driveName=mountInfo.drive;
  driveInfo.logicalLibrary=mountInfo.logicalLibrary;
  driveInfo.host=mountInfo.host;
  
  ReportDriveStatsInputs inputs;
  inputs.reportTime = time(nullptr); 
  inputs.bytesTransferred = stats.dataVolume;
  inputs.filesTransferred = stats.filesCount;
  
  log::LogContext lc(m_oStoreDB.m_logger);
  m_oStoreDB.updateDriveStatistics(driveInfo, inputs, lc);
}

//------------------------------------------------------------------------------
// OStoreDB::ArchiveMount::setJobBatchTransferred()
//------------------------------------------------------------------------------
void OStoreDB::ArchiveMount::setJobBatchTransferred(std::list<std::unique_ptr<cta::SchedulerDatabase::ArchiveJob>>& jobsBatch,
    log::LogContext & lc) {
  std::set<cta::OStoreDB::ArchiveJob*> jobsToQueueForReporting;
  std::list<std::string> ajToUnown;
  utils::Timer t;
  log::TimingList timingList;
  // We will asynchronously report the archive jobs (which MUST be OStoreDBJobs).
  // We let the exceptions through as failing to report is fatal.
  for (auto & sDBJob: jobsBatch) {
    castFromSchedDBJob(sDBJob.get())->asyncSucceedTransfer();
  }
  timingList.insertAndReset("asyncSucceedLaunchTime", t);
  // TODO : could be optimized with single copy requests: we know we have to requeue. (minor optimization)
  // We will only know whether we need to queue the requests for reporting after updating request. So on a first
  // pass we update the request and on the second, we will queue a batch of them to the report queue. Report queues
  // are per VID and not tape pool: this limits contention (one tape written to at a time per mount, so the queuing should
  // be without contention.
  // Jobs that do not require queuing are done from our perspective and we should just remove them from agent ownership.
  for (auto & sDBJob: jobsBatch) {
    if (castFromSchedDBJob(sDBJob.get())->waitAsyncSucceed())
      jobsToQueueForReporting.insert(castFromSchedDBJob(sDBJob.get()));
    else
      ajToUnown.push_back(castFromSchedDBJob(sDBJob.get())->m_archiveRequest.getAddressIfSet());
  }
  timingList.insertAndReset("asyncSucceedCompletionTime", t);
  if (jobsToQueueForReporting.size()) {
    typedef objectstore::ContainerAlgorithms<objectstore::ArchiveQueue,objectstore::ArchiveQueueToReport> AqtrCa;
    AqtrCa aqtrCa(m_oStoreDB.m_objectStore, *m_oStoreDB.m_agentReference);
    std::map<std::string, AqtrCa::InsertedElement::list> insertedElementsLists;
    for (auto & j: jobsToQueueForReporting) {
      insertedElementsLists[j->tapeFile.vid].emplace_back(AqtrCa::InsertedElement{&j->m_archiveRequest, j->tapeFile.copyNb, 
          j->archiveFile, cta::nullopt, cta::nullopt});
      log::ScopedParamContainer params (lc);
      params.add("tapeVid", j->tapeFile.vid)
            .add("fileId", j->archiveFile.archiveFileID)
            .add("requestObject", j->m_archiveRequest.getAddressIfSet());
      lc.log(log::INFO, "In OStoreDB::ArchiveMount::setJobBatchTransferred(): will queue request for reporting.");
    }
    for (auto &list: insertedElementsLists) {
      try {
        utils::Timer tLocal;
        aqtrCa.referenceAndSwitchOwnership(list.first, m_oStoreDB.m_agentReference->getAgentAddress(),
            list.second, lc);
        log::ScopedParamContainer params(lc);
        params.add("tapeVid", list.first)
              .add("jobs", list.second.size())
              .add("enqueueTime", t.secs());
        lc.log(log::INFO, "In OStoreDB::ArchiveMount::setJobBatchTransferred(): queued a batch of requests for reporting.");
      } catch (cta::exception::Exception & ex) {
        log::ScopedParamContainer params(lc);
        params.add("tapeVid", list.first)
              .add("exceptionMSG", ex.getMessageValue());
        lc.log(log::ERR, "In OStoreDB::ArchiveMount::setJobBatchTransferred(): failed to queue a batch of requests for reporting.");
        lc.logBacktrace(log::ERR, ex.backtrace());
      }
    }
    timingList.insertAndReset("queueingToReportTime", t);
  }
  if (ajToUnown.size()) {
    m_oStoreDB.m_agentReference->removeBatchFromOwnership(ajToUnown, m_oStoreDB.m_objectStore);
    timingList.insertAndReset("removeFromOwnershipTime", t);
  }
  {
    log::ScopedParamContainer params(lc);
    params.add("QueuedRequests", jobsToQueueForReporting.size())
          .add("PartiallyCompleteRequests", ajToUnown.size());
    timingList.addToLog(params);
    lc.log(log::INFO, "In OStoreDB::ArchiveMount::setJobBatchTransferred(): set ArchiveRequests successful and queued for reporting.");
  }
}


//------------------------------------------------------------------------------
// OStoreDB::ArchiveJob::failTransfer()
//------------------------------------------------------------------------------
void OStoreDB::ArchiveJob::failTransfer(const std::string& failureReason, log::LogContext& lc) {
  if (!m_jobOwned)
    throw JobNotOwned("In OStoreDB::ArchiveJob::failTransfer: cannot fail a job not owned");
  // Lock the archive request. Fail the job.
  objectstore::ScopedExclusiveLock arl(m_archiveRequest);
  m_archiveRequest.fetch();
  // Add a job failure. We will know what to do next..
  typedef objectstore::ArchiveRequest::EnqueueingNextStep EnqueueingNextStep;
  typedef EnqueueingNextStep::NextStep NextStep;
  EnqueueingNextStep enQueueingNextStep = 
      m_archiveRequest.addTransferFailure(tapeFile.copyNb, m_mountId, failureReason, lc);
  // First set the job status
  m_archiveRequest.setJobStatus(tapeFile.copyNb, enQueueingNextStep.nextStatus);
  // Now apply the decision.
  // TODO: this will probably need to be factored out.
  switch (enQueueingNextStep.nextStep) {
  case NextStep::Nothing: {
      m_archiveRequest.commit();
      auto retryStatus = m_archiveRequest.getRetryStatus(tapeFile.copyNb);
      log::ScopedParamContainer params(lc);
      params.add("fileId", archiveFile.archiveFileID)
            .add("copyNb", tapeFile.copyNb)
            .add("failureReason", failureReason)
            .add("requestObject", m_archiveRequest.getAddressIfSet())
            .add("retriesWithinMount", retryStatus.retriesWithinMount)
            .add("maxRetriesWithinMount", retryStatus.maxRetriesWithinMount)
            .add("totalRetries", retryStatus.totalRetries)
            .add("maxTotalRetries", retryStatus.maxTotalRetries);
      lc.log(log::INFO,
          "In ArchiveJob::failTransfer(): left the request owned, to be garbage collected for retry at the end of the mount.");
      return;
    }
  case NextStep::Delete: {
      auto retryStatus = m_archiveRequest.getRetryStatus(tapeFile.copyNb);
      m_archiveRequest.remove();
      log::ScopedParamContainer params(lc);
      params.add("fileId", archiveFile.archiveFileID)
            .add("copyNb", tapeFile.copyNb)
            .add("failureReason", failureReason)
            .add("requestObject", m_archiveRequest.getAddressIfSet())
            .add("retriesWithinMount", retryStatus.retriesWithinMount)
            .add("maxRetriesWithinMount", retryStatus.maxRetriesWithinMount)
            .add("totalRetries", retryStatus.totalRetries)
            .add("maxTotalRetries", retryStatus.maxTotalRetries);
      lc.log(log::INFO, "In ArchiveJob::failTransfer(): removed request");
      return;
    }
  case NextStep::EnqueueForReport: {
      m_archiveRequest.commit();
      auto tapepool = m_archiveRequest.getTapePoolForJob(tapeFile.copyNb);
      auto retryStatus = m_archiveRequest.getRetryStatus(tapeFile.copyNb);
      // Algorithms suppose the objects are not locked.
      arl.release();
      typedef objectstore::ContainerAlgorithms<ArchiveQueue,ArchiveQueueToReport> CaAqtr;
      CaAqtr caAqtr(m_oStoreDB.m_objectStore, *m_oStoreDB.m_agentReference);
      CaAqtr::InsertedElement::list insertedElements;
      insertedElements.push_back(CaAqtr::InsertedElement{&m_archiveRequest, tapeFile.copyNb, archiveFile, cta::nullopt, cta::nullopt });
<<<<<<< HEAD
      caAqtr.referenceAndSwitchOwnership(tapepool, QueueType::JobsToReport, insertedElements, lc);
=======
      caAqtr.referenceAndSwitchOwnership(tapeFile.vid, insertedElements, lc);
>>>>>>> 69f6c4b4
      log::ScopedParamContainer params(lc);
      params.add("fileId", archiveFile.archiveFileID)
            .add("copyNb", tapeFile.copyNb)
            .add("failureReason", failureReason)
            .add("requestObject", m_archiveRequest.getAddressIfSet())
            .add("retriesWithinMount", retryStatus.retriesWithinMount)
            .add("maxRetriesWithinMount", retryStatus.maxRetriesWithinMount)
            .add("totalRetries", retryStatus.totalRetries)
            .add("maxTotalRetries", retryStatus.maxTotalRetries);
      lc.log(log::INFO, "In ArchiveJob::failTransfer(): enqueued job for reporting");
      return;
    }
  case NextStep::EnqueueForTransfer: {
      m_archiveRequest.commit();
      auto tapepool = m_archiveRequest.getTapePoolForJob(tapeFile.copyNb);
      auto retryStatus = m_archiveRequest.getRetryStatus(tapeFile.copyNb);
      // Algorithms suppose the objects are not locked.
      arl.release();
      typedef objectstore::ContainerAlgorithms<ArchiveQueue,ArchiveQueueToTransfer> CaAqtr;
      CaAqtr caAqtr(m_oStoreDB.m_objectStore, *m_oStoreDB.m_agentReference);
      CaAqtr::InsertedElement::list insertedElements;
      insertedElements.push_back(CaAqtr::InsertedElement{&m_archiveRequest, tapeFile.copyNb, archiveFile, cta::nullopt, cta::nullopt });
<<<<<<< HEAD
      caAqtr.referenceAndSwitchOwnership(tapepool, QueueType::JobsToTransfer,
          insertedElements, lc);
=======
      caAqtr.referenceAndSwitchOwnership(tapepool, insertedElements, lc);
>>>>>>> 69f6c4b4
      log::ScopedParamContainer params(lc);
      params.add("fileId", archiveFile.archiveFileID)
            .add("copyNb", tapeFile.copyNb)
            .add("failureReason", failureReason)
            .add("requestObject", m_archiveRequest.getAddressIfSet())
            .add("retriesWithinMount", retryStatus.retriesWithinMount)
            .add("maxRetriesWithinMount", retryStatus.maxRetriesWithinMount)
            .add("totalRetries", retryStatus.totalRetries)
            .add("maxTotalRetries", retryStatus.maxTotalRetries);
      lc.log(log::INFO,
          "In ArchiveJob::failTransfer(): requeued job for (potentially in-mount) retry.");
      return;
    }
  case NextStep::StoreInFailedJobsContainer: {
      m_archiveRequest.commit();
      auto tapepool = m_archiveRequest.getTapePoolForJob(tapeFile.copyNb);
      auto retryStatus = m_archiveRequest.getRetryStatus(tapeFile.copyNb);
      // Algorithms suppose the objects are not locked.
      arl.release();
      typedef objectstore::ContainerAlgorithms<ArchiveQueue,ArchiveQueueFailed> CaAqtr;
      CaAqtr caAqtr(m_oStoreDB.m_objectStore, *m_oStoreDB.m_agentReference);
      CaAqtr::InsertedElement::list insertedElements;
      insertedElements.push_back(CaAqtr::InsertedElement{&m_archiveRequest, tapeFile.copyNb, archiveFile, cta::nullopt, cta::nullopt });
<<<<<<< HEAD
      caAqtr.referenceAndSwitchOwnership(tapepool, QueueType::FailedJobs, insertedElements, lc);
=======
      caAqtr.referenceAndSwitchOwnership(tapeFile.vid, insertedElements, lc);
>>>>>>> 69f6c4b4
      log::ScopedParamContainer params(lc);
      params.add("fileId", archiveFile.archiveFileID)
            .add("copyNb", tapeFile.copyNb)
            .add("failureReason", failureReason)
            .add("requestObject", m_archiveRequest.getAddressIfSet())
            .add("retriesWithinMount", retryStatus.retriesWithinMount)
            .add("maxRetriesWithinMount", retryStatus.maxRetriesWithinMount)
            .add("totalRetries", retryStatus.totalRetries)
            .add("maxTotalRetries", retryStatus.maxTotalRetries);
      lc.log(log::INFO,
          "In ArchiveJob::failTransfer(): stored job in failed container for operator handling.");
      return;
    }
  }
}

//------------------------------------------------------------------------------
// OStoreDB::ArchiveJob::failReport()
//------------------------------------------------------------------------------
void OStoreDB::ArchiveJob::failReport(const std::string& failureReason, log::LogContext& lc) {
  if (!m_jobOwned)
    throw JobNotOwned("In OStoreDB::ArchiveJob::failReport: cannot fail a job not owned");
  // Lock the archive request. Fail the job.
  objectstore::ScopedExclusiveLock arl(m_archiveRequest);
  m_archiveRequest.fetch();
  // Add a job failure. We will know what to do next..
  typedef objectstore::ArchiveRequest::EnqueueingNextStep EnqueueingNextStep;
  typedef EnqueueingNextStep::NextStep NextStep;
  EnqueueingNextStep enQueueingNextStep = 
      m_archiveRequest.addReportFailure(tapeFile.copyNb, m_mountId, failureReason, lc);
  // First set the job status
  m_archiveRequest.setJobStatus(tapeFile.copyNb, enQueueingNextStep.nextStatus);
  // Now apply the decision.
  // TODO: this will probably need to be factored out.
  switch (enQueueingNextStep.nextStep) {
    // We have a reduced set of supported next steps as some are not compatible with this event (see default).
  case NextStep::EnqueueForReport: {
      m_archiveRequest.commit();
      auto tapepool = m_archiveRequest.getTapePoolForJob(tapeFile.copyNb);
      auto retryStatus = m_archiveRequest.getRetryStatus(tapeFile.copyNb);
      // Algorithms suppose the objects are not locked.
      arl.release();
      typedef objectstore::ContainerAlgorithms<ArchiveQueue,ArchiveQueueToReport> CaAqtr;
      CaAqtr caAqtr(m_oStoreDB.m_objectStore, *m_oStoreDB.m_agentReference);
      CaAqtr::InsertedElement::list insertedElements;
      insertedElements.push_back(CaAqtr::InsertedElement{&m_archiveRequest, tapeFile.copyNb, archiveFile, cta::nullopt, cta::nullopt });
<<<<<<< HEAD
      caAqtr.referenceAndSwitchOwnership(tapepool, QueueType::JobsToReport, insertedElements, lc);
=======
      caAqtr.referenceAndSwitchOwnership(tapeFile.vid, insertedElements, lc);
      auto retryStatus = m_archiveRequest.getRetryStatus(tapeFile.copyNb);
>>>>>>> 69f6c4b4
      log::ScopedParamContainer params(lc);
      params.add("fileId", archiveFile.archiveFileID)
            .add("copyNb", tapeFile.copyNb)
            .add("failureReason", failureReason)
            .add("requestObject", m_archiveRequest.getAddressIfSet())
            .add("reportRetries", retryStatus.reportRetries)
            .add("maxReportRetries", retryStatus.maxReportRetries);
      lc.log(log::INFO, "In ArchiveJob::failReport(): requeued job for report retry.");
      return;
    }
  default: {
      m_archiveRequest.commit();
      auto tapepool = m_archiveRequest.getTapePoolForJob(tapeFile.copyNb);
      auto retryStatus = m_archiveRequest.getRetryStatus(tapeFile.copyNb);
      // Algorithms suppose the objects are not locked.
      arl.release();
      typedef objectstore::ContainerAlgorithms<ArchiveQueue,ArchiveQueueFailed> CaAqtr;
      CaAqtr caAqtr(m_oStoreDB.m_objectStore, *m_oStoreDB.m_agentReference);
      CaAqtr::InsertedElement::list insertedElements;
      insertedElements.push_back(CaAqtr::InsertedElement{&m_archiveRequest, tapeFile.copyNb, archiveFile, cta::nullopt, cta::nullopt });
<<<<<<< HEAD
      caAqtr.referenceAndSwitchOwnership(tapepool, QueueType::FailedJobs, insertedElements, lc);
=======
      caAqtr.referenceAndSwitchOwnership(tapeFile.vid, insertedElements, lc);
      auto retryStatus = m_archiveRequest.getRetryStatus(tapeFile.copyNb);
>>>>>>> 69f6c4b4
      log::ScopedParamContainer params(lc);
      params.add("fileId", archiveFile.archiveFileID)
            .add("copyNb", tapeFile.copyNb)
            .add("failureReason", failureReason)
            .add("requestObject", m_archiveRequest.getAddressIfSet())
            .add("reportRetries", retryStatus.reportRetries)
            .add("maxReportRetries", retryStatus.maxReportRetries);
      if (enQueueingNextStep.nextStep == NextStep::StoreInFailedJobsContainer)
        lc.log(log::INFO,
            "In ArchiveJob::failReport(): stored job in failed container for operator handling.");
      else
        lc.log(log::ERR,
            "In ArchiveJob::failReport(): stored job in failed container after unexpected next step.");
      return;
    }
  }
}

//------------------------------------------------------------------------------
// OStoreDB::ArchiveJob::bumpUpTapeFileCount()
//------------------------------------------------------------------------------
void OStoreDB::ArchiveJob::bumpUpTapeFileCount(uint64_t newFileCount) {
  throw cta::exception::Exception(std::string("Not implemented: ") + __PRETTY_FUNCTION__);
//  m_archiveMount.setTapeMaxFileCount(newFileCount);
}

//------------------------------------------------------------------------------
// OStoreDB::ArchiveJob::asyncSucceed()
//------------------------------------------------------------------------------
void OStoreDB::ArchiveJob::asyncSucceedTransfer() {
  log::LogContext lc(m_oStoreDB.m_logger);
  log::ScopedParamContainer params(lc);
  params.add("requestObject", m_archiveRequest.getAddressIfSet());
  lc.log(log::DEBUG, "Will start async update archiveRequest for transfer success");
  m_succesfulTransferUpdater.reset(m_archiveRequest.asyncUpdateTransferSuccessful(tapeFile.copyNb));
}

//------------------------------------------------------------------------------
// OStoreDB::ArchiveJob::waitAsyncSucceed()
//------------------------------------------------------------------------------
bool OStoreDB::ArchiveJob::waitAsyncSucceed() {  
  m_succesfulTransferUpdater->wait();
  log::LogContext lc(m_oStoreDB.m_logger);
  log::ScopedParamContainer params(lc);
  params.add("requestObject", m_archiveRequest.getAddressIfSet());
  lc.log(log::DEBUG, "Async update of archiveRequest for transfer success complete");
  // We no more own the job (which could be gone)
  m_jobOwned = false;
  // Ownership removal will be done globally by the caller.
  return m_succesfulTransferUpdater->m_doReportTransferSuccess;
}

//------------------------------------------------------------------------------
// OStoreDB::ArchiveJob::asyncDeleteRequest()
//------------------------------------------------------------------------------
void OStoreDB::ArchiveJob::asyncDeleteRequest() {
  log::LogContext lc(m_oStoreDB.m_logger);
  log::ScopedParamContainer params(lc);
  params.add("requestObject", m_archiveRequest.getAddressIfSet());
  lc.log(log::DEBUG, "Will start async delete archiveRequest");
  m_requestDeleter.reset(m_archiveRequest.asyncDeleteRequest());
}

//------------------------------------------------------------------------------
// OStoreDB::ArchiveJob::waitAsyncDelete()
//------------------------------------------------------------------------------
void OStoreDB::ArchiveJob::waitAsyncDelete() {
  m_requestDeleter->wait();
  log::LogContext lc(m_oStoreDB.m_logger);
  log::ScopedParamContainer params(lc);
  params.add("requestObject", m_archiveRequest.getAddressIfSet());
  lc.log(log::DEBUG, "Async delete of archiveRequest complete");
  // We no more own the job (which could be gone)
  m_jobOwned = false;
}

//------------------------------------------------------------------------------
// OStoreDB::ArchiveJob::~ArchiveJob()
//------------------------------------------------------------------------------
OStoreDB::ArchiveJob::~ArchiveJob() {
  if (m_jobOwned) {
    log::LogContext lc(m_oStoreDB.m_logger);
    // Just log that the object will be left in agent's ownership.
    log::ScopedParamContainer params(lc);
    params.add("agentObject", m_oStoreDB.m_agentReference->getAgentAddress())
          .add("jobObject", m_archiveRequest.getAddressIfSet());
    lc.log(log::INFO, "In OStoreDB::ArchiveJob::~ArchiveJob(): will leave the job owned after destruction.");
  }
}

<<<<<<< HEAD
=======
#if 0
//------------------------------------------------------------------------------
// OStoreDB::RetrieveJob::fail()
//------------------------------------------------------------------------------
bool OStoreDB::RetrieveJob::fail(const std::string& failureReason, log::LogContext& logContext) {
  if (!m_jobOwned)
    throw JobNotOwned("In OStoreDB::RetrieveJob::fail: cannot fail a job not owned");
  // Lock the retrieve request. Fail the job.
  objectstore::ScopedExclusiveLock rrl(m_retrieveRequest);
  m_retrieveRequest.fetch();
  // Add a job failure. If the job is failed, we will delete it.
  if (m_retrieveRequest.addJobFailure(selectedCopyNb, m_mountId, failureReason, logContext)) {
    // The job will not be retried. Either another jobs for the same request is 
    // queued and keeps the request referenced or the request has been deleted.
    // In any case, we can forget it.
    m_oStoreDB.m_agentReference->removeFromOwnership(m_retrieveRequest.getAddressIfSet(), m_oStoreDB.m_objectStore);
    m_jobOwned = false;
    log::ScopedParamContainer params(logContext);
    params.add("object", m_retrieveRequest.getAddressIfSet());
    logContext.log(log::ERR, "In OStoreDB::RetrieveJob::fail(): request was definitely failed and deleted.");
    return true;
  } else {
    auto retryStatus = m_retrieveRequest.getRetryStatus(selectedCopyNb);
    log::ScopedParamContainer params(logContext);
    params.add("fileId", archiveFile.archiveFileID)
         .add("copyNb", selectedCopyNb)
         .add("retriesWithinMount", retryStatus.retriesWithinMount)
         .add("maxRetriesWithinMount", retryStatus.maxRetriesWithinMount)
         .add("totalRetries", retryStatus.totalRetries)
         .add("maxTotalRetries", retryStatus.maxTotalRetries);
    logContext.log(log::INFO, "OStoreDB::RetrieveJob::fail(): increased the error count for retrieve job.");
  }
  // The job still has a chance, requeue is to the best tape.
  // Get the best vid from the cache
  std::set<std::string> candidateVids;
  using serializers::RetrieveJobStatus;
  for (auto & tf: m_retrieveRequest.getRetrieveFileQueueCriteria().archiveFile.tapeFiles)
    if (m_retrieveRequest.getJobStatus(tf.second.copyNb)==serializers::RetrieveJobStatus::RJS_ToTransfer)
      candidateVids.insert(tf.second.vid);
  if (candidateVids.empty())
    throw cta::exception::Exception("In OStoreDB::RetrieveJob::fail(): no active job after addJobFailure() returned false.");
  std::string bestVid=Helpers::selectBestRetrieveQueue(candidateVids, m_oStoreDB.m_catalogue, m_oStoreDB.m_objectStore);
  // Check that the requested retrieve job (for the provided vid) exists, and record the copynb.
  uint64_t bestCopyNb;
  for (auto & tf: m_retrieveRequest.getRetrieveFileQueueCriteria().archiveFile.tapeFiles) {
    if (tf.second.vid == bestVid) {
      bestCopyNb = tf.second.copyNb;
      goto vidFound;
    }
  }
  {
    std::stringstream err;
    err << "In OStoreDB::RetrieveJob::fail(): no tape file for requested vid. archiveId="
        << m_retrieveRequest.getRetrieveFileQueueCriteria().archiveFile.archiveFileID
        << " vid=" << bestVid;
    throw RetrieveRequestHasNoCopies(err.str());
  }
  vidFound:
  {
    // Add the request to the queue.
    objectstore::RetrieveQueue rq(m_oStoreDB.m_objectStore);
    objectstore::ScopedExclusiveLock rql;
    objectstore::Helpers::getLockedAndFetchedJobQueue<RetrieveQueue>(rq, rql, 
        *m_oStoreDB.m_agentReference, bestVid, objectstore::JobQueueType::JobsToTransfer, logContext);
    auto rfqc = m_retrieveRequest.getRetrieveFileQueueCriteria();
    auto & af = rfqc.archiveFile;
    auto & tf = af.tapeFiles.at(bestCopyNb);
    auto sr = m_retrieveRequest.getSchedulerRequest();
    std::list<objectstore::RetrieveQueue::JobToAdd> jta;
    jta.push_back({bestCopyNb, tf.fSeq, m_retrieveRequest.getAddressIfSet(), af.fileSize, rfqc.mountPolicy, sr.creationLog.time});
    rq.addJobsIfNecessaryAndCommit(jta, *m_oStoreDB.m_agentReference, logContext);
    m_retrieveRequest.setOwner(rq.getAddressIfSet());
    m_retrieveRequest.commit();
    // We do not own the request anymore
    m_jobOwned = false;
    // The lock on the queue is released here (has to be after the request commit for consistency.
  }
  rrl.release();
  // And relinquish ownership form agent
  m_oStoreDB.m_agentReference->removeFromOwnership(m_retrieveRequest.getAddressIfSet(), m_oStoreDB.m_objectStore);
  return false;
}
#endif

>>>>>>> 69f6c4b4
//------------------------------------------------------------------------------
// OStoreDB::RetrieveJob::failTransfer()
//------------------------------------------------------------------------------
void OStoreDB::RetrieveJob::failTransfer(const std::string &failureReason, log::LogContext &lc) {
  typedef objectstore::RetrieveRequest::EnqueueingNextStep EnqueueingNextStep;
  typedef EnqueueingNextStep::NextStep NextStep;

  if (!m_jobOwned)
    throw JobNotOwned("In OStoreDB::RetrieveJob::failTransfer: cannot fail a job not owned");

  // Lock the retrieve request. Fail the job.
  objectstore::ScopedExclusiveLock rel(m_retrieveRequest);
  m_retrieveRequest.fetch();

  // Add a job failure. We will know what to do next.
  EnqueueingNextStep enQueueingNextStep = m_retrieveRequest.addTransferFailure(selectedCopyNb, m_mountId,
    failureReason, lc);

  // First set the job status
  m_retrieveRequest.setJobStatus(selectedCopyNb, enQueueingNextStep.nextStatus);

  // Now apply the decision
  //
  // TODO: this will probably need to be factored out
  switch(enQueueingNextStep.nextStep)
  {
    case NextStep::Nothing: {
      m_retrieveRequest.commit();
      auto retryStatus = m_retrieveRequest.getRetryStatus(selectedCopyNb);
      log::ScopedParamContainer params(lc);
      params.add("fileId", archiveFile.archiveFileID)
            .add("copyNb", selectedCopyNb)
            .add("failureReason", failureReason)
            .add("requestObject", m_retrieveRequest.getAddressIfSet())
            .add("retriesWithinMount", retryStatus.retriesWithinMount)
            .add("maxRetriesWithinMount", retryStatus.maxRetriesWithinMount)
            .add("totalRetries", retryStatus.totalRetries)
            .add("maxTotalRetries", retryStatus.maxTotalRetries);
      lc.log(log::INFO,
          "In RetrieveJob::failTransfer(): left the request owned, to be garbage collected for retry at the end of the mount.");
      return;
    }

    case NextStep::Delete: {
      auto retryStatus = m_retrieveRequest.getRetryStatus(selectedCopyNb);
      m_retrieveRequest.remove();
      log::ScopedParamContainer params(lc);
      params.add("fileId", archiveFile.archiveFileID)
            .add("copyNb", selectedCopyNb)
            .add("failureReason", failureReason)
            .add("requestObject", m_retrieveRequest.getAddressIfSet())
            .add("retriesWithinMount", retryStatus.retriesWithinMount)
            .add("maxRetriesWithinMount", retryStatus.maxRetriesWithinMount)
            .add("totalRetries", retryStatus.totalRetries)
            .add("maxTotalRetries", retryStatus.maxTotalRetries);
      lc.log(log::INFO, "In RetrieveJob::failTransfer(): removed request");
      return;
    }

    case NextStep::EnqueueForReport: {
      typedef objectstore::ContainerAlgorithms<RetrieveQueue,RetrieveQueueToReport> CaRqtr;

      // Algorithms suppose the objects are not locked
      auto  retryStatus = m_retrieveRequest.getRetryStatus(selectedCopyNb);
      auto  rfqc        = m_retrieveRequest.getRetrieveFileQueueCriteria();
      auto &af          = rfqc.archiveFile;

      std::set<std::string> candidateVids;
      for(auto &tf: af.tapeFiles) {
        if(m_retrieveRequest.getJobStatus(tf.second.copyNb) == serializers::RetrieveJobStatus::RJS_ToReportForFailure)
          candidateVids.insert(tf.second.vid);
      }
      if(candidateVids.empty()) {
        throw cta::exception::Exception(
          "In OStoreDB::RetrieveJob::failTransfer(): no active job after addJobFailure() returned false."
        );
      }

      // Check that the requested retrieve job (for the provided VID) exists, and record the copy number
      std::string bestVid = Helpers::selectBestRetrieveQueue(candidateVids, m_oStoreDB.m_catalogue,
        m_oStoreDB.m_objectStore);

      auto tf_it = af.tapeFiles.begin();
      for( ; tf_it != af.tapeFiles.end() && tf_it->second.vid != bestVid; ++tf_it) ;
      if(tf_it == af.tapeFiles.end()) {
        std::stringstream err;
        err << "In OStoreDB::RetrieveJob::failTransfer(): no tape file for requested vid."
            << " archiveId=" << af.archiveFileID << " vid=" << bestVid;
        throw RetrieveRequestHasNoCopies(err.str());
      }
      auto &tf = tf_it->second;

      CaRqtr::InsertedElement::list insertedElements;
      insertedElements.push_back(CaRqtr::InsertedElement{
        &m_retrieveRequest, tf.copyNb, tf.fSeq, af.fileSize, rfqc.mountPolicy, serializers::RetrieveJobStatus::RJS_Failed
      });
      m_retrieveRequest.commit();
      rel.release();

      CaRqtr caRqtr(m_oStoreDB.m_objectStore, *m_oStoreDB.m_agentReference);
<<<<<<< HEAD
      caRqtr.referenceAndSwitchOwnership(tf.vid, QueueType::JobsToReport, insertedElements, lc);
=======
      caRqtr.referenceAndSwitchOwnership(tf.vid, insertedElements, lc);
>>>>>>> 69f6c4b4
      log::ScopedParamContainer params(lc);
      params.add("fileId", archiveFile.archiveFileID)
            .add("copyNb", selectedCopyNb)
            .add("failureReason", failureReason)
            .add("requestObject", m_retrieveRequest.getAddressIfSet())
            .add("retriesWithinMount", retryStatus.retriesWithinMount)
            .add("maxRetriesWithinMount", retryStatus.maxRetriesWithinMount)
            .add("totalRetries", retryStatus.totalRetries)
            .add("maxTotalRetries", retryStatus.maxTotalRetries);
      lc.log(log::INFO, "In RetrieveJob::failTransfer(): enqueued job for reporting");
      return;
    }

    case NextStep::EnqueueForTransfer: {
      typedef objectstore::ContainerAlgorithms<RetrieveQueue,RetrieveQueueToTransfer> CaRqtr;

      // Algorithms suppose the objects are not locked
      auto  retryStatus = m_retrieveRequest.getRetryStatus(selectedCopyNb);
      auto  rfqc        = m_retrieveRequest.getRetrieveFileQueueCriteria();
      auto &af          = rfqc.archiveFile;

      std::set<std::string> candidateVids;
      for(auto &tf : af.tapeFiles) {
        if(m_retrieveRequest.getJobStatus(tf.second.copyNb) == serializers::RetrieveJobStatus::RJS_ToTransfer)
          candidateVids.insert(tf.second.vid);
      }
      if(candidateVids.empty()) {
        throw cta::exception::Exception(
          "In OStoreDB::RetrieveJob::failTransfer(): no active job after addJobFailure() returned false."
        );
      }
      m_retrieveRequest.commit();
      rel.release();

      // Check that the requested retrieve job (for the provided VID) exists, and record the copy number
      std::string bestVid = Helpers::selectBestRetrieveQueue(candidateVids, m_oStoreDB.m_catalogue,
        m_oStoreDB.m_objectStore);

      auto tf_it = af.tapeFiles.begin();
      for( ; tf_it != af.tapeFiles.end() && tf_it->second.vid != bestVid; ++tf_it) ;
      if(tf_it == af.tapeFiles.end()) {
        std::stringstream err;
        err << "In OStoreDB::RetrieveJob::failTransfer(): no tape file for requested vid."
            << " archiveId=" << af.archiveFileID << " vid=" << bestVid;
        throw RetrieveRequestHasNoCopies(err.str());
      }
      auto &tf = tf_it->second;

      CaRqtr::InsertedElement::list insertedElements;
      insertedElements.push_back(CaRqtr::InsertedElement{
        &m_retrieveRequest, tf.copyNb, tf.fSeq, af.fileSize, rfqc.mountPolicy, serializers::RetrieveJobStatus::RJS_ToTransfer
      });

      CaRqtr caRqtr(m_oStoreDB.m_objectStore, *m_oStoreDB.m_agentReference);
<<<<<<< HEAD
      caRqtr.referenceAndSwitchOwnership(bestVid, QueueType::JobsToTransfer, insertedElements, lc);
=======
      caRqtr.referenceAndSwitchOwnership(bestVid, insertedElements, lc);
>>>>>>> 69f6c4b4
      log::ScopedParamContainer params(lc);
      params.add("fileId", archiveFile.archiveFileID)
            .add("copyNb", selectedCopyNb)
            .add("failureReason", failureReason)
            .add("requestObject", m_retrieveRequest.getAddressIfSet())
            .add("retriesWithinMount", retryStatus.retriesWithinMount)
            .add("maxRetriesWithinMount", retryStatus.maxRetriesWithinMount)
            .add("totalRetries", retryStatus.totalRetries)
            .add("maxTotalRetries", retryStatus.maxTotalRetries);
      lc.log(log::INFO, "In RetrieveJob::failTransfer(): requeued job for (potentially in-mount) retry.");
      return;
    }

    case NextStep::StoreInFailedJobsContainer:
      // For retrieve queues, once the job has been queued for report, we don't retry any more, so we
      // can never arrive at this case
      throw cta::exception::Exception("In OStoreDB::RetrieveJob::failTransfer(): case NextStep::StoreInFailedJobsContainer is not implemented");
  }
}

//------------------------------------------------------------------------------
// OStoreDB::RetrieveJob::failReport()
//------------------------------------------------------------------------------
void OStoreDB::RetrieveJob::failReport(const std::string &failureReason, log::LogContext &lc) {
  typedef objectstore::RetrieveRequest::EnqueueingNextStep EnqueueingNextStep;
  typedef EnqueueingNextStep::NextStep NextStep;

  if(!m_jobOwned)
    throw JobNotOwned("In OStoreDB::RetrieveJob::failReport: cannot fail a job not owned");

  // Lock the retrieve request. Fail the job.
  objectstore::ScopedExclusiveLock rrl(m_retrieveRequest);
  m_retrieveRequest.fetch();

  // Algorithms suppose the objects are not locked
  auto  rfqc = m_retrieveRequest.getRetrieveFileQueueCriteria();
  auto &af   = rfqc.archiveFile;

  // Handle report failures for all tape copies in turn
  for(auto &aftf: af.tapeFiles) {
    auto &tf = aftf.second;

    // Add a job failure and decide what to do next
    EnqueueingNextStep enQueueingNextStep = m_retrieveRequest.addReportFailure(tf.copyNb, m_mountId, failureReason, lc);

<<<<<<< HEAD
    // Set the job status
    m_retrieveRequest.setJobStatus(tf.copyNb, enQueueingNextStep.nextStatus);
    m_retrieveRequest.commit();
    auto retryStatus = m_retrieveRequest.getRetryStatus(tf.copyNb);
    // Algorithms suppose the objects are not locked.
    rrl.release();

    // Apply the decision
    switch (enQueueingNextStep.nextStep) {
      // We have a reduced set of supported next steps as some are not compatible with this event
      case NextStep::EnqueueForReport: {
        typedef objectstore::ContainerAlgorithms<RetrieveQueue,RetrieveQueueToReport> CaRqtr;
        CaRqtr caRqtr(m_oStoreDB.m_objectStore, *m_oStoreDB.m_agentReference);
        CaRqtr::InsertedElement::list insertedElements;
        insertedElements.push_back(CaRqtr::InsertedElement{
          &m_retrieveRequest, tf.copyNb, tf.fSeq, af.fileSize, rfqc.mountPolicy, serializers::RetrieveJobStatus::RJS_ToReportForFailure
        });
        caRqtr.referenceAndSwitchOwnership(tf.vid, QueueType::JobsToReport, insertedElements, lc);
        log::ScopedParamContainer params(lc);
        params.add("fileId", archiveFile.archiveFileID)
              .add("copyNb", tf.copyNb)
              .add("failureReason", failureReason)
              .add("requestObject", m_retrieveRequest.getAddressIfSet())
              .add("totalReportRetries", retryStatus.totalReportRetries)
              .add("maxReportRetries", retryStatus.maxReportRetries);
        lc.log(log::INFO, "In RetrieveJob::failReport(): requeued job for report retry.");
        return;
      }
      default: {
        typedef objectstore::ContainerAlgorithms<RetrieveQueue,RetrieveQueueFailed> CaRqtr;
        CaRqtr caRqtr(m_oStoreDB.m_objectStore, *m_oStoreDB.m_agentReference);
        CaRqtr::InsertedElement::list insertedElements;
        insertedElements.push_back(CaRqtr::InsertedElement{
          &m_retrieveRequest, tf.copyNb, tf.fSeq, af.fileSize, rfqc.mountPolicy, serializers::RetrieveJobStatus::RJS_Failed
        });
        caRqtr.referenceAndSwitchOwnership(tf.vid, QueueType::FailedJobs, insertedElements, lc);
        log::ScopedParamContainer params(lc);
        params.add("fileId", archiveFile.archiveFileID)
              .add("copyNb", tf.copyNb)
              .add("failureReason", failureReason)
              .add("requestObject", m_retrieveRequest.getAddressIfSet())
              .add("totalReportRetries", retryStatus.totalReportRetries)
              .add("maxReportRetries", retryStatus.maxReportRetries);
        if (enQueueingNextStep.nextStep == NextStep::StoreInFailedJobsContainer)
          lc.log(log::INFO,
              "In RetrieveJob::failReport(): stored job in failed container for operator handling.");
        else
          lc.log(log::ERR,
              "In RetrieveJob::failReport(): stored job in failed container after unexpected next step.");
        return;
      }
=======
  // First set the job status
  m_retrieveRequest.setJobStatus(tf.copyNb, enQueueingNextStep.nextStatus);

  auto retryStatus = m_retrieveRequest.getRetryStatus(tf.copyNb);

  // Algorithms suppose the objects are not locked.
  m_retrieveRequest.commit();
  rrl.release();

  // Now apply the decision
  switch (enQueueingNextStep.nextStep) {
    // We have a reduced set of supported next steps as some are not compatible with this event
    case NextStep::EnqueueForReport: {
      typedef objectstore::ContainerAlgorithms<RetrieveQueue,RetrieveQueueToReport> CaRqtr;
      CaRqtr caRqtr(m_oStoreDB.m_objectStore, *m_oStoreDB.m_agentReference);
      CaRqtr::InsertedElement::list insertedElements;
      insertedElements.push_back(CaRqtr::InsertedElement{
        &m_retrieveRequest, tf.copyNb, tf.fSeq, af.fileSize, rfqc.mountPolicy, serializers::RetrieveJobStatus::RJS_ToReportForFailure
      });
      caRqtr.referenceAndSwitchOwnership(tf.vid, insertedElements, lc);
      log::ScopedParamContainer params(lc);
      params.add("fileId", archiveFile.archiveFileID)
            .add("copyNb", tf.copyNb)
            .add("failureReason", failureReason)
            .add("requestObject", m_retrieveRequest.getAddressIfSet())
            .add("totalReportRetries", retryStatus.totalReportRetries)
            .add("maxReportRetries", retryStatus.maxReportRetries);
      lc.log(log::INFO, "In RetrieveJob::failReport(): requeued job for report retry.");
      return;
    }
    default: {
      typedef objectstore::ContainerAlgorithms<RetrieveQueue,RetrieveQueueFailed> CaAqtr;
      CaAqtr caAqtr(m_oStoreDB.m_objectStore, *m_oStoreDB.m_agentReference);
      CaAqtr::InsertedElement::list insertedElements;
      insertedElements.push_back(CaAqtr::InsertedElement{
        &m_retrieveRequest, tf.copyNb, tf.fSeq, af.fileSize, rfqc.mountPolicy, serializers::RetrieveJobStatus::RJS_Failed
      });
      caAqtr.referenceAndSwitchOwnership(tf.vid, insertedElements, lc);
      log::ScopedParamContainer params(lc);
      params.add("fileId", archiveFile.archiveFileID)
            .add("copyNb", tf.copyNb)
            .add("failureReason", failureReason)
            .add("requestObject", m_retrieveRequest.getAddressIfSet())
            .add("totalReportRetries", retryStatus.totalReportRetries)
            .add("maxReportRetries", retryStatus.maxReportRetries);
      if (enQueueingNextStep.nextStep == NextStep::StoreInFailedJobsContainer)
        lc.log(log::INFO,
            "In RetrieveJob::failReport(): stored job in failed container for operator handling.");
      else
        lc.log(log::ERR,
            "In RetrieveJob::failReport(): stored job in failed contained after unexpected next step.");
      return;
>>>>>>> 69f6c4b4
    }
  }
}

//------------------------------------------------------------------------------
// OStoreDB::RetrieveJob::~RetrieveJob()
//------------------------------------------------------------------------------
OStoreDB::RetrieveJob::~RetrieveJob() {
  if (m_jobOwned) {
    log::LogContext lc(m_oStoreDB.m_logger);
    // Just log that the object will be left in agent's ownership.
    log::ScopedParamContainer params(lc);
    params.add("agentObject", m_oStoreDB.m_agentReference->getAgentAddress())
          .add("jobObject", m_retrieveRequest.getAddressIfSet());
    lc.log(log::INFO, "In OStoreDB::RetrieveJob::~RetrieveJob(): will leave the job owned after destruction.");
  }
}

//------------------------------------------------------------------------------
// OStoreDB::RetrieveJob::asyncSucceed()
//------------------------------------------------------------------------------
void OStoreDB::RetrieveJob::asyncSucceed() {
  // set the request as successful (delete it).
  m_jobDelete.reset(m_retrieveRequest.asyncDeleteJob());
}

//------------------------------------------------------------------------------
// OStoreDB::RetrieveJob::checkSucceed()
//------------------------------------------------------------------------------
void OStoreDB::RetrieveJob::checkSucceed() {
  m_jobDelete->wait();
  m_retrieveRequest.resetValues();
  // We no more own the job (which could be gone)
  m_jobOwned = false;
  // Ownership will be removed from agent by caller through retrieve mount object.
}

//------------------------------------------------------------------------------
// OStoreDB::RetrieveJob::asyncReportSucceedForRepack()
//------------------------------------------------------------------------------
void OStoreDB::RetrieveJob::asyncReportSucceedForRepack()
{
  m_jobSucceedForRepackReporter.reset(m_retrieveRequest.asyncReportSucceedForRepack(this->selectedCopyNb));
}

//------------------------------------------------------------------------------
// OStoreDB::RetrieveJob::checkReportSucceedForRepack()
//------------------------------------------------------------------------------
void OStoreDB::RetrieveJob::checkReportSucceedForRepack(){
  m_jobSucceedForRepackReporter->wait();
}

std::list<std::unique_ptr<cta::SchedulerDatabase::RetrieveJob>> OStoreDB::getNextSucceededRetrieveRequestForRepackBatch(uint64_t filesRequested, log::LogContext& lc)
{
  std::list<std::unique_ptr<cta::SchedulerDatabase::RetrieveJob>> ret;
  typedef objectstore::ContainerAlgorithms<RetrieveQueue,RetrieveQueueToReportToRepackForSuccess> Carqtrtrfs;
  Carqtrtrfs algo(this->m_objectStore, *m_agentReference);
  // Decide from which queue we are going to pop.
  RootEntry re(m_objectStore);
  re.fetchNoLock();
  while(true) {
    auto queueList = re.dumpRetrieveQueues(JobQueueType::JobsToReportToRepackForSuccess);
    if (queueList.empty()) return ret;

    // Try to get jobs from the first queue. If it is empty, it will be trimmed, so we can go for another round.
    Carqtrtrfs::PopCriteria criteria;
    criteria.files = filesRequested;
    auto jobs = algo.popNextBatch(queueList.front().vid, criteria, lc);
    if(jobs.elements.empty()) continue;
    for(auto &j : jobs.elements)
    {
      std::unique_ptr<OStoreDB::RetrieveJob> rj(new OStoreDB::RetrieveJob(j.retrieveRequest->getAddressIfSet(), *this, nullptr));
      rj->archiveFile = j.archiveFile;
      rj->retrieveRequest = j.rr;
      rj->selectedCopyNb = j.copyNb;
      rj->setJobOwned();
      ret.emplace_back(std::move(rj));
    }
    return ret;
  }
}

} // namespace cta<|MERGE_RESOLUTION|>--- conflicted
+++ resolved
@@ -649,7 +649,7 @@
 {
   std::list<cta::common::dataStructures::ArchiveJob> ret;
 
-  for(ArchiveQueueItor_t q_it(m_objectStore, QueueType::JobsToTransfer, tapePoolName); !q_it.end() ; ++q_it) {
+  for(ArchiveQueueItor_t q_it(m_objectStore, JobQueueType::JobsToTransfer, tapePoolName); !q_it.end() ; ++q_it) {
     ret.push_back(*q_it);
   }
 
@@ -664,7 +664,7 @@
 {
   std::map<std::string, std::list<common::dataStructures::ArchiveJob>> ret;
 
-  for(ArchiveQueueItor_t q_it(m_objectStore, QueueType::JobsToTransfer); !q_it.end(); ++q_it) {
+  for(ArchiveQueueItor_t q_it(m_objectStore, JobQueueType::JobsToTransfer); !q_it.end(); ++q_it) {
     ret[q_it.qid()].push_back(*q_it);
   }
 
@@ -674,14 +674,14 @@
 //------------------------------------------------------------------------------
 // OStoreDB::getArchiveJobItor()
 //------------------------------------------------------------------------------
-OStoreDB::ArchiveQueueItor_t OStoreDB::getArchiveJobItor(const std::string &tapePoolName, QueueType queueType) const
+OStoreDB::ArchiveQueueItor_t OStoreDB::getArchiveJobItor(const std::string &tapePoolName, JobQueueType queueType) const
 {
   return ArchiveQueueItor_t(m_objectStore, queueType, tapePoolName);
 }
 //------------------------------------------------------------------------------
 // OStoreDB::getArchiveJobItorPtr()
 //------------------------------------------------------------------------------
-OStoreDB::ArchiveQueueItor_t* OStoreDB::getArchiveJobItorPtr(const std::string &tapePoolName, QueueType queueType) const
+OStoreDB::ArchiveQueueItor_t* OStoreDB::getArchiveJobItorPtr(const std::string &tapePoolName, JobQueueType queueType) const
 {
   return new ArchiveQueueItor_t(m_objectStore, queueType, tapePoolName);
 }
@@ -732,7 +732,7 @@
   re.fetchNoLock();
 
   SchedulerDatabase::JobsFailedSummary ret;
-  auto queueList = re.dumpArchiveQueues(QueueType::FailedJobs);
+  auto queueList = re.dumpArchiveQueues(JobQueueType::FailedJobs);
   for(auto &aj : queueList) {
     ArchiveQueue aq(aj.address, m_objectStore);
     try {
@@ -797,25 +797,17 @@
         log::ScopedParamContainer params(lc);
         params.add("fileId", j->archiveFile.archiveFileID)
               .add("objectAddress", j->m_archiveRequest.getAddressIfSet());
-<<<<<<< HEAD
         lc.log(log::INFO, "In OStoreDB::setArchiveJobBatchReported(): deleted ArchiveRequest after completion and reporting.");
-=======
-        lc.log(log::INFO, "In OStoreDB::setJobBatchReported(): deleted ArchiveRequest after completion and reporting.");
         // We remove the job from ownership.
         jobsToUnown.push_back(j->m_archiveRequest.getAddressIfSet());
->>>>>>> 69f6c4b4
       } catch (cta::exception::Exception & ex) {
         log::ScopedParamContainer params(lc);
         params.add("fileId", j->archiveFile.archiveFileID)
               .add("objectAddress", j->m_archiveRequest.getAddressIfSet())
               .add("exceptionMSG", ex.getMessageValue());
-<<<<<<< HEAD
         lc.log(log::ERR, "In OStoreDB::setArchiveJobBatchReported(): failed to delete ArchiveRequest after completion and reporting.");
-=======
-        lc.log(log::ERR, "In OStoreDB::setJobBatchReported(): failed to delete ArchiveRequest after completion and reporting.");
         // We have to remove the job from ownership.
         jobsToUnown.push_back(j->m_archiveRequest.getAddressIfSet());
->>>>>>> 69f6c4b4
       }
     } 
     timingList.insertAndReset("deletionCompletionTime", t);
@@ -833,8 +825,7 @@
           cta::nullopt, serializers::ArchiveJobStatus::AJS_Failed});
     }
     try {
-      caAQF.referenceAndSwitchOwnership(queue.first,  m_agentReference->getAgentAddress(),
-          insertedElements, lc);
+      caAQF.referenceAndSwitchOwnership(queue.first, m_agentReference->getAgentAddress(), insertedElements, lc);
     } catch (exception::Exception & ex) {
       log::ScopedParamContainer params(lc);
       
@@ -892,7 +883,7 @@
       });
     }
     try {
-      caRQF.referenceAndSwitchOwnership(queue.first, QueueType::FailedJobs, m_agentReference->getAgentAddress(), insertedElements, lc);
+      caRQF.referenceAndSwitchOwnership(queue.first, m_agentReference->getAgentAddress(), insertedElements, lc);
     } catch(exception::Exception &ex) {
       log::ScopedParamContainer params(lc);
     }
@@ -1123,7 +1114,7 @@
 {
   std::list<common::dataStructures::RetrieveJob> ret;
 
-  for(RetrieveQueueItor_t q_it(m_objectStore, QueueType::JobsToTransfer, vid); !q_it.end(); ++q_it) {
+  for(RetrieveQueueItor_t q_it(m_objectStore, JobQueueType::JobsToTransfer, vid); !q_it.end(); ++q_it) {
     ret.push_back(*q_it);
   }
 
@@ -1138,7 +1129,7 @@
 {
   std::map<std::string, std::list<common::dataStructures::RetrieveJob>> ret;
 
-  for(RetrieveQueueItor_t q_it(m_objectStore, QueueType::JobsToTransfer); !q_it.end(); ++q_it) {
+  for(RetrieveQueueItor_t q_it(m_objectStore, JobQueueType::JobsToTransfer); !q_it.end(); ++q_it) {
     ret[q_it.qid()].push_back(*q_it);
   }
 
@@ -1148,7 +1139,7 @@
 //------------------------------------------------------------------------------
 // OStoreDB::getRetrieveJobItor()
 //------------------------------------------------------------------------------
-OStoreDB::RetrieveQueueItor_t OStoreDB::getRetrieveJobItor(const std::string &vid, QueueType queueType) const
+OStoreDB::RetrieveQueueItor_t OStoreDB::getRetrieveJobItor(const std::string &vid, JobQueueType queueType) const
 {
   return RetrieveQueueItor_t(m_objectStore, queueType, vid);
 }
@@ -1156,7 +1147,7 @@
 //------------------------------------------------------------------------------
 // OStoreDB::getRetrieveJobItorPtr()
 //------------------------------------------------------------------------------
-OStoreDB::RetrieveQueueItor_t* OStoreDB::getRetrieveJobItorPtr(const std::string &vid, QueueType queueType) const
+OStoreDB::RetrieveQueueItor_t* OStoreDB::getRetrieveJobItorPtr(const std::string &vid, JobQueueType queueType) const
 {
   return new RetrieveQueueItor_t(m_objectStore, queueType, vid);
 }
@@ -1191,8 +1182,7 @@
     elements.push_back(RQPAlgo::InsertedElement());
     elements.back().repackRequest=std::move(rr);
     RQPAlgo rqpAlgo(m_objectStore, *m_agentReference);
-    rqpAlgo.referenceAndSwitchOwnership(nullopt, m_agentReference->getAgentAddress(),
-        elements, lc);
+    rqpAlgo.referenceAndSwitchOwnership(nullopt, m_agentReference->getAgentAddress(), elements, lc);
   }
 }
 
@@ -1294,8 +1284,7 @@
       insertedElements.push_back(RQTEAlgo::InsertedElement());
       insertedElements.back().repackRequest = std::move(rr.repackRequest);
     }
-    rqteAlgo.referenceAndSwitchOwnership(nullopt, m_agentReference.getAgentAddress(),
-        insertedElements, lc);
+    rqteAlgo.referenceAndSwitchOwnership(nullopt, m_agentReference.getAgentAddress(), insertedElements, lc);
   }
   ret.promotedRequests = poppedElements.summary.requests;
   ret.pendingAfter = ret.pendingBefore - ret.promotedRequests;
@@ -1474,11 +1463,7 @@
     // Try to get jobs from the first queue. If it is empty, it will be trimmed, so we can go for another round.
     RQTRAlgo::PopCriteria criteria;
     criteria.files = filesRequested;
-<<<<<<< HEAD
-    auto jobs = rqtrAlgo.popNextBatch(queueList.front().vid, QueueType::JobsToReport, criteria, logContext);
-=======
     auto jobs = rqtrAlgo.popNextBatch(queueList.front().vid, criteria, logContext);
->>>>>>> 69f6c4b4
     if(jobs.elements.empty()) continue;
     for(auto &j : jobs.elements)
     {
@@ -1503,7 +1488,7 @@
   re.fetchNoLock();
 
   SchedulerDatabase::JobsFailedSummary ret;
-  auto queueList = re.dumpRetrieveQueues(QueueType::FailedJobs);
+  auto queueList = re.dumpRetrieveQueues(JobQueueType::FailedJobs);
   for(auto &rj : queueList) {
     RetrieveQueue rq(rj.address, m_objectStore);
     try {
@@ -1541,11 +1526,7 @@
     // Try to get jobs from the first queue. If it is empty, it will be trimmed, so we can go for another round.
     RQTRAlgo::PopCriteria criteria;
     criteria.files = filesRequested;
-<<<<<<< HEAD
-    auto jobs = rqtrAlgo.popNextBatch(queueList.front().vid, QueueType::FailedJobs, criteria, logContext);
-=======
     auto jobs = rqtrAlgo.popNextBatch(queueList.front().vid, criteria, logContext);
->>>>>>> 69f6c4b4
     if(jobs.elements.empty()) continue;
     for(auto &j : jobs.elements)
     {
@@ -2292,11 +2273,7 @@
   typedef objectstore::ContainerAlgorithms<ArchiveQueue,ArchiveQueueToTransfer> AQAlgos;
   AQAlgos aqAlgos(m_oStoreDB.m_objectStore, *m_oStoreDB.m_agentReference);
   AQAlgos::PopCriteria popCriteria(filesRequested, bytesRequested);
-<<<<<<< HEAD
-  auto jobs = aqAlgos.popNextBatch(mountInfo.tapePool, QueueType::JobsToTransfer, popCriteria, logContext);
-=======
   auto jobs = aqAlgos.popNextBatch(mountInfo.tapePool, popCriteria, logContext);
->>>>>>> 69f6c4b4
   // We can construct the return value.
   std::list<std::unique_ptr<SchedulerDatabase::ArchiveJob> > ret;
   for (auto & j: jobs.elements) {
@@ -2376,11 +2353,7 @@
   typedef objectstore::ContainerAlgorithms<RetrieveQueue,RetrieveQueueToTransfer> RQAlgos;
   RQAlgos rqAlgos(m_oStoreDB.m_objectStore, *m_oStoreDB.m_agentReference);
   RQAlgos::PopCriteria popCriteria(filesRequested, bytesRequested);
-<<<<<<< HEAD
-  auto jobs = rqAlgos.popNextBatch(mountInfo.vid, QueueType::JobsToTransfer, popCriteria, logContext);
-=======
   auto jobs = rqAlgos.popNextBatch(mountInfo.vid, popCriteria, logContext);
->>>>>>> 69f6c4b4
   // We can construct the return value
   std::list<std::unique_ptr<SchedulerDatabase::RetrieveJob>> ret;
   for(auto &j : jobs.elements)
@@ -2608,8 +2581,7 @@
     for (auto &list: insertedElementsLists) {
       try {
         utils::Timer tLocal;
-        aqtrCa.referenceAndSwitchOwnership(list.first, m_oStoreDB.m_agentReference->getAgentAddress(),
-            list.second, lc);
+        aqtrCa.referenceAndSwitchOwnership(list.first, m_oStoreDB.m_agentReference->getAgentAddress(), list.second, lc);
         log::ScopedParamContainer params(lc);
         params.add("tapeVid", list.first)
               .add("jobs", list.second.size())
@@ -2699,11 +2671,7 @@
       CaAqtr caAqtr(m_oStoreDB.m_objectStore, *m_oStoreDB.m_agentReference);
       CaAqtr::InsertedElement::list insertedElements;
       insertedElements.push_back(CaAqtr::InsertedElement{&m_archiveRequest, tapeFile.copyNb, archiveFile, cta::nullopt, cta::nullopt });
-<<<<<<< HEAD
-      caAqtr.referenceAndSwitchOwnership(tapepool, QueueType::JobsToReport, insertedElements, lc);
-=======
-      caAqtr.referenceAndSwitchOwnership(tapeFile.vid, insertedElements, lc);
->>>>>>> 69f6c4b4
+      caAqtr.referenceAndSwitchOwnership(tapepool, insertedElements, lc);
       log::ScopedParamContainer params(lc);
       params.add("fileId", archiveFile.archiveFileID)
             .add("copyNb", tapeFile.copyNb)
@@ -2726,12 +2694,7 @@
       CaAqtr caAqtr(m_oStoreDB.m_objectStore, *m_oStoreDB.m_agentReference);
       CaAqtr::InsertedElement::list insertedElements;
       insertedElements.push_back(CaAqtr::InsertedElement{&m_archiveRequest, tapeFile.copyNb, archiveFile, cta::nullopt, cta::nullopt });
-<<<<<<< HEAD
-      caAqtr.referenceAndSwitchOwnership(tapepool, QueueType::JobsToTransfer,
-          insertedElements, lc);
-=======
       caAqtr.referenceAndSwitchOwnership(tapepool, insertedElements, lc);
->>>>>>> 69f6c4b4
       log::ScopedParamContainer params(lc);
       params.add("fileId", archiveFile.archiveFileID)
             .add("copyNb", tapeFile.copyNb)
@@ -2755,11 +2718,7 @@
       CaAqtr caAqtr(m_oStoreDB.m_objectStore, *m_oStoreDB.m_agentReference);
       CaAqtr::InsertedElement::list insertedElements;
       insertedElements.push_back(CaAqtr::InsertedElement{&m_archiveRequest, tapeFile.copyNb, archiveFile, cta::nullopt, cta::nullopt });
-<<<<<<< HEAD
-      caAqtr.referenceAndSwitchOwnership(tapepool, QueueType::FailedJobs, insertedElements, lc);
-=======
-      caAqtr.referenceAndSwitchOwnership(tapeFile.vid, insertedElements, lc);
->>>>>>> 69f6c4b4
+      caAqtr.referenceAndSwitchOwnership(tapepool, insertedElements, lc);
       log::ScopedParamContainer params(lc);
       params.add("fileId", archiveFile.archiveFileID)
             .add("copyNb", tapeFile.copyNb)
@@ -2806,12 +2765,7 @@
       CaAqtr caAqtr(m_oStoreDB.m_objectStore, *m_oStoreDB.m_agentReference);
       CaAqtr::InsertedElement::list insertedElements;
       insertedElements.push_back(CaAqtr::InsertedElement{&m_archiveRequest, tapeFile.copyNb, archiveFile, cta::nullopt, cta::nullopt });
-<<<<<<< HEAD
-      caAqtr.referenceAndSwitchOwnership(tapepool, QueueType::JobsToReport, insertedElements, lc);
-=======
-      caAqtr.referenceAndSwitchOwnership(tapeFile.vid, insertedElements, lc);
-      auto retryStatus = m_archiveRequest.getRetryStatus(tapeFile.copyNb);
->>>>>>> 69f6c4b4
+      caAqtr.referenceAndSwitchOwnership(tapepool, insertedElements, lc);
       log::ScopedParamContainer params(lc);
       params.add("fileId", archiveFile.archiveFileID)
             .add("copyNb", tapeFile.copyNb)
@@ -2832,12 +2786,7 @@
       CaAqtr caAqtr(m_oStoreDB.m_objectStore, *m_oStoreDB.m_agentReference);
       CaAqtr::InsertedElement::list insertedElements;
       insertedElements.push_back(CaAqtr::InsertedElement{&m_archiveRequest, tapeFile.copyNb, archiveFile, cta::nullopt, cta::nullopt });
-<<<<<<< HEAD
-      caAqtr.referenceAndSwitchOwnership(tapepool, QueueType::FailedJobs, insertedElements, lc);
-=======
-      caAqtr.referenceAndSwitchOwnership(tapeFile.vid, insertedElements, lc);
-      auto retryStatus = m_archiveRequest.getRetryStatus(tapeFile.copyNb);
->>>>>>> 69f6c4b4
+      caAqtr.referenceAndSwitchOwnership(tapepool, insertedElements, lc);
       log::ScopedParamContainer params(lc);
       params.add("fileId", archiveFile.archiveFileID)
             .add("copyNb", tapeFile.copyNb)
@@ -2928,93 +2877,6 @@
   }
 }
 
-<<<<<<< HEAD
-=======
-#if 0
-//------------------------------------------------------------------------------
-// OStoreDB::RetrieveJob::fail()
-//------------------------------------------------------------------------------
-bool OStoreDB::RetrieveJob::fail(const std::string& failureReason, log::LogContext& logContext) {
-  if (!m_jobOwned)
-    throw JobNotOwned("In OStoreDB::RetrieveJob::fail: cannot fail a job not owned");
-  // Lock the retrieve request. Fail the job.
-  objectstore::ScopedExclusiveLock rrl(m_retrieveRequest);
-  m_retrieveRequest.fetch();
-  // Add a job failure. If the job is failed, we will delete it.
-  if (m_retrieveRequest.addJobFailure(selectedCopyNb, m_mountId, failureReason, logContext)) {
-    // The job will not be retried. Either another jobs for the same request is 
-    // queued and keeps the request referenced or the request has been deleted.
-    // In any case, we can forget it.
-    m_oStoreDB.m_agentReference->removeFromOwnership(m_retrieveRequest.getAddressIfSet(), m_oStoreDB.m_objectStore);
-    m_jobOwned = false;
-    log::ScopedParamContainer params(logContext);
-    params.add("object", m_retrieveRequest.getAddressIfSet());
-    logContext.log(log::ERR, "In OStoreDB::RetrieveJob::fail(): request was definitely failed and deleted.");
-    return true;
-  } else {
-    auto retryStatus = m_retrieveRequest.getRetryStatus(selectedCopyNb);
-    log::ScopedParamContainer params(logContext);
-    params.add("fileId", archiveFile.archiveFileID)
-         .add("copyNb", selectedCopyNb)
-         .add("retriesWithinMount", retryStatus.retriesWithinMount)
-         .add("maxRetriesWithinMount", retryStatus.maxRetriesWithinMount)
-         .add("totalRetries", retryStatus.totalRetries)
-         .add("maxTotalRetries", retryStatus.maxTotalRetries);
-    logContext.log(log::INFO, "OStoreDB::RetrieveJob::fail(): increased the error count for retrieve job.");
-  }
-  // The job still has a chance, requeue is to the best tape.
-  // Get the best vid from the cache
-  std::set<std::string> candidateVids;
-  using serializers::RetrieveJobStatus;
-  for (auto & tf: m_retrieveRequest.getRetrieveFileQueueCriteria().archiveFile.tapeFiles)
-    if (m_retrieveRequest.getJobStatus(tf.second.copyNb)==serializers::RetrieveJobStatus::RJS_ToTransfer)
-      candidateVids.insert(tf.second.vid);
-  if (candidateVids.empty())
-    throw cta::exception::Exception("In OStoreDB::RetrieveJob::fail(): no active job after addJobFailure() returned false.");
-  std::string bestVid=Helpers::selectBestRetrieveQueue(candidateVids, m_oStoreDB.m_catalogue, m_oStoreDB.m_objectStore);
-  // Check that the requested retrieve job (for the provided vid) exists, and record the copynb.
-  uint64_t bestCopyNb;
-  for (auto & tf: m_retrieveRequest.getRetrieveFileQueueCriteria().archiveFile.tapeFiles) {
-    if (tf.second.vid == bestVid) {
-      bestCopyNb = tf.second.copyNb;
-      goto vidFound;
-    }
-  }
-  {
-    std::stringstream err;
-    err << "In OStoreDB::RetrieveJob::fail(): no tape file for requested vid. archiveId="
-        << m_retrieveRequest.getRetrieveFileQueueCriteria().archiveFile.archiveFileID
-        << " vid=" << bestVid;
-    throw RetrieveRequestHasNoCopies(err.str());
-  }
-  vidFound:
-  {
-    // Add the request to the queue.
-    objectstore::RetrieveQueue rq(m_oStoreDB.m_objectStore);
-    objectstore::ScopedExclusiveLock rql;
-    objectstore::Helpers::getLockedAndFetchedJobQueue<RetrieveQueue>(rq, rql, 
-        *m_oStoreDB.m_agentReference, bestVid, objectstore::JobQueueType::JobsToTransfer, logContext);
-    auto rfqc = m_retrieveRequest.getRetrieveFileQueueCriteria();
-    auto & af = rfqc.archiveFile;
-    auto & tf = af.tapeFiles.at(bestCopyNb);
-    auto sr = m_retrieveRequest.getSchedulerRequest();
-    std::list<objectstore::RetrieveQueue::JobToAdd> jta;
-    jta.push_back({bestCopyNb, tf.fSeq, m_retrieveRequest.getAddressIfSet(), af.fileSize, rfqc.mountPolicy, sr.creationLog.time});
-    rq.addJobsIfNecessaryAndCommit(jta, *m_oStoreDB.m_agentReference, logContext);
-    m_retrieveRequest.setOwner(rq.getAddressIfSet());
-    m_retrieveRequest.commit();
-    // We do not own the request anymore
-    m_jobOwned = false;
-    // The lock on the queue is released here (has to be after the request commit for consistency.
-  }
-  rrl.release();
-  // And relinquish ownership form agent
-  m_oStoreDB.m_agentReference->removeFromOwnership(m_retrieveRequest.getAddressIfSet(), m_oStoreDB.m_objectStore);
-  return false;
-}
-#endif
-
->>>>>>> 69f6c4b4
 //------------------------------------------------------------------------------
 // OStoreDB::RetrieveJob::failTransfer()
 //------------------------------------------------------------------------------
@@ -3115,11 +2977,7 @@
       rel.release();
 
       CaRqtr caRqtr(m_oStoreDB.m_objectStore, *m_oStoreDB.m_agentReference);
-<<<<<<< HEAD
-      caRqtr.referenceAndSwitchOwnership(tf.vid, QueueType::JobsToReport, insertedElements, lc);
-=======
       caRqtr.referenceAndSwitchOwnership(tf.vid, insertedElements, lc);
->>>>>>> 69f6c4b4
       log::ScopedParamContainer params(lc);
       params.add("fileId", archiveFile.archiveFileID)
             .add("copyNb", selectedCopyNb)
@@ -3174,11 +3032,7 @@
       });
 
       CaRqtr caRqtr(m_oStoreDB.m_objectStore, *m_oStoreDB.m_agentReference);
-<<<<<<< HEAD
-      caRqtr.referenceAndSwitchOwnership(bestVid, QueueType::JobsToTransfer, insertedElements, lc);
-=======
       caRqtr.referenceAndSwitchOwnership(bestVid, insertedElements, lc);
->>>>>>> 69f6c4b4
       log::ScopedParamContainer params(lc);
       params.add("fileId", archiveFile.archiveFileID)
             .add("copyNb", selectedCopyNb)
@@ -3224,7 +3078,6 @@
     // Add a job failure and decide what to do next
     EnqueueingNextStep enQueueingNextStep = m_retrieveRequest.addReportFailure(tf.copyNb, m_mountId, failureReason, lc);
 
-<<<<<<< HEAD
     // Set the job status
     m_retrieveRequest.setJobStatus(tf.copyNb, enQueueingNextStep.nextStatus);
     m_retrieveRequest.commit();
@@ -3242,7 +3095,7 @@
         insertedElements.push_back(CaRqtr::InsertedElement{
           &m_retrieveRequest, tf.copyNb, tf.fSeq, af.fileSize, rfqc.mountPolicy, serializers::RetrieveJobStatus::RJS_ToReportForFailure
         });
-        caRqtr.referenceAndSwitchOwnership(tf.vid, QueueType::JobsToReport, insertedElements, lc);
+        caRqtr.referenceAndSwitchOwnership(tf.vid, insertedElements, lc);
         log::ScopedParamContainer params(lc);
         params.add("fileId", archiveFile.archiveFileID)
               .add("copyNb", tf.copyNb)
@@ -3260,7 +3113,7 @@
         insertedElements.push_back(CaRqtr::InsertedElement{
           &m_retrieveRequest, tf.copyNb, tf.fSeq, af.fileSize, rfqc.mountPolicy, serializers::RetrieveJobStatus::RJS_Failed
         });
-        caRqtr.referenceAndSwitchOwnership(tf.vid, QueueType::FailedJobs, insertedElements, lc);
+        caRqtr.referenceAndSwitchOwnership(tf.vid, insertedElements, lc);
         log::ScopedParamContainer params(lc);
         params.add("fileId", archiveFile.archiveFileID)
               .add("copyNb", tf.copyNb)
@@ -3276,60 +3129,6 @@
               "In RetrieveJob::failReport(): stored job in failed container after unexpected next step.");
         return;
       }
-=======
-  // First set the job status
-  m_retrieveRequest.setJobStatus(tf.copyNb, enQueueingNextStep.nextStatus);
-
-  auto retryStatus = m_retrieveRequest.getRetryStatus(tf.copyNb);
-
-  // Algorithms suppose the objects are not locked.
-  m_retrieveRequest.commit();
-  rrl.release();
-
-  // Now apply the decision
-  switch (enQueueingNextStep.nextStep) {
-    // We have a reduced set of supported next steps as some are not compatible with this event
-    case NextStep::EnqueueForReport: {
-      typedef objectstore::ContainerAlgorithms<RetrieveQueue,RetrieveQueueToReport> CaRqtr;
-      CaRqtr caRqtr(m_oStoreDB.m_objectStore, *m_oStoreDB.m_agentReference);
-      CaRqtr::InsertedElement::list insertedElements;
-      insertedElements.push_back(CaRqtr::InsertedElement{
-        &m_retrieveRequest, tf.copyNb, tf.fSeq, af.fileSize, rfqc.mountPolicy, serializers::RetrieveJobStatus::RJS_ToReportForFailure
-      });
-      caRqtr.referenceAndSwitchOwnership(tf.vid, insertedElements, lc);
-      log::ScopedParamContainer params(lc);
-      params.add("fileId", archiveFile.archiveFileID)
-            .add("copyNb", tf.copyNb)
-            .add("failureReason", failureReason)
-            .add("requestObject", m_retrieveRequest.getAddressIfSet())
-            .add("totalReportRetries", retryStatus.totalReportRetries)
-            .add("maxReportRetries", retryStatus.maxReportRetries);
-      lc.log(log::INFO, "In RetrieveJob::failReport(): requeued job for report retry.");
-      return;
-    }
-    default: {
-      typedef objectstore::ContainerAlgorithms<RetrieveQueue,RetrieveQueueFailed> CaAqtr;
-      CaAqtr caAqtr(m_oStoreDB.m_objectStore, *m_oStoreDB.m_agentReference);
-      CaAqtr::InsertedElement::list insertedElements;
-      insertedElements.push_back(CaAqtr::InsertedElement{
-        &m_retrieveRequest, tf.copyNb, tf.fSeq, af.fileSize, rfqc.mountPolicy, serializers::RetrieveJobStatus::RJS_Failed
-      });
-      caAqtr.referenceAndSwitchOwnership(tf.vid, insertedElements, lc);
-      log::ScopedParamContainer params(lc);
-      params.add("fileId", archiveFile.archiveFileID)
-            .add("copyNb", tf.copyNb)
-            .add("failureReason", failureReason)
-            .add("requestObject", m_retrieveRequest.getAddressIfSet())
-            .add("totalReportRetries", retryStatus.totalReportRetries)
-            .add("maxReportRetries", retryStatus.maxReportRetries);
-      if (enQueueingNextStep.nextStep == NextStep::StoreInFailedJobsContainer)
-        lc.log(log::INFO,
-            "In RetrieveJob::failReport(): stored job in failed container for operator handling.");
-      else
-        lc.log(log::ERR,
-            "In RetrieveJob::failReport(): stored job in failed contained after unexpected next step.");
-      return;
->>>>>>> 69f6c4b4
     }
   }
 }
