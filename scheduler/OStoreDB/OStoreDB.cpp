/*
 * The CERN Tape Archive (CTA) project
 * Copyright (C) 2015  CERN
 *
 * This program is free software: you can redistribute it and/or modify
 * it under the terms of the GNU General Public License as published by
 * the Free Software Foundation, either version 3 of the License, or
 * (at your option) any later version.
 *
 * This program is distributed in the hope that it will be useful,
 * but WITHOUT ANY WARRANTY; without even the implied warranty of
 * MERCHANTABILITY or FITNESS FOR A PARTICULAR PURPOSE.  See the
 * GNU General Public License for more details.
 *
 * You should have received a copy of the GNU General Public License
 * along with this program.  If not, see <http://www.gnu.org/licenses/>.
 */

#include "OStoreDB.hpp"
#include "MemQueues.hpp"
#include "common/dataStructures/SecurityIdentity.hpp"
#include "objectstore/RootEntry.hpp"
#include "objectstore/ArchiveQueue.hpp"
#include "objectstore/RetrieveQueue.hpp"
#include "objectstore/DriveRegister.hpp"
#include "objectstore/ArchiveRequest.hpp"
#include "objectstore/RetrieveRequest.hpp"
#include "objectstore/Helpers.hpp"
#include "common/exception/Exception.hpp"
#include "common/admin/AdminHost.hpp"
#include "common/admin/AdminUser.hpp"
#include "common/archiveRoutes/ArchiveRoute.hpp"
#include "common/utils/utils.hpp"
#include "scheduler/LogicalLibrary.hpp"
#include "common/TapePool.hpp"
#include "common/dataStructures/MountPolicy.hpp"
#include "tapeserver/castor/tape/tapeserver/daemon/TapeSessionStats.hpp"
#include <algorithm>
#include <stdlib.h>     /* srand, rand */
#include <time.h>       /* time */
#include <stdexcept>
#include <set>
#include <iostream>

namespace cta {  
using namespace objectstore;

//------------------------------------------------------------------------------
// OStoreDB::OStoreDB()
//------------------------------------------------------------------------------
OStoreDB::OStoreDB(objectstore::Backend& be, catalogue::Catalogue & catalogue, log::Logger &logger):
  m_objectStore(be), m_catalogue(catalogue), m_logger(logger) {}

//------------------------------------------------------------------------------
// OStoreDB::~OStoreDB()
//------------------------------------------------------------------------------
OStoreDB::~OStoreDB() throw() {}

//------------------------------------------------------------------------------
// OStoreDB::setAgentReference()
//------------------------------------------------------------------------------
void OStoreDB::setAgentReference(objectstore::AgentReference *agentReference) {
  m_agentReference = agentReference;
}

//------------------------------------------------------------------------------
// OStoreDB::assertAgentAddressSet()
//------------------------------------------------------------------------------
void OStoreDB::assertAgentAddressSet() {
  if (!m_agentReference)
    throw AgentNotSet("In OStoreDB::assertAgentSet: Agent address not set");
}

//------------------------------------------------------------------------------
// OStoreDB::ping()
//------------------------------------------------------------------------------
void OStoreDB::ping() {
  // Validate we can lock and fetch the root entry.
  objectstore::RootEntry re(m_objectStore);
  objectstore::ScopedSharedLock rel(re);
  re.fetch();
}

//------------------------------------------------------------------------------
// OStoreDB::fetchMountInfo()
//------------------------------------------------------------------------------
void OStoreDB::fetchMountInfo(SchedulerDatabase::TapeMountDecisionInfo& tmdi, RootEntry& re, 
    FetchFlavour fetchFlavour) {
  // Walk the archive queues for statistics
  for (auto & aqp: re.dumpArchiveQueues()) {
    objectstore::ArchiveQueue aqueue(aqp.address, m_objectStore);
    // debug utility variable
    std::string __attribute__((__unused__)) poolName = aqp.tapePool;
    objectstore::ScopedSharedLock aqlock;
    try {
      if (fetchFlavour == FetchFlavour::lock) {
        aqlock.lock(aqueue);
        aqueue.fetch();
      } else {
        aqueue.fetchNoLock();
      }
    } catch (cta::exception::Exception &ex) {
      log::LogContext lc(m_logger);
      log::ScopedParamContainer params (lc);
      params.add("queueObject", aqp.address)
            .add("tapepool", aqp.tapePool)
            .add("exceptionMessage", ex.getMessageValue())
            .add("fetchFlavour", (fetchFlavour == FetchFlavour::lock)?"lock":"noLock");
      lc.log(log::WARNING, "In OStoreDB::fetchMountInfo(): failed to lock/fetch an archive queue. Skipping it.");
      continue;
    }
    // If there are files queued, we create an entry for this tape pool in the
    // mount candidates list.
    if (aqueue.getJobsSummary().files) {
      tmdi.potentialMounts.push_back(SchedulerDatabase::PotentialMount());
      auto & m = tmdi.potentialMounts.back();
      m.tapePool = aqp.tapePool;
      m.type = cta::common::dataStructures::MountType::Archive;
      m.bytesQueued = aqueue.getJobsSummary().bytes;
      m.filesQueued = aqueue.getJobsSummary().files;      
      m.oldestJobStartTime = aqueue.getJobsSummary().oldestJobStartTime;
      m.priority = aqueue.getJobsSummary().priority;
      m.maxDrivesAllowed = aqueue.getJobsSummary().maxDrivesAllowed;
      m.minArchiveRequestAge = aqueue.getJobsSummary().minArchiveRequestAge;
      m.logicalLibrary = "";
    } else {
      tmdi.queueTrimRequired = true;
    }
  }
  // Walk the retrieve queues for statistics
  for (auto & rqp: re.dumpRetrieveQueues()) {
    RetrieveQueue rqueue(rqp.address, m_objectStore);
    // debug utility variable
    std::string __attribute__((__unused__)) vid = rqp.vid;
    ScopedSharedLock rqlock;
    try {
      rqlock.lock(rqueue);
      rqueue.fetch();
    } catch (cta::exception::Exception &ex) {
      log::LogContext lc(m_logger);
      log::ScopedParamContainer params (lc);
      params.add("queueObject", rqp.address)
            .add("vid", rqp.vid)
            .add("exceptionMessage", ex.getMessageValue());
      lc.log(log::WARNING, "In OStoreDB::fetchMountInfo(): failed to lock/fetch a retrieve queue. Skipping it.");
      continue;
    }
    // If there are files queued, we create an entry for this retrieve queue in the
    // mount candidates list.
    if (rqueue.getJobsSummary().files) {
      tmdi.potentialMounts.push_back(SchedulerDatabase::PotentialMount());
      auto & m = tmdi.potentialMounts.back();
      m.vid = rqp.vid;
      m.type = cta::common::dataStructures::MountType::Retrieve;
      m.bytesQueued = rqueue.getJobsSummary().bytes;
      m.filesQueued = rqueue.getJobsSummary().files;      
      m.oldestJobStartTime = rqueue.getJobsSummary().oldestJobStartTime;
      m.priority = rqueue.getJobsSummary().priority;
      m.maxDrivesAllowed = rqueue.getJobsSummary().maxDrivesAllowed;
      m.minArchiveRequestAge = rqueue.getJobsSummary().minArchiveRequestAge;
      m.logicalLibrary = ""; // The logical library is not known here, and will be determined by the caller.
    } else {
      tmdi.queueTrimRequired = true;
    }
  }
  // Collect information about the existing and next mounts
  // If a next mount exists the drive "counts double", but the corresponding drive
  // is either about to mount, or about to replace its current mount.
  objectstore::DriveRegister dr(re.getDriveRegisterAddress(), m_objectStore);
  objectstore::ScopedSharedLock drl(dr);
  dr.fetch();
  auto dl = dr.getAllDrivesState();
  using common::dataStructures::DriveStatus;
  std::set<int> activeDriveStatuses = {
    (int)cta::common::dataStructures::DriveStatus::Starting,
    (int)cta::common::dataStructures::DriveStatus::Mounting,
    (int)cta::common::dataStructures::DriveStatus::Transferring,
    (int)cta::common::dataStructures::DriveStatus::Unloading,
    (int)cta::common::dataStructures::DriveStatus::Unmounting,
    (int)cta::common::dataStructures::DriveStatus::DrainingToDisk,
    (int)cta::common::dataStructures::DriveStatus::CleaningUp };
  std::set<int> activeMountTypes = {
    (int)cta::common::dataStructures::MountType::Archive,
    (int)cta::common::dataStructures::MountType::Retrieve,
    (int)cta::common::dataStructures::MountType::Label };
  for (auto d=dl.begin(); d!= dl.end(); d++) {
    if (activeDriveStatuses.count((int)d->driveStatus)) {
      tmdi.existingOrNextMounts.push_back(ExistingMount());
      tmdi.existingOrNextMounts.back().type = d->mountType;
      tmdi.existingOrNextMounts.back().tapePool = d->currentTapePool;
      tmdi.existingOrNextMounts.back().driveName = d->driveName;
      tmdi.existingOrNextMounts.back().vid = d->currentVid;
      tmdi.existingOrNextMounts.back().currentMount = true;
      tmdi.existingOrNextMounts.back().bytesTransferred = d->bytesTransferredInSession;
      tmdi.existingOrNextMounts.back().filesTransferred = d->filesTransferredInSession;
      tmdi.existingOrNextMounts.back().latestBandwidth = d->latestBandwidth;
    }
    if (activeMountTypes.count((int)d->nextMountType)) {
      tmdi.existingOrNextMounts.push_back(ExistingMount());
      tmdi.existingOrNextMounts.back().type = d->nextMountType;
      tmdi.existingOrNextMounts.back().tapePool = d->nextTapepool;
      tmdi.existingOrNextMounts.back().driveName = d->driveName;
      tmdi.existingOrNextMounts.back().vid = d->nextVid;
      tmdi.existingOrNextMounts.back().currentMount = false;
      tmdi.existingOrNextMounts.back().bytesTransferred = 0;
      tmdi.existingOrNextMounts.back().filesTransferred = 0;
      tmdi.existingOrNextMounts.back().latestBandwidth = 0;
    }
  }
}

//------------------------------------------------------------------------------
// OStoreDB::getMountInfo()
//------------------------------------------------------------------------------
std::unique_ptr<SchedulerDatabase::TapeMountDecisionInfo> 
  OStoreDB::getMountInfo() {
  //Allocate the getMountInfostructure to return.
  assertAgentAddressSet();
  std::unique_ptr<OStoreDB::TapeMountDecisionInfo> privateRet (new OStoreDB::TapeMountDecisionInfo(
    m_objectStore, *m_agentReference, m_catalogue, m_logger));
  TapeMountDecisionInfo & tmdi=*privateRet;
  // Get all the tape pools and tapes with queues (potential mounts)
  objectstore::RootEntry re(m_objectStore);
  objectstore::ScopedSharedLock rel(re);
  re.fetch();
  // Take an exclusive lock on the scheduling and fetch it.
  tmdi.m_schedulerGlobalLock.reset(
    new SchedulerGlobalLock(re.getSchedulerGlobalLock(), m_objectStore));
  tmdi.m_lockOnSchedulerGlobalLock.lock(*tmdi.m_schedulerGlobalLock);
  tmdi.m_lockTaken = true;
  tmdi.m_schedulerGlobalLock->fetch();
  fetchMountInfo(tmdi, re);
  std::unique_ptr<SchedulerDatabase::TapeMountDecisionInfo> ret(std::move(privateRet));
  return ret;
}

//------------------------------------------------------------------------------
// OStoreDB::trimEmptyQueues()
//------------------------------------------------------------------------------
void OStoreDB::trimEmptyQueues(log::LogContext& lc) {
  // We will trim empty queues from the root entry.
  lc.log(log::INFO, "In OStoreDB::trimEmptyQueues(): will start trimming empty queues");
  // Get an exclusive lock on the root entry, we have good chances to need it.
  RootEntry re(m_objectStore);
  ScopedExclusiveLock rel(re);
  re.fetch();
  try {
    auto archiveQueueList = re.dumpArchiveQueues();
    for (auto & a: archiveQueueList) {
      ArchiveQueue aq(a.address, m_objectStore);
      ScopedSharedLock aql(aq);
      aq.fetch();
      if (!aq.dumpJobs().size()) {
        aql.release();
        re.removeArchiveQueueAndCommit(a.tapePool);
        log::ScopedParamContainer params(lc);
        params.add("tapePool", a.tapePool)
              .add("queueObject", a.address);
        lc.log(log::INFO, "In OStoreDB::trimEmptyQueues(): deleted empty archive queue.");
      }
    }
    auto retrieveQeueueList = re.dumpRetrieveQueues();
    for (auto & r:retrieveQeueueList) {
      RetrieveQueue rq(r.address, m_objectStore);
      ScopedSharedLock rql(rq);
      rq.fetch();
      if (!rq.dumpJobs().size()) {
        rql.release();
        re.removeRetrieveQueueAndCommit(r.vid);
        log::ScopedParamContainer params(lc);
        params.add("vid", r.vid)
              .add("queueObject", r.address);
        lc.log(log::INFO, "In OStoreDB::trimEmptyQueues(): deleted empty retrieve queue.");
      }
    }
  } catch (cta::exception::Exception & ex) {
    log::ScopedParamContainer params(lc);
    params.add("exceptionMessage", ex.getMessageValue());
    lc.log(log::ERR, "In OStoreDB::trimEmptyQueues(): got an exception. Stack trace follows.");
    lc.logBacktrace(log::ERR, ex.backtrace());
  }
}


//------------------------------------------------------------------------------
// OStoreDB::getMountInfoNoLock()
//------------------------------------------------------------------------------
std::unique_ptr<SchedulerDatabase::TapeMountDecisionInfo> OStoreDB::getMountInfoNoLock() {
  //Allocate the getMountInfostructure to return.
  assertAgentAddressSet();
  std::unique_ptr<OStoreDB::TapeMountDecisionInfoNoLock> privateRet (new OStoreDB::TapeMountDecisionInfoNoLock);
  // Get all the tape pools and tapes with queues (potential mounts)
  objectstore::RootEntry re(m_objectStore);
  objectstore::ScopedSharedLock rel(re);
  re.fetchNoLock();
  TapeMountDecisionInfoNoLock & tmdi=*privateRet;
  fetchMountInfo(tmdi, re, FetchFlavour::noLock);
  std::unique_ptr<SchedulerDatabase::TapeMountDecisionInfo> ret(std::move(privateRet));
  return ret;
}

//------------------------------------------------------------------------------
// OStoreDB::TapeMountDecisionInfoNoLock::createArchiveMount()
//------------------------------------------------------------------------------
std::unique_ptr<SchedulerDatabase::ArchiveMount> OStoreDB::TapeMountDecisionInfoNoLock::createArchiveMount(const catalogue::TapeForWriting& tape, const std::string driveName, const std::string& logicalLibrary, const std::string& hostName, time_t startTime) {
  throw cta::exception::Exception("In OStoreDB::TapeMountDecisionInfoNoLock::createArchiveMount(): This function should not be called");
}

//------------------------------------------------------------------------------
// OStoreDB::TapeMountDecisionInfoNoLock::createRetrieveMount()
//------------------------------------------------------------------------------
std::unique_ptr<SchedulerDatabase::RetrieveMount> OStoreDB::TapeMountDecisionInfoNoLock::createRetrieveMount(const std::string& vid, const std::string& tapePool, const std::string driveName, const std::string& logicalLibrary, const std::string& hostName, time_t startTime) {
  throw cta::exception::Exception("In OStoreDB::TapeMountDecisionInfoNoLock::createRetrieveMount(): This function should not be called");
}

//------------------------------------------------------------------------------
// OStoreDB::TapeMountDecisionInfoNoLock::~TapeMountDecisionInfoNoLock()
//------------------------------------------------------------------------------
OStoreDB::TapeMountDecisionInfoNoLock::~TapeMountDecisionInfoNoLock() {}


/* Old getMountInfo
//------------------------------------------------------------------------------
// OStoreDB::getMountInfo()
//------------------------------------------------------------------------------
std::unique_ptr<SchedulerDatabase::TapeMountDecisionInfo> 
  OStoreDB::getMountInfo() {
  //Allocate the getMountInfostructure to return.
  assertAgentSet();
  std::unique_ptr<TapeMountDecisionInfo> privateRet (new TapeMountDecisionInfo(
    m_objectStore, *m_agent));
  TapeMountDecisionInfo & tmdi=*privateRet;
  // Get all the tape pools and tapes with queues (potential mounts)
  objectstore::RootEntry re(m_objectStore);
  objectstore::ScopedSharedLock rel(re);
  re.fetch();
  // Take an exclusive lock on the scheduling and fetch it.
  tmdi.m_schedulerGlobalLock.reset(
    new SchedulerGlobalLock(re.getSchedulerGlobalLock(), m_objectStore));
  tmdi.m_lockOnSchedulerGlobalLock.lock(*tmdi.m_schedulerGlobalLock);
  tmdi.m_lockTaken = true;
  tmdi.m_schedulerGlobalLock->fetch();
  auto tpl = re.dumpTapePools();
  for (auto tpp=tpl.begin(); tpp!=tpl.end(); tpp++) {
    // Get the tape pool object
    objectstore::TapePool tpool(tpp->address, m_objectStore);
    // debug utility variable
    std::string __attribute__((__unused__)) poolName = tpp->tapePool;
    objectstore::ScopedSharedLock tpl(tpool);
    tpool.fetch();
    // If there are files queued, we create an entry for this tape pool in the
    // mount candidates list.
    if (tpool.getJobsSummary().files) {
      tmdi.potentialMounts.push_back(SchedulerDatabase::PotentialMount());
      auto & m = tmdi.potentialMounts.back();
      m.tapePool = tpp->tapePool;
      m.type = cta::MountType::ARCHIVE;
      m.bytesQueued = tpool.getJobsSummary().bytes;
      m.filesQueued = tpool.getJobsSummary().files;      
      m.oldestJobStartTime = tpool.getJobsSummary().oldestJobStartTime;
      m.priority = tpool.getJobsSummary().priority;
      
      m.mountCriteria.maxFilesQueued = 
          tpool.getMountCriteriaByDirection().archive.maxFilesQueued;
      m.mountCriteria.maxBytesQueued = 
          tpool.getMountCriteriaByDirection().archive.maxBytesQueued;
      m.mountCriteria.maxAge = 
          tpool.getMountCriteriaByDirection().archive.maxAge;
      m.mountCriteria.quota = 
          tpool.getMountCriteriaByDirection().archive.quota;
      m.logicalLibrary = "";

    }
    // For each tape in the pool, list the tapes with work
    auto tl = tpool.dumpTapesAndFetchStatus();
    for (auto tp = tl.begin(); tp!= tl.end(); tp++) {
      objectstore::Tape t(tp->address, m_objectStore);
      objectstore::ScopedSharedLock tl(t);
      t.fetch();
      if (t.getJobsSummary().files) {
        tmdi.potentialMounts.push_back(PotentialMount());
        auto & m = tmdi.potentialMounts.back();
        m.type = cta::MountType::RETRIEVE;
        m.bytesQueued = t.getJobsSummary().bytes;
        m.filesQueued = t.getJobsSummary().files;
        m.oldestJobStartTime = t.getJobsSummary().oldestJobStartTime;
        m.priority = t.getJobsSummary().priority;
        m.vid = t.getVid();
        m.logicalLibrary = t.getLogicalLibrary();
        
        m.mountCriteria.maxFilesQueued = 
            tpool.getMountCriteriaByDirection().retrieve.maxFilesQueued;
        m.mountCriteria.maxBytesQueued = 
            tpool.getMountCriteriaByDirection().retrieve.maxBytesQueued;
        m.mountCriteria.maxAge = 
            tpool.getMountCriteriaByDirection().retrieve.maxAge;
        m.mountCriteria.quota = 
            tpool.getMountCriteriaByDirection().retrieve.quota;
        m.logicalLibrary = t.getLogicalLibrary();
      }
    }
  }
  // Dedication information comes here
  // TODO
  // 
  // Collect information about the existing mounts
  objectstore::DriveRegister dr(re.getDriveRegisterAddress(), m_objectStore);
  objectstore::ScopedSharedLock drl(dr);
  dr.fetch();
  auto dl = dr.dumpDrives();
  using common::DriveStatus;
  std::set<int> activeDriveStatuses = {
    (int)DriveStatus::Starting,
    (int)DriveStatus::Mounting,
    (int)DriveStatus::Transferring,
    (int)DriveStatus::Unloading,
    (int)DriveStatus::Unmounting,
    (int)DriveStatus::DrainingToDisk };
  for (auto d=dl.begin(); d!= dl.end(); d++) {
    if (activeDriveStatuses.count((int)d->status)) {
      tmdi.existingMounts.push_back(ExistingMount());
      tmdi.existingMounts.back().type = d->mountType;
      tmdi.existingMounts.back().tapePool = d->currentTapePool;
    }
  }
  std::unique_ptr<SchedulerDatabase::TapeMountDecisionInfo> ret(std::move(privateRet));
  return ret;
}
*/

//------------------------------------------------------------------------------
// OStoreDB::queueArchive()
//------------------------------------------------------------------------------
void OStoreDB::queueArchive(const std::string &instanceName, const cta::common::dataStructures::ArchiveRequest &request, 
        const cta::common::dataStructures::ArchiveFileQueueCriteria &criteria, log::LogContext &logContext) {
  assertAgentAddressSet();
  cta::utils::Timer timer;
  // Construct the archive request object in memory
  cta::objectstore::ArchiveRequest aReq(m_agentReference->nextId("ArchiveRequest"), m_objectStore);
  aReq.initialize();
  // Summarize all as an archiveFile
  cta::common::dataStructures::ArchiveFile aFile;
  aFile.archiveFileID = criteria.fileId;
  aFile.checksumType = request.checksumType;
  aFile.checksumValue = request.checksumValue;
  // TODO: fully fledged archive file should not be the representation of the request.
  aFile.creationTime = std::numeric_limits<decltype(aFile.creationTime)>::min();
  aFile.reconciliationTime = 0;
  aFile.diskFileId = request.diskFileID;
  aFile.diskFileInfo = request.diskFileInfo;
  aFile.diskInstance = instanceName;
  aFile.fileSize = request.fileSize;
  aFile.storageClass = request.storageClass;
  aReq.setArchiveFile(aFile);
  aReq.setMountPolicy(criteria.mountPolicy);
  aReq.setArchiveReportURL(request.archiveReportURL);
  aReq.setRequester(request.requester);
  aReq.setSrcURL(request.srcURL);
  aReq.setEntryLog(request.creationLog);
  std::list<cta::objectstore::ArchiveRequest::JobDump> jl;
  for (auto & copy:criteria.copyToPoolMap) {
    const uint32_t hardcodedRetriesWithinMount = 3;
    const uint32_t hardcodedTotalRetries = 6;
    aReq.addJob(copy.first, copy.second, "archive queue address to be set later", hardcodedRetriesWithinMount, hardcodedTotalRetries);
    jl.push_back(cta::objectstore::ArchiveRequest::JobDump());
    jl.back().copyNb = copy.first;
    jl.back().tapePool = copy.second;
  }
  if (jl.empty()) {
    throw ArchiveRequestHasNoCopies("In OStoreDB::queue: the archive to file request has no copy");
  }
  // We create the object here
  m_agentReference->addToOwnership(aReq.getAddressIfSet(), m_objectStore);
  aReq.setOwner(m_agentReference->getAgentAddress());
  aReq.insert();
  ScopedExclusiveLock arl(aReq);
  double arCreationAndRelock = timer.secs(cta::utils::Timer::reset_t::resetCounter);
  double arTotalQueueingTime = 0;
  double arTotalCommitTime = 0;
  double arTotalQueueUnlockTime = 0;
  // We can now enqueue the requests
  std::list<std::string> linkedTapePools;
  std::string currentTapepool;
  try {
    for (auto &j: aReq.dumpJobs()) {
      currentTapepool = j.tapePool;
      // The shared lock will be released automatically at the end of this scope.
      // The queueing implicitly sets the job owner as the queue (as should be). The queue should not
      // be unlocked before we commit the archive request (otherwise, the pointer could be seen as
      // stale and the job would be dereferenced from the queue.
      auto shareLock = ostoredb::MemArchiveQueue::sharedAddToQueue(j, j.tapePool, aReq, *this, logContext);
      double qTime = timer.secs(cta::utils::Timer::reset_t::resetCounter);
      arTotalQueueingTime += qTime;
      aReq.commit();
      double cTime = timer.secs(cta::utils::Timer::reset_t::resetCounter);
      arTotalCommitTime += cTime;
      // Now we can let go off the queue.
      shareLock.reset();
      double qUnlockTime = timer.secs(cta::utils::Timer::reset_t::resetCounter);
      arTotalQueueUnlockTime += qUnlockTime;
      linkedTapePools.push_back(j.owner);
      log::ScopedParamContainer params(logContext);
      params.add("tapepool", j.tapePool)
            .add("queueObject", j.owner)
            .add("jobObject", aReq.getAddressIfSet())
            .add("queueingTime", qTime)
            .add("commitTime", cTime)
            .add("queueUnlockTime", qUnlockTime);
      logContext.log(log::INFO, "In OStoreDB::queueArchive(): added job to queue");
    }
  } catch (NoSuchArchiveQueue &) {
    // Unlink the request from already connected tape pools
    for (auto tpa=linkedTapePools.begin(); tpa!=linkedTapePools.end(); tpa++) {
      objectstore::ArchiveQueue aq(*tpa, m_objectStore);
      ScopedExclusiveLock aql(aq);
      aq.fetch();
      aq.removeJob(aReq.getAddressIfSet());
      aq.commit();
      aReq.remove();
    }
    log::ScopedParamContainer params(logContext);
    params.add("tapepool", currentTapepool)
          .add("jobObject", aReq.getAddressIfSet());
    logContext.log(log::INFO, "In OStoreDB::queueArchive(): failed to enqueue job");
    throw;
  }
  // The request is now fully set. As it's multi-owned, we do not set the owner,
  // just to disown it from the agent.
  aReq.setOwner("");
  aReq.commit();
  double arOwnerResetTime = timer.secs(cta::utils::Timer::reset_t::resetCounter);
  arl.release();
  double arLockRelease = timer.secs(cta::utils::Timer::reset_t::resetCounter);
  // And remove reference from the agent
  m_agentReference->removeFromOwnership(aReq.getAddressIfSet(), m_objectStore);
  log::ScopedParamContainer params(logContext);
  params.add("jobObject", aReq.getAddressIfSet())
    .add("creationAndRelockTime", arCreationAndRelock)
    .add("totalQueueingTime", arTotalQueueingTime)
    .add("totalCommitTime", arTotalCommitTime)
    .add("totalQueueUnlockTime", arTotalQueueUnlockTime)
    .add("ownerResetTime", arOwnerResetTime)
    .add("lockReleaseTime", arLockRelease)
    .add("agentOwnershipResetTime", timer.secs());
  logContext.log(log::INFO, "In OStoreDB::queueArchive(): Finished enqueuing request.");
}

//------------------------------------------------------------------------------
// OStoreDB::deleteArchiveRequest()
//------------------------------------------------------------------------------
void OStoreDB::deleteArchiveRequest(const std::string &diskInstanceName, 
  uint64_t fileId) {
  // First of, find the archive request from all the tape pools.
  objectstore::RootEntry re(m_objectStore);
  objectstore::ScopedSharedLock rel(re);
  re.fetch();
  auto aql = re.dumpArchiveQueues();
  rel.release();
  for (auto & aqp: aql) {
    objectstore::ArchiveQueue aq(aqp.address, m_objectStore);
    ScopedSharedLock aqlock(aq);
    aq.fetch();
    auto ajl=aq.dumpJobs();
    aqlock.release();
    for (auto & ajp: ajl) {
      objectstore::ArchiveRequest ar(ajp.address, m_objectStore);
      ScopedSharedLock arl(ar);
      ar.fetch();
      if (ar.getArchiveFile().archiveFileID == fileId) {
        // We found a job for the right file Id.
        // We now need to dequeue it from all it archive queues (one per job).
        // Upgrade the lock to an exclusive one.
        arl.release();
        ScopedExclusiveLock arxl(ar);
        m_agentReference->addToOwnership(ar.getAddressIfSet(), m_objectStore);
        ar.fetch();
        ar.setAllJobsFailed();
        for (auto j:ar.dumpJobs()) {
          // Dequeue the job from the queue.
          // The owner might not be a queue, in which case the fetch will fail (and it's fine)
          try {
            // The queue on which we found the job is not locked anymore, so we can re-lock it.
            ArchiveQueue aq2(j.owner, m_objectStore);
            ScopedExclusiveLock aq2xl(aq2);
            aq2.fetch();
            aq2.removeJob(ar.getAddressIfSet());
            aq2.commit();
          } catch (...) {}
          ar.setJobOwner(j.copyNb, m_agentReference->getAgentAddress());
        }
        ar.remove();
        m_agentReference->removeFromOwnership(ar.getAddressIfSet(), m_objectStore);
        // We found and deleted the job: return.
        return;
      }
    }
  }
  throw NoSuchArchiveRequest("In OStoreDB::deleteArchiveRequest: ArchiveToFileRequest not found");
}

//------------------------------------------------------------------------------
// OStoreDB::ArchiveToFileRequestCancelation::complete()
//------------------------------------------------------------------------------
void OStoreDB::ArchiveToFileRequestCancelation::complete() {
  if (m_closed)
    throw ArchiveRequestAlreadyDeleted("OStoreDB::ArchiveToFileRequestCancelation::complete(): called twice");
  // We just need to delete the object and forget it
  m_request.remove();
  m_agentReference.removeFromOwnership(m_request.getAddressIfSet(), m_objectStore);
  m_closed = true;
}

//------------------------------------------------------------------------------
// OStoreDB::ArchiveToFileRequestCancelation::~ArchiveToFileRequestCancelation()
//------------------------------------------------------------------------------
OStoreDB::ArchiveToFileRequestCancelation::~ArchiveToFileRequestCancelation() {
  if (!m_closed) {
    try {
      log::LogContext lc(m_logger);
      m_request.garbageCollect(m_agentReference.getAgentAddress(), m_agentReference, lc, m_catalogue);
      m_agentReference.removeFromOwnership(m_request.getAddressIfSet(), m_objectStore);
    } catch (...) {}
  }
}


//------------------------------------------------------------------------------
// OStoreDB::getArchiveRequests()
//------------------------------------------------------------------------------
//std::map<std::string, std::list<ArchiveToTapeCopyRequest> >
//  OStoreDB::getArchiveRequests() const {
//  objectstore::RootEntry re(m_objectStore);
//  objectstore::ScopedSharedLock rel(re);
//  re.fetch();
//  std::map<std::string, std::list<ArchiveToTapeCopyRequest> > ret;
//  auto aql = re.dumpArchiveQueues();
//  rel.release();
//  for (auto & aqp:aql) {
//    objectstore::ArchiveQueue osaq(aqp.address, m_objectStore);
//    ScopedSharedLock osaql(osaq);
//    osaq.fetch();  
//    auto arl = osaq.dumpJobs();
//    osaql.release();
//    for (auto & ar: arl) {
//      objectstore::ArchiveRequest osar(ar.address, m_objectStore);
//      ScopedSharedLock osarl(osar);
//      osar.fetch();
//      // Find which copy number is for this tape pool.
//      // skip the request if not found
//      auto jl = osar.dumpJobs();
//      uint16_t copynb;
//      bool copyndFound=false;
//      for (auto & j:jl) {
//        if (j.tapePool == aqp.tapePool) {
//          copynb = j.copyNb;
//          copyndFound = true;
//          break;
//        }
//      }
//      if (!copyndFound) continue;
//      ret[aqp.tapePool].push_back(cta::ArchiveToTapeCopyRequest(
//        osar.getDiskFileID(),
//        osar.getArchiveFileID(),
//        copynb,
//        aqp.tapePool,
//        osar.getMountPolicy().archivePriority,
//        osar.getCreationLog()));
//    }
//  }
//  return ret;
//}

//------------------------------------------------------------------------------
// OStoreDB::getArchiveJobs()
//------------------------------------------------------------------------------
std::list<cta::common::dataStructures::ArchiveJob>
  OStoreDB::getArchiveJobs(const std::string& tapePoolName) const {
  objectstore::RootEntry re(m_objectStore);
  objectstore::ScopedSharedLock rel(re);
  re.fetch();
  auto tpl = re.dumpArchiveQueues();
  rel.release();
  for (auto & tpp:tpl) {
    if (tpp.tapePool != tapePoolName) continue;
    std::list<cta::common::dataStructures::ArchiveJob> ret;
    objectstore::ArchiveQueue osaq(tpp.address, m_objectStore);
    ScopedSharedLock ostpl(osaq);
    osaq.fetch();
    auto arl = osaq.dumpJobs();
    ostpl.release();
    for (auto ar=arl.begin(); ar!=arl.end(); ar++) {
      objectstore::ArchiveRequest osar(ar->address, m_objectStore);
      ScopedSharedLock osarl(osar);
      osar.fetch();
      // Find which copy number is for this tape pool.
      // skip the request if not found
      uint16_t copynb;
      bool copyndFound=false;
      for (auto & j:osar.dumpJobs()) {
        if (j.tapePool == tpp.tapePool) {
          copynb = j.copyNb;
          copyndFound = true;
          break;
        }
      }
      if (!copyndFound) continue;
      ret.push_back(cta::common::dataStructures::ArchiveJob());
      ret.back().archiveFileID = osar.getArchiveFile().archiveFileID;
      ret.back().copyNumber = copynb;
      ret.back().tapePool = tpp.tapePool;
      ret.back().request.checksumType = osar.getArchiveFile().checksumType;
      ret.back().request.checksumValue = osar.getArchiveFile().checksumValue;
      ret.back().request.creationLog = osar.getEntryLog();
      ret.back().request.diskFileID = osar.getArchiveFile().diskFileId;
      ret.back().instanceName = osar.getArchiveFile().diskInstance;
      ret.back().request.requester = osar.getRequester();
      ret.back().request.srcURL = osar.getSrcURL();
      ret.back().request.archiveReportURL = osar.getArchiveReportURL();
      ret.back().request.storageClass = osar.getArchiveFile().storageClass;
    }
    return ret;
  }
  return std::list<cta::common::dataStructures::ArchiveJob>();
}

//------------------------------------------------------------------------------
// OStoreDB::getArchiveJobs()
//------------------------------------------------------------------------------
std::map<std::string, std::list<common::dataStructures::ArchiveJob> >
  OStoreDB::getArchiveJobs() const {
  objectstore::RootEntry re(m_objectStore);
  objectstore::ScopedSharedLock rel(re);
  re.fetch();
  auto tpl = re.dumpArchiveQueues();
  rel.release();
  std::map<std::string, std::list<common::dataStructures::ArchiveJob> > ret;
  for (auto & tpp:tpl) {
    objectstore::ArchiveQueue osaq(tpp.address, m_objectStore);
    ScopedSharedLock ostpl(osaq);
    osaq.fetch();
    auto arl = osaq.dumpJobs();
    ostpl.release();
    for (auto ar=arl.begin(); ar!=arl.end(); ar++) {
      objectstore::ArchiveRequest osar(ar->address, m_objectStore);
      ScopedSharedLock osarl(osar);
      osar.fetch();
      // Find which copy number is for this tape pool.
      // skip the request if not found
      uint16_t copynb;
      bool copyndFound=false;
      for (auto & j:osar.dumpJobs()) {
        if (j.tapePool == tpp.tapePool) {
          copynb = j.copyNb;
          copyndFound = true;
          break;
        }
      }
      if (!copyndFound) continue;
      ret[tpp.tapePool].push_back(cta::common::dataStructures::ArchiveJob());
      ret[tpp.tapePool].back().archiveFileID = osar.getArchiveFile().archiveFileID;
      ret[tpp.tapePool].back().copyNumber = copynb;
      ret[tpp.tapePool].back().tapePool = tpp.tapePool;
      ret[tpp.tapePool].back().request.checksumType = osar.getArchiveFile().checksumType;
      ret[tpp.tapePool].back().request.checksumValue = osar.getArchiveFile().checksumValue;
      ret[tpp.tapePool].back().request.creationLog = osar.getEntryLog();
      ret[tpp.tapePool].back().request.diskFileID = osar.getArchiveFile().diskFileId;
      ret[tpp.tapePool].back().request.diskFileInfo = osar.getArchiveFile().diskFileInfo;
      ret[tpp.tapePool].back().request.fileSize = osar.getArchiveFile().fileSize;
      ret[tpp.tapePool].back().instanceName = osar.getArchiveFile().diskInstance;
      ret[tpp.tapePool].back().request.requester = osar.getRequester();
      ret[tpp.tapePool].back().request.srcURL = osar.getSrcURL();
      ret[tpp.tapePool].back().request.archiveReportURL = osar.getArchiveReportURL();
      ret[tpp.tapePool].back().request.storageClass = osar.getArchiveFile().storageClass;
    }
  }
  return ret;
}

//------------------------------------------------------------------------------
// OStoreDB::getRetrieveQueueStatistics()
//------------------------------------------------------------------------------
std::list<SchedulerDatabase::RetrieveQueueStatistics> OStoreDB::getRetrieveQueueStatistics(
  const cta::common::dataStructures::RetrieveFileQueueCriteria& criteria,
  const std::set<std::string> & vidsToConsider) {
  return Helpers::getRetrieveQueueStatistics(criteria, vidsToConsider, m_objectStore);
}

//------------------------------------------------------------------------------
// OStoreDB::queueRetrieve()
//------------------------------------------------------------------------------
std::string OStoreDB::queueRetrieve(const cta::common::dataStructures::RetrieveRequest& rqst,
  const cta::common::dataStructures::RetrieveFileQueueCriteria& criteria, log::LogContext &logContext) {
  assertAgentAddressSet();
  // Get the best vid from the cache
  std::set<std::string> candidateVids;
  for (auto & tf:criteria.archiveFile.tapeFiles) candidateVids.insert(tf.second.vid);
  std::string bestVid=Helpers::selectBestRetrieveQueue(candidateVids, m_catalogue, m_objectStore);
  // Check that the requested retrieve job (for the provided vid) exists, and record the copynb.
  uint64_t bestCopyNb;
  for (auto & tf: criteria.archiveFile.tapeFiles) {
    if (tf.second.vid == bestVid) {
      bestCopyNb = tf.second.copyNb;
      goto vidFound;
    }
  }
  {
    std::stringstream err;
    err << "In OStoreDB::queueRetrieve(): no tape file for requested vid. archiveId=" << criteria.archiveFile.archiveFileID
        << " vid=" << bestVid;
    throw RetrieveRequestHasNoCopies(err.str());
  }
  vidFound:
  // In order to post the job, construct it first in memory.
  objectstore::RetrieveRequest rReq(m_agentReference->nextId("RetrieveRequest"), m_objectStore);
  rReq.initialize();
  rReq.setSchedulerRequest(rqst);
  rReq.setRetrieveFileQueueCriteria(criteria);
  // Point to the request in the agent
  m_agentReference->addToOwnership(rReq.getAddressIfSet(), m_objectStore);
  // Set an arbitrary copy number so we can serialize. Garbage collection we re-choose 
  // the tape file number and override it in case of problem (and we will set it further).
  rReq.setActiveCopyNumber(1);
  rReq.insert();
  ScopedExclusiveLock rrl(rReq);
  // Find the job corresponding to the vid (and check we indeed have one).
  auto jobs = rReq.getJobs();
  objectstore::RetrieveRequest::JobDump * job = nullptr;
  for (auto & j:jobs) {
    if (j.copyNb == bestCopyNb) {
      job = &j;
      goto jobFound;
    }
  }
  {
    std::stringstream err;
    err << "In OStoreDB::queueRetrieve(): no job for requested copyNb. archiveId=" << criteria.archiveFile.archiveFileID
        << " vid=" << bestVid << " copyNb=" << bestCopyNb;
    throw RetrieveRequestHasNoCopies(err.str());
  }
  jobFound:
  {
    // Add the request to the queue (with a shared access).
    auto sharedLock = ostoredb::MemRetrieveQueue::sharedAddToQueue(*job, bestVid, rReq, *this, logContext);
    // The object ownership was set in SharedAdd.
    rReq.commit();
    // The lock on the queue is released here (has to be after the request commit for consistency.
  }
  rrl.release();
  // And relinquish ownership form agent
  m_agentReference->removeFromOwnership(rReq.getAddressIfSet(), m_objectStore);
  return bestVid;
}

//------------------------------------------------------------------------------
// OStoreDB::getRetrieveRequestsByVid()
//------------------------------------------------------------------------------
std::list<RetrieveRequestDump> OStoreDB::getRetrieveRequestsByVid(const std::string& vid) const {
  throw exception::Exception(std::string("Not implemented: ") + __PRETTY_FUNCTION__);
}

//------------------------------------------------------------------------------
// OStoreDB::getRetrieveRequestsByRequester()
//------------------------------------------------------------------------------
std::list<RetrieveRequestDump> OStoreDB::getRetrieveRequestsByRequester(const std::string& vid) const {
  throw cta::exception::Exception(std::string("Not implemented: ") + __PRETTY_FUNCTION__);
}

//------------------------------------------------------------------------------
// OStoreDB::getRetrieveRequests()
//------------------------------------------------------------------------------
std::map<std::string, std::list<RetrieveRequestDump> > OStoreDB::getRetrieveRequests() const {
  throw cta::exception::Exception(std::string("Not implemented: ") + __PRETTY_FUNCTION__);
//  std::map<cta::Tape, std::list<RetrieveRequestDump> > ret;
//  // Get list of tape pools and then tapes
//  objectstore::RootEntry re(m_objectStore);
//  objectstore::ScopedSharedLock rel(re);
//  re.fetch();
//  auto tpl=re.dumpTapePools();
//  rel.release();
//  for (auto tpp = tpl.begin(); tpp != tpl.end(); tpp++) {
//    // Get the list of tapes for the tape pool
//    objectstore::TapePool tp(tpp->address, m_objectStore);
//    objectstore::ScopedSharedLock tplock(tp);
//    tp.fetch();
//    auto tl = tp.dumpTapes();
//    for (auto tptr = tl.begin(); tptr!= tl.end(); tptr++) {
//      // Get the list of retrieve requests for the tape.
//      objectstore::Tape t(tptr->address, m_objectStore);
//      objectstore::ScopedSharedLock tlock(t);
//      t.fetch();
//      auto jobs = t.dumpAndFetchRetrieveRequests();
//      // If the list is not empty, add to the map.
//      if (jobs.size()) {
//        cta::Tape tkey;
//        // TODO tkey.capacityInBytes;
//        tkey.creationLog = t.getCreationLog();
//        // TODO tkey.dataOnTapeInBytes;
//        tkey.logicalLibraryName = t.getLogicalLibrary();
//        tkey.nbFiles = t.getLastFseq();
//        // TODO tkey.status
//        tkey.tapePoolName = tp.getName();
//        tkey.vid = t.getVid();
//        ret[tkey] = std::move(jobs);
//      }
//    }
//  }
//  return ret;
}

//------------------------------------------------------------------------------
// OStoreDB::deleteRetrieveRequest()
//------------------------------------------------------------------------------
void OStoreDB::deleteRetrieveRequest(const common::dataStructures::SecurityIdentity& requester, 
  const std::string& remoteFile) {
  throw exception::Exception("Not Implemented");
}

//------------------------------------------------------------------------------
// OStoreDB::getRetrieveJobs()
//------------------------------------------------------------------------------
std::list<cta::common::dataStructures::RetrieveJob> OStoreDB::getRetrieveJobs(const std::string& tapePoolName) const {
  throw cta::exception::Exception(std::string("Not implemented: ") + __PRETTY_FUNCTION__);
}

//------------------------------------------------------------------------------
// OStoreDB::getRetrieveJobs()
//------------------------------------------------------------------------------
std::map<std::string, std::list<common::dataStructures::RetrieveJob> > OStoreDB::getRetrieveJobs() const {
  // We will walk all the tapes to get the jobs.
  std::map<std::string, std::list<common::dataStructures::RetrieveJob> > ret;
  RootEntry re(m_objectStore);
  ScopedSharedLock rel(re);
  re.fetch();
  auto rql=re.dumpRetrieveQueues();
  rel.release();
  for (auto & rqp: rql) {
    // This implementation gives imperfect consistency. Do we need better? (If so, TODO: improve).
    // This implementation is racy, so we tolerate that the queue is gone.
    try {
      RetrieveQueue rq(rqp.address, m_objectStore);
      ScopedSharedLock rql(rq);
      rq.fetch();
      for (auto & j: rq.dumpJobs()) {
        ret[rqp.vid].push_back(common::dataStructures::RetrieveJob());
        try {
          auto & jd=ret[rqp.vid].back();
          RetrieveRequest rr(j.address, m_objectStore);
          ScopedSharedLock rrl(rr);
          rr.fetch();
          jd.request=rr.getSchedulerRequest();
          for (auto & tf: rr.getArchiveFile().tapeFiles) {
            jd.tapeCopies[tf.second.vid].first=tf.second.copyNb;
            jd.tapeCopies[tf.second.vid].second=tf.second;
          }
        } catch (...) {
          ret[rqp.vid].pop_back();
        }
            
      }
    } catch (...) {}
  }
  return ret;
}

//------------------------------------------------------------------------------
// OStoreDB::getDriveStates()
//------------------------------------------------------------------------------
std::list<cta::common::dataStructures::DriveState> OStoreDB::getDriveStates() const {
  RootEntry re(m_objectStore);
  re.fetchNoLock();
  auto driveRegisterAddress = re.getDriveRegisterAddress();
  objectstore::DriveRegister dr(driveRegisterAddress, m_objectStore);
  dr.fetchNoLock();
  return dr.getAllDrivesState();
}

//------------------------------------------------------------------------------
// OStoreDB::setDesiredDriveState()
//------------------------------------------------------------------------------
void OStoreDB::setDesiredDriveState(const std::string& drive, const common::dataStructures::DesiredDriveState & desiredState) {
  RootEntry re(m_objectStore);
  ScopedSharedLock rel(re);
  re.fetch();
  auto driveRegisterAddress = re.getDriveRegisterAddress();
  objectstore::DriveRegister dr(driveRegisterAddress, m_objectStore);
  objectstore::ScopedExclusiveLock drl(dr);
  dr.fetch();
  auto driveState = dr.getDriveState(drive);
  driveState.desiredDriveState = desiredState;
  dr.setDriveState(driveState);
  dr.commit();
}

//------------------------------------------------------------------------------
// OStoreDB::reportDriveStatus()
//------------------------------------------------------------------------------
void OStoreDB::reportDriveStatus(const common::dataStructures::DriveInfo& driveInfo,
  cta::common::dataStructures::MountType mountType, common::dataStructures::DriveStatus status,
  time_t reportTime, uint64_t mountSessionId, uint64_t byteTransferred,
  uint64_t filesTransferred, double latestBandwidth, const std::string& vid, 
  const std::string& tapepool) {
  using common::dataStructures::DriveStatus;
  // Lock the drive register and try to find the drive entry
  RootEntry re(m_objectStore);
  ScopedSharedLock rel(re);
  re.fetch();
  auto driveRegisterAddress = re.getDriveRegisterAddress();
  objectstore::DriveRegister dr(driveRegisterAddress, m_objectStore);
  objectstore::ScopedExclusiveLock drl(dr);
  dr.fetch();
  // Wrap all the parameters together for easier manipulation by sub-functions
  ReportDriveStatusInputs inputs;
  inputs.mountType = mountType;
  inputs.byteTransferred = byteTransferred;
  inputs.filesTransferred = filesTransferred;
  inputs.latestBandwidth = latestBandwidth;
  inputs.mountSessionId = mountSessionId;
  inputs.reportTime = reportTime;
  inputs.status = status;
  inputs.vid = vid;
  inputs.tapepool = tapepool;
  updateDriveStatusInRegitry(dr, driveInfo, inputs);
  dr.commit();
}

//------------------------------------------------------------------------------
// OStoreDB::updateDriveStatusInRegitry()
//------------------------------------------------------------------------------
void OStoreDB::updateDriveStatusInRegitry(objectstore::DriveRegister& dr, 
  const common::dataStructures::DriveInfo& driveInfo, const ReportDriveStatusInputs& inputs) {
  using common::dataStructures::DriveStatus;
  // The drive state might not be present, in which case we have to fill it up with default values.
  cta::common::dataStructures::DriveState driveState;
  try { 
    driveState = dr.getDriveState(driveInfo.driveName);
  } catch (cta::exception::Exception & ex) {
    // The drive is missing in the registry. We have to fill the state with default
    // values, for what that will not be covered later.
    driveState.driveName = driveInfo.driveName;
    // host will be reset anyway.
    // logical library will be reset anyway.
    driveState.mountType = common::dataStructures::MountType::NoMount;
    driveState.driveStatus = common::dataStructures::DriveStatus::Unknown;
    driveState.sessionId = 0;
    driveState.bytesTransferredInSession = 0;
    driveState.filesTransferredInSession = 0;
    driveState.latestBandwidth = 0;
    driveState.sessionStartTime = 0;
    driveState.mountStartTime = 0;
    driveState.transferStartTime = 0;
    driveState.unloadStartTime = 0;
    driveState.unmountStartTime = 0;
    driveState.drainingStartTime = 0;
    driveState.downOrUpStartTime = 0;
    driveState.cleanupStartTime = 0;
    driveState.lastUpdateTime = 0;
    driveState.startStartTime = 0;
    driveState.desiredDriveState.up = (inputs.status==DriveStatus::Down?false:true);
    driveState.desiredDriveState.forceDown = false;
    driveState.currentTapePool = "";
    driveState.currentVid = "";
  }
  // Set the parameters that we always set
  driveState.host = driveInfo.host;
  driveState.logicalLibrary = driveInfo.logicalLibrary;
  // Set the status
  switch (inputs.status) {
    case DriveStatus::Down:
      setDriveDown(driveState, inputs);
      break;
    case DriveStatus::Up:
      setDriveUpOrMaybeDown(driveState, inputs);
      break;
    case DriveStatus::Starting:
      setDriveStarting(driveState, inputs);
      break;
    case DriveStatus::Mounting:
      setDriveMounting(driveState, inputs);
      break;
    case DriveStatus::Transferring:
      setDriveTransferring(driveState, inputs);
      break;
    case DriveStatus::Unloading:
      setDriveUnloading(driveState, inputs);
      break;
    case DriveStatus::Unmounting:
      setDriveUnmounting(driveState, inputs);
      break;
    case DriveStatus::DrainingToDisk:
      setDriveDrainingToDisk(driveState, inputs);
      break;
    case DriveStatus::CleaningUp:
      setDriveCleaningUp(driveState, inputs);
      break;
    default:
      throw exception::Exception("Unexpected status in DriveRegister::reportDriveStatus");
  }
  dr.setDriveState(driveState);
}

//------------------------------------------------------------------------------
// OStoreDB::updateDriveStatsInRegitry()
//------------------------------------------------------------------------------
void OStoreDB::updateDriveStatsInRegitry(objectstore::DriveRegister& dr, 
  const common::dataStructures::DriveInfo& driveInfo, const ReportDriveStatsInputs& inputs) {
  using common::dataStructures::DriveStatus;
  // The drive state might not be present, in which case we do nothing.
  cta::common::dataStructures::DriveState driveState;
  try { 
    driveState = dr.getDriveState(driveInfo.driveName);
  } catch (cta::exception::Exception & ex) {
    // The drive is missing in the registry. Nothing to update
      return;    
  }
  // Set the parameters that we always set
  driveState.host = driveInfo.host;
  driveState.logicalLibrary = driveInfo.logicalLibrary;

  switch (driveState.driveStatus) {    
    case DriveStatus::Transferring:
      {
      const time_t timeDifference = inputs.reportTime -  driveState.lastUpdateTime;
      const uint64_t bytesDifference = inputs.bytesTransferred - driveState.bytesTransferredInSession;   
      driveState.lastUpdateTime=inputs.reportTime;
      driveState.bytesTransferredInSession=inputs.bytesTransferred;
      driveState.filesTransferredInSession=inputs.filesTransferred;
      driveState.latestBandwidth = timeDifference?1.0*bytesDifference/timeDifference:0.0;
      }
      break;    
    default:
      return ;
  }
  dr.setDriveState(driveState);
}  

//------------------------------------------------------------------------------
// OStoreDB::setDriveDown()
//------------------------------------------------------------------------------
void OStoreDB::setDriveDown(common::dataStructures::DriveState & driveState,
  const ReportDriveStatusInputs & inputs) {
  // If we were already down, then we only update the last update time.
  if (driveState.driveStatus == common::dataStructures::DriveStatus::Down) {
    driveState.lastUpdateTime=inputs.reportTime;
    return;
  }
  // If we are changing state, then all should be reset.
  driveState.sessionId=0;
  driveState.bytesTransferredInSession=0;
  driveState.filesTransferredInSession=0;
  driveState.latestBandwidth=0;
  driveState.sessionStartTime=0;
  driveState.mountStartTime=0;
  driveState.transferStartTime=0;
  driveState.unloadStartTime=0;
  driveState.unmountStartTime=0;
  driveState.drainingStartTime=0;
  driveState.downOrUpStartTime=inputs.reportTime;
  driveState.cleanupStartTime=0;
  driveState.lastUpdateTime=inputs.reportTime;
  driveState.mountType=common::dataStructures::MountType::NoMount;
  driveState.driveStatus=common::dataStructures::DriveStatus::Down;
  driveState.desiredDriveState.up=false;
  driveState.desiredDriveState.forceDown=false;
  driveState.currentVid="";
  driveState.currentTapePool="";
}

//------------------------------------------------------------------------------
// OStoreDB::setDriveUp()
//------------------------------------------------------------------------------
void OStoreDB::setDriveUpOrMaybeDown(common::dataStructures::DriveState & driveState,
  const ReportDriveStatusInputs & inputs) {
  using common::dataStructures::DriveStatus;
  // Decide whether we should be up or down
  DriveStatus  targetStatus=DriveStatus::Up;
  if (!driveState.desiredDriveState.up) {
    driveState.driveStatus = common::dataStructures::DriveStatus::Down;
  }
  // If we were already up (or down), then we only update the last update time.
  if (driveState.driveStatus == targetStatus) {
    driveState.lastUpdateTime=inputs.reportTime;
    return;
  }
  // If we are changing state, then all should be reset.
  driveState.sessionId=0;
  driveState.bytesTransferredInSession=0;
  driveState.filesTransferredInSession=0;
  driveState.latestBandwidth=0;
  driveState.sessionStartTime=0;
  driveState.mountStartTime=0;
  driveState.transferStartTime=0;
  driveState.unloadStartTime=0;
  driveState.unmountStartTime=0;
  driveState.drainingStartTime=0;
  driveState.downOrUpStartTime=inputs.reportTime;
  driveState.cleanupStartTime=0;
  driveState.lastUpdateTime=inputs.reportTime;
  driveState.mountType=common::dataStructures::MountType::NoMount;
  driveState.driveStatus=targetStatus;
  driveState.currentVid="";
  driveState.currentTapePool="";
}

//------------------------------------------------------------------------------
// OStoreDB::setDriveStarting()
//------------------------------------------------------------------------------
void OStoreDB::setDriveStarting(common::dataStructures::DriveState & driveState,
  const ReportDriveStatusInputs & inputs) {
  // If we were already starting, then we only update the last update time.
  if (driveState.driveStatus == common::dataStructures::DriveStatus::Starting) {
    driveState.lastUpdateTime = inputs.reportTime;
    return;
  }
  // If we are changing state, then all should be reset. We are not supposed to
  // know the direction yet.
  driveState.sessionId=inputs.mountSessionId;
  driveState.bytesTransferredInSession=0;
  driveState.filesTransferredInSession=0;
  driveState.latestBandwidth=0;
  driveState.sessionStartTime=inputs.reportTime;
  driveState.mountStartTime=0;
  driveState.transferStartTime=0;
  driveState.unloadStartTime=0;
  driveState.unmountStartTime=0;
  driveState.drainingStartTime=0;
  driveState.downOrUpStartTime=0;
  driveState.cleanupStartTime=0;
  driveState.startStartTime=inputs.reportTime;
  driveState.lastUpdateTime=inputs.reportTime;
  driveState.mountType=inputs.mountType;
  driveState.driveStatus=common::dataStructures::DriveStatus::Starting;
  driveState.currentVid=inputs.vid;
  driveState.currentTapePool=inputs.tapepool;
}

//------------------------------------------------------------------------------
// OStoreDB::setDriveMounting()
//------------------------------------------------------------------------------
void OStoreDB::setDriveMounting(common::dataStructures::DriveState & driveState,
  const ReportDriveStatusInputs & inputs) {
  // If we were already starting, then we only update the last update time.
  if (driveState.driveStatus == common::dataStructures::DriveStatus::Mounting) {
    driveState.lastUpdateTime = inputs.reportTime;
    return;
  }
  // If we are changing state, then all should be reset. We are not supposed to
  // know the direction yet.
  driveState.sessionId=inputs.mountSessionId;
  driveState.bytesTransferredInSession=0;
  driveState.filesTransferredInSession=0;
  driveState.latestBandwidth=0;
  //driveState.sessionstarttime=inputs.reportTime;
  driveState.mountStartTime=inputs.reportTime;
  driveState.transferStartTime=0;
  driveState.unloadStartTime=0;
  driveState.unmountStartTime=0;
  driveState.drainingStartTime=0;
  driveState.downOrUpStartTime=0;
  driveState.cleanupStartTime=0;
  driveState.lastUpdateTime=inputs.reportTime;
  driveState.mountType=inputs.mountType;
  driveState.driveStatus=common::dataStructures::DriveStatus::Mounting;
  driveState.currentVid=inputs.vid;
  driveState.currentTapePool=inputs.tapepool;
}

//------------------------------------------------------------------------------
// OStoreDB::setDriveTransferring()
//------------------------------------------------------------------------------
void OStoreDB::setDriveTransferring(common::dataStructures::DriveState & driveState,
  const ReportDriveStatusInputs & inputs) {
  // If we were already transferring, we update the full statistics
  if (driveState.driveStatus == common::dataStructures::DriveStatus::Transferring) {
    driveState.lastUpdateTime=inputs.reportTime;
    driveState.bytesTransferredInSession=inputs.byteTransferred;
    driveState.filesTransferredInSession=inputs.filesTransferred;
    driveState.latestBandwidth=inputs.latestBandwidth;
    return;
  }
  driveState.sessionId=inputs.mountSessionId;
  driveState.bytesTransferredInSession=inputs.byteTransferred;
  driveState.filesTransferredInSession=inputs.filesTransferred;
  driveState.latestBandwidth=inputs.latestBandwidth;
  //driveState.sessionstarttime=inputs.reportTime;
  //driveState.mountstarttime=inputs.reportTime;
  driveState.transferStartTime=inputs.reportTime;
  driveState.unloadStartTime=0;
  driveState.unmountStartTime=0;
  driveState.drainingStartTime=0;
  driveState.downOrUpStartTime=0;
  driveState.cleanupStartTime=0;
  driveState.lastUpdateTime=inputs.reportTime;
  driveState.mountType=inputs.mountType;
  driveState.driveStatus=common::dataStructures::DriveStatus::Transferring;
  driveState.currentVid=inputs.vid;
  driveState.currentTapePool=inputs.tapepool;
}

//------------------------------------------------------------------------------
// OStoreDB::setDriveUnloading()
//------------------------------------------------------------------------------
void OStoreDB::setDriveUnloading(common::dataStructures::DriveState & driveState,
  const ReportDriveStatusInputs & inputs) {
  if (driveState.driveStatus == common::dataStructures::DriveStatus::Unloading) {
    driveState.lastUpdateTime=inputs.reportTime;
    return;
  }
  // If we are changing state, then all should be reset. We are not supposed to
  // know the direction yet.
  driveState.sessionId=inputs.mountSessionId;
  driveState.bytesTransferredInSession=0;
  driveState.filesTransferredInSession=0;
  driveState.latestBandwidth=0;
  driveState.sessionStartTime=0;
  driveState.mountStartTime=0;
  driveState.transferStartTime=0;
  driveState.unloadStartTime=inputs.reportTime;
  driveState.unmountStartTime=0;
  driveState.drainingStartTime=0;
  driveState.downOrUpStartTime=0;
  driveState.cleanupStartTime=0;
  driveState.lastUpdateTime=inputs.reportTime;
  driveState.mountType=inputs.mountType;
  driveState.driveStatus=common::dataStructures::DriveStatus::Unloading;
  driveState.currentVid=inputs.vid;
  driveState.currentTapePool=inputs.tapepool;
}

//------------------------------------------------------------------------------
// OStoreDB::setDriveUnmounting()
//------------------------------------------------------------------------------
void OStoreDB::setDriveUnmounting(common::dataStructures::DriveState & driveState,
  const ReportDriveStatusInputs & inputs) {
  if (driveState.driveStatus == common::dataStructures::DriveStatus::Unmounting) {
    driveState.lastUpdateTime=inputs.reportTime;
    return;
  }
  // If we are changing state, then all should be reset. We are not supposed to
  // know the direction yet.
  driveState.sessionId=inputs.mountSessionId;
  driveState.bytesTransferredInSession=0;
  driveState.filesTransferredInSession=0;
  driveState.latestBandwidth=0;
  driveState.sessionStartTime=0;
  driveState.mountStartTime=0;
  driveState.transferStartTime=0;
  driveState.unloadStartTime=0;
  driveState.unmountStartTime=inputs.reportTime;
  driveState.drainingStartTime=0;
  driveState.downOrUpStartTime=0;
  driveState.cleanupStartTime=0;
  driveState.lastUpdateTime=inputs.reportTime;
  driveState.mountType=inputs.mountType;
  driveState.driveStatus=common::dataStructures::DriveStatus::Unmounting;
  driveState.currentVid=inputs.vid;
  driveState.currentTapePool=inputs.tapepool;
}

//------------------------------------------------------------------------------
// OStoreDB::setDriveDrainingToDisk()
//------------------------------------------------------------------------------
void OStoreDB::setDriveDrainingToDisk(common::dataStructures::DriveState & driveState,
  const ReportDriveStatusInputs & inputs) {
  if (driveState.driveStatus == common::dataStructures::DriveStatus::DrainingToDisk) {
    driveState.lastUpdateTime=inputs.reportTime;
    return;
  }
  // If we are changing state, then all should be reset. We are not supposed to
  // know the direction yet.
  driveState.sessionId=inputs.mountSessionId;
  driveState.bytesTransferredInSession=0;
  driveState.filesTransferredInSession=0;
  driveState.latestBandwidth=0;
  driveState.sessionStartTime=0;
  driveState.mountStartTime=0;
  driveState.transferStartTime=0;
  driveState.unloadStartTime=0;
  driveState.unmountStartTime=0;
  driveState.drainingStartTime=inputs.reportTime;
  driveState.downOrUpStartTime=0;
  driveState.cleanupStartTime=0;
  driveState.lastUpdateTime=inputs.reportTime;
  driveState.mountType=inputs.mountType;
  driveState.driveStatus=common::dataStructures::DriveStatus::DrainingToDisk;
  driveState.currentVid=inputs.vid;
  driveState.currentTapePool=inputs.tapepool;
}

//------------------------------------------------------------------------------
// OStoreDB::setDriveCleaningUp()
//------------------------------------------------------------------------------
void OStoreDB::setDriveCleaningUp(common::dataStructures::DriveState & driveState,
  const ReportDriveStatusInputs & inputs) {
  if (driveState.driveStatus == common::dataStructures::DriveStatus::CleaningUp) {
    driveState.lastUpdateTime=inputs.reportTime;
    return;
  }
  // If we are changing state, then all should be reset. We are not supposed to
  // know the direction yet.
  driveState.sessionId=inputs.mountSessionId;
  driveState.bytesTransferredInSession=0;
  driveState.filesTransferredInSession=0;
  driveState.latestBandwidth=0;
  driveState.sessionStartTime=0;
  driveState.mountStartTime=0;
  driveState.transferStartTime=0;
  driveState.unloadStartTime=0;
  driveState.unmountStartTime=0;
  driveState.drainingStartTime=0;
  driveState.downOrUpStartTime=0;
  driveState.cleanupStartTime=inputs.reportTime;
  driveState.lastUpdateTime=inputs.reportTime;
  driveState.mountType=inputs.mountType;
  driveState.driveStatus=common::dataStructures::DriveStatus::CleaningUp;
  driveState.currentVid=inputs.vid;
  driveState.currentTapePool=inputs.tapepool;
}

//------------------------------------------------------------------------------
// OStoreDB::TapeMountDecisionInfo::createArchiveMount()
//------------------------------------------------------------------------------
std::unique_ptr<SchedulerDatabase::ArchiveMount> 
  OStoreDB::TapeMountDecisionInfo::createArchiveMount(
    const catalogue::TapeForWriting & tape, const std::string driveName,
    const std::string& logicalLibrary, const std::string& hostName, time_t startTime) {
  // In order to create the mount, we have to:
  // Check we actually hold the scheduling lock
  // Set the drive status to up, and indicate which tape we use.
  std::unique_ptr<OStoreDB::ArchiveMount> privateRet(
    new OStoreDB::ArchiveMount(m_objectStore, m_agentReference, m_catalogue, m_logger));
  auto &am = *privateRet;
  // Check we hold the scheduling lock
  if (!m_lockTaken)
    throw SchedulingLockNotHeld("In OStoreDB::TapeMountDecisionInfo::createArchiveMount: "
      "cannot create mount without holding scheduling lock");
  objectstore::RootEntry re(m_objectStore);
  objectstore::ScopedSharedLock rel(re);
  re.fetch();
  auto driveRegisterAddress = re.getDriveRegisterAddress();
  rel.release();
  am.nbFilesCurrentlyOnTape = tape.lastFSeq;
  am.mountInfo.vid = tape.vid;
  // Fill up the mount info
  am.mountInfo.drive = driveName;
  am.mountInfo.host = hostName;
  am.mountInfo.mountId = m_schedulerGlobalLock->getIncreaseCommitMountId();
  m_schedulerGlobalLock->commit();
  am.mountInfo.tapePool = tape.tapePool;
  am.mountInfo.logicalLibrary = logicalLibrary;
  // Update the status of the drive in the registry
  {
    // Get hold of the drive registry
    objectstore::DriveRegister dr(driveRegisterAddress, m_objectStore);
    objectstore::ScopedExclusiveLock drl(dr);
    dr.fetch();
    // The drive is already in-session, to prevent double scheduling before it 
    // goes to mount state. If the work to be done gets depleted in the mean time,
    // we will switch back to up.
    common::dataStructures::DriveInfo driveInfo;
    driveInfo.driveName=driveName;
    driveInfo.logicalLibrary=logicalLibrary;
    driveInfo.host=hostName;
    ReportDriveStatusInputs inputs;
    inputs.mountType = common::dataStructures::MountType::Archive;
    inputs.byteTransferred = 0;
    inputs.filesTransferred = 0;
    inputs.latestBandwidth = 0;
    inputs.mountSessionId = am.mountInfo.mountId;
    inputs.reportTime = startTime;
    inputs.status = common::dataStructures::DriveStatus::Mounting;
    inputs.vid = tape.vid;
    inputs.tapepool = tape.tapePool;
    OStoreDB::updateDriveStatusInRegitry(dr, driveInfo, inputs);
    dr.commit();
  }
  // We committed the scheduling decision. We can now release the scheduling lock.
  m_lockOnSchedulerGlobalLock.release();
  m_lockTaken = false;
  // We can now return the mount session object to the user.
  std::unique_ptr<SchedulerDatabase::ArchiveMount> ret(privateRet.release());
  return ret;
}

//------------------------------------------------------------------------------
// OStoreDB::TapeMountDecisionInfo::TapeMountDecisionInfo()
//------------------------------------------------------------------------------
OStoreDB::TapeMountDecisionInfo::TapeMountDecisionInfo(
  objectstore::Backend& os, objectstore::AgentReference& a, catalogue::Catalogue & c, log::Logger &l):
   m_lockTaken(false), m_objectStore(os), m_catalogue(c), m_logger(l), m_agentReference(a) {}

//------------------------------------------------------------------------------
// OStoreDB::TapeMountDecisionInfo::createArchiveMount()
//------------------------------------------------------------------------------
std::unique_ptr<SchedulerDatabase::RetrieveMount> 
  OStoreDB::TapeMountDecisionInfo::createRetrieveMount(
    const std::string& vid, const std::string & tapePool, const std::string driveName, 
    const std::string& logicalLibrary, const std::string& hostName, time_t startTime) {
  // In order to create the mount, we have to:
  // Check we actually hold the scheduling lock
  // Check the tape exists, add it to ownership and set its activity status to 
  // busy, with the current agent pointing to it for unbusying
  // Set the drive status to up, but do not commit anything to the drive register
  // the drive register does not need garbage collection as it should reflect the
  // latest known state of the drive (and its absence of updating if needed)
  // Prepare the return value
  std::unique_ptr<OStoreDB::RetrieveMount> privateRet(
    new OStoreDB::RetrieveMount(m_objectStore, m_agentReference, m_catalogue, m_logger));
  auto &rm = *privateRet;
  // Check we hold the scheduling lock
  if (!m_lockTaken)
    throw SchedulingLockNotHeld("In OStoreDB::TapeMountDecisionInfo::createRetrieveMount: "
      "cannot create mount without holding scheduling lock");
  // Find the tape and update it
  objectstore::RootEntry re(m_objectStore);
  objectstore::ScopedSharedLock rel(re);
  re.fetch();
  auto driveRegisterAddress = re.getDriveRegisterAddress();
  rel.release();
  // Fill up the mount info
  rm.mountInfo.vid = vid;
  rm.mountInfo.drive = driveName;
  rm.mountInfo.host = hostName;
  rm.mountInfo.mountId = m_schedulerGlobalLock->getIncreaseCommitMountId();
  m_schedulerGlobalLock->commit();
  rm.mountInfo.tapePool = tapePool;
  rm.mountInfo.logicalLibrary = logicalLibrary;
  // Update the status of the drive in the registry
  {
    // Get hold of the drive registry
    objectstore::DriveRegister dr(driveRegisterAddress, m_objectStore);
    objectstore::ScopedExclusiveLock drl(dr);
    dr.fetch();
    // The drive is already in-session, to prevent double scheduling before it 
    // goes to mount state. If the work to be done gets depleted in the mean time,
    // we will switch back to up.
    common::dataStructures::DriveInfo driveInfo;
    driveInfo.driveName=driveName;
    driveInfo.logicalLibrary=logicalLibrary;
    driveInfo.host=hostName;
    ReportDriveStatusInputs inputs;
    inputs.mountType = common::dataStructures::MountType::Retrieve;
    inputs.mountSessionId = rm.mountInfo.mountId;
    inputs.reportTime = startTime;
    inputs.status = common::dataStructures::DriveStatus::Mounting;
    inputs.vid = rm.mountInfo.vid;
    inputs.tapepool = rm.mountInfo.tapePool;
    OStoreDB::updateDriveStatusInRegitry(dr, driveInfo, inputs);
    dr.commit();
  }
  // We committed the scheduling decision. We can now release the scheduling lock.
  m_lockOnSchedulerGlobalLock.release();
  m_lockTaken = false;
  // We can now return the mount session object to the user.
  std::unique_ptr<SchedulerDatabase::RetrieveMount> ret(privateRet.release());
  return ret;
}

//------------------------------------------------------------------------------
// OStoreDB::TapeMountDecisionInfo::~TapeMountDecisionInfo()
//------------------------------------------------------------------------------
OStoreDB::TapeMountDecisionInfo::~TapeMountDecisionInfo() {
  // The lock should be released before the objectstore object 
  // m_schedulerGlobalLock gets destroyed. We explicitely release the lock,
  // and then destroy the object
  if (m_lockTaken)
    m_lockOnSchedulerGlobalLock.release();
  m_schedulerGlobalLock.reset(NULL);
}

//------------------------------------------------------------------------------
// OStoreDB::ArchiveMount::ArchiveMount()
//------------------------------------------------------------------------------
OStoreDB::ArchiveMount::ArchiveMount(objectstore::Backend& os, objectstore::AgentReference& a, catalogue::Catalogue & c, log::Logger & l):
  m_objectStore(os), m_catalogue(c), m_logger(l), m_agentReference(a) {}

//------------------------------------------------------------------------------
// OStoreDB::ArchiveMount::getMountInfo()
//------------------------------------------------------------------------------
const SchedulerDatabase::ArchiveMount::MountInfo& OStoreDB::ArchiveMount::getMountInfo() {
  return mountInfo;
}

//------------------------------------------------------------------------------
// OStoreDB::ArchiveMount::getNextJobBatch()
//------------------------------------------------------------------------------
std::list<std::unique_ptr<SchedulerDatabase::ArchiveJob> > OStoreDB::ArchiveMount::getNextJobBatch(uint64_t filesRequested,
    uint64_t bytesRequested, log::LogContext& logContext) {
  // Find the next files to archive
  // First, check we should not forcibly go down. In such an occasion, we just find noting to do.
  // Get drive register
  {
    // Get the archive queue
    objectstore::RootEntry re(m_objectStore);
    objectstore::ScopedSharedLock rel(re);
    re.fetch();
    objectstore::DriveRegister dr(re.getDriveRegisterAddress(), m_objectStore);
    ScopedSharedLock drl(dr);
    dr.fetch();
    auto drs = dr.getDriveState(mountInfo.drive);
    if (!drs.desiredDriveState.up && drs.desiredDriveState.forceDown) {
      logContext.log(log::INFO, "In OStoreDB::ArchiveMount::getNextJobBatch(): returning no job as we are forcibly going down.");
      return std::list<std::unique_ptr<SchedulerDatabase::ArchiveJob> >();
    }
  }
  // Now, we should repeatedly fetch jobs from the queue until we fulfilled the request or there is nothing to get form the
  // queue anymore.
  // Requests are left as-is on errors. We will keep a list of them to avoid re-accessing them in the same batch.
  std::set<std::string> archiveRequestsToSkip;
  // Prepare the returned jobs that we might accumulate in several rounds.
  std::list<std::unique_ptr<OStoreDB::ArchiveJob>> privateRet;
  uint64_t currentBytes=0;
  uint64_t currentFiles=0;
  size_t iterationCount=0;
  while (true) {
    iterationCount++;
    uint64_t beforeBytes=currentBytes;
    uint64_t beforeFiles=currentFiles;
    // Try and get access to a queue.
    objectstore::RootEntry re(m_objectStore);
    objectstore::ScopedSharedLock rel(re);
    re.fetch();
    std::string aqAddress;
    auto aql = re.dumpArchiveQueues();
    for (auto & aqp : aql) {
    if (aqp.tapePool == mountInfo.tapePool)
      aqAddress = aqp.address;
    }
    if (!aqAddress.size()) break;
    // try and lock the archive queue. Any failure from here on means the end of the getting jobs.
    objectstore::ArchiveQueue aq(aqAddress, m_objectStore);
    objectstore::ScopedExclusiveLock aqlock;
    try {
      try {
        aqlock.lock(aq);
        rel.release();
        aq.fetch();
      } catch (cta::exception::Exception & ex) {
        // The queue is now absent. We can remove its reference in the root entry.
        // A new queue could have been added in the mean time, and be non-empty.
        // We will then fail to remove from the RootEntry (non-fatal).
        if (rel.isLocked()) rel.release();
        ScopedExclusiveLock rexl(re);
        re.fetch();
        try {
          re.removeArchiveQueueAndCommit(mountInfo.tapePool);
          log::ScopedParamContainer params(logContext);
          params.add("tapepool", mountInfo.tapePool)
                .add("queueObject", aq.getAddressIfSet());
          logContext.log(log::INFO, "In ArchiveMount::getNextJobBatch(): de-referenced missing queue from root entry");
        } catch (RootEntry::ArchiveQueueNotEmpty & ex) {
          // TODO: improve: if we fail here we could retry to fetch a job.
          log::ScopedParamContainer params(logContext);
          params.add("tapepool", mountInfo.tapePool)
                .add("queueObject", aq.getAddressIfSet())
                .add("Message", ex.getMessageValue());
          logContext.log(log::INFO, "In ArchiveMount::getNextJobBatch(): could not de-referenced missing queue from root entry");
        }
        continue;
      }
      // We now have the queue.
      {
        log::ScopedParamContainer params(logContext);
        params.add("tapepool", mountInfo.tapePool)
              .add("queueObject", aq.getAddressIfSet())
              .add("queueSize", aq.dumpJobs().size());
        logContext.log(log::INFO, "In ArchiveMount::getNextJobBatch(): archive queue found.");
      }
      // We should build the list of jobs we intend to grab. We will attempt to 
      // dequeue them in one go, updating jobs in parallel. If some jobs turn out
      // to not be there really, we will have to do several passes.
      // We build directly the return value in the process.
      auto candidateDumps=aq.dumpJobs();
      std::list<std::unique_ptr<OStoreDB::ArchiveJob>> candidateJobs;
      // If we fail to find jobs in one round, we will exit.
      while (candidateDumps.size() && currentBytes < bytesRequested && currentFiles < filesRequested) {
        auto job=candidateDumps.front();
        candidateDumps.pop_front();
        // If we saw an archive request we could not pop nor cleanup (really bad case), we
        // will disregard it for the rest of this getNextJobBatch call. We will re-consider
        // in the next call.
        if (!archiveRequestsToSkip.count(job.address)) {
          currentFiles++;
          currentBytes+=job.size;
          candidateJobs.emplace_back(new OStoreDB::ArchiveJob(job.address, m_objectStore, m_catalogue, m_logger, m_agentReference, *this));
          candidateJobs.back()->tapeFile.copyNb = job.copyNb;
        }
      }
      {
        log::ScopedParamContainer params(logContext);
        params.add("tapepool", mountInfo.tapePool)
              .add("queueObject", aq.getAddressIfSet())
              .add("candidatesCount", candidateJobs.size())
              .add("currentFiles", currentFiles)
              .add("currentBytes", currentBytes)
              .add("requestedFiles", filesRequested)
              .add("requestedBytes", bytesRequested);
        logContext.log(log::INFO, "In ArchiveMount::getNextJobBatch(): will process a set of candidate jobs.");
      }
      // We now have a batch of jobs to try and dequeue. Should not be empty.
      // First add the jobs to the owned list of the agent.
      std::list<std::string> addedJobs;
      for (const auto &j: candidateJobs) addedJobs.emplace_back(j->m_archiveRequest.getAddressIfSet());
      m_agentReference.addBatchToOwnership(addedJobs, m_objectStore);
      // We can now attempt to switch the ownership of the jobs. Depending on the type of failure (if any) we
      // will adapt the rest.
      // First, start the parallel updates of jobs
      std::list<std::unique_ptr<objectstore::ArchiveRequest::AsyncJobOwnerUpdater>> jobUpdates;
      for (const auto &j: candidateJobs) jobUpdates.emplace_back(
        j->m_archiveRequest.asyncUpdateJobOwner(j->tapeFile.copyNb, m_agentReference.getAgentAddress(), aqAddress));
      // Now run through the results of the asynchronous updates. Non-success results come in the form of exceptions.
      std::list<std::string> jobsToForget; // The jobs either absent or not owned, for which we should just remove references (agent).
      std::list<std::string> jobsToDequeue; // The jobs that should not be queued anymore. All of them indeed (invalid or successfully poped).
      std::list<std::unique_ptr<OStoreDB::ArchiveJob>> validatedJobs; // The jobs we successfully validated.
      auto j=candidateJobs.begin(); // We will iterate on 2 lists...
      auto ju=jobUpdates.begin();
      while (ju!=jobUpdates.end()) {
        // Get the processing status of update
        try {
          (*ju)->wait();
          // Getting here means the update went through... We can proceed with removing the 
          // job from the queue, and populating the job to report in memory.
          jobsToDequeue.emplace_back((*j)->m_archiveRequest.getAddressIfSet());
          (*j)->archiveFile = (*ju)->getArchiveFile();
          (*j)->srcURL = (*ju)->getSrcURL();
          (*j)->archiveReportURL = (*ju)->getArchiveReportURL();
          (*j)->tapeFile.fSeq = ++nbFilesCurrentlyOnTape;
          (*j)->tapeFile.vid = mountInfo.vid;
          (*j)->tapeFile.blockId =
              std::numeric_limits<decltype((*j)->tapeFile.blockId)>::max();
          (*j)->m_jobOwned = true;
          (*j)->m_mountId = mountInfo.mountId;
          (*j)->m_tapePool = mountInfo.tapePool;
          log::ScopedParamContainer params(logContext);
          params.add("tapepool", mountInfo.tapePool)
                .add("queueObject", aq.getAddressIfSet())
                .add("requestObject", (*j)->m_archiveRequest.getAddressIfSet())
                .add("fileId", (*j)->archiveFile.archiveFileID);
          logContext.log(log::INFO, "In ArchiveMount::getNextJobBatch(): popped one job");
          validatedJobs.emplace_back(std::move(*j));
        } catch (cta::exception::Exception & e) {
          std::string debugType=typeid(e).name();
          if (typeid(e) == typeid(Backend::NoSuchObject) ||
              typeid(e) == typeid(objectstore::ArchiveRequest::WrongPreviousOwner)) {
            // The object was not present or not owned, so we skip it. It should be removed from
            // the queue.
            jobsToDequeue.emplace_back((*j)->m_archiveRequest.getAddressIfSet());
            // Log the event.
            log::ScopedParamContainer params(logContext);
            params.add("tapepool", mountInfo.tapePool)
                  .add("queueObject", aq.getAddressIfSet())
                  .add("requestObject", (*j)->m_archiveRequest.getAddressIfSet());
            logContext.log(log::WARNING, "In ArchiveMount::getNextJobBatch(): skipped job not owned or not present.");
          } else if (typeid(e) == typeid(Backend::CouldNotUnlock)) {
            // We failed to unlock the object. The request was successfully updated, so we do own it. This is a non-fatal
            // situation, so we just issue a warning. Removing the request from our agent ownership would 
            // orphan it.
            log::ScopedParamContainer params(logContext);
            int demangleStatus;
            char * exceptionTypeStr = abi::__cxa_demangle(typeid(e).name(), nullptr, nullptr, &demangleStatus);
            params.add("tapepool", mountInfo.tapePool)
                  .add("queueObject", aq.getAddressIfSet())
                  .add("requestObject", (*j)->m_archiveRequest.getAddressIfSet());
            if (!demangleStatus) {
              params.add("exceptionType", exceptionTypeStr);
            } else {
              params.add("exceptionType", typeid(e).name());
            }
            free(exceptionTypeStr);
            exceptionTypeStr = nullptr;
            params.add("message", e.getMessageValue());
            logContext.log(log::WARNING, "In ArchiveMount::getNextJobBatch(): Failed to unlock the request (lock expiration). Request remains selected.");
            validatedJobs.emplace_back(std::move(*j));
          } else {
            // This is not a success, yet we could not confirm the job status due to an unexpected error.
            // We leave the queue as is. We forget about owning this job. This is an error.
            log::ScopedParamContainer params(logContext);
            int demangleStatus;
            char * exceptionTypeStr = abi::__cxa_demangle(typeid(e).name(), nullptr, nullptr, &demangleStatus);
            params.add("tapepool", mountInfo.tapePool)
                  .add("queueObject", aq.getAddressIfSet())
                  .add("requestObject", (*j)->m_archiveRequest.getAddressIfSet());
            if (!demangleStatus) {
              params.add("exceptionType", exceptionTypeStr);
            } else {
              params.add("exceptionType", typeid(e).name());
            }
            free(exceptionTypeStr);
            exceptionTypeStr = nullptr;
            params.add("message", e.getMessageValue());
            logContext.log(log::ERR, "In ArchiveMount::getNextJobBatch(): unexpected error. Leaving the job queued.");
            jobsToForget.emplace_back((*j)->m_archiveRequest.getAddressIfSet());
            archiveRequestsToSkip.insert((*j)->m_archiveRequest.getAddressIfSet());
          }
          // This job is not for us.
          jobsToForget.emplace_back((*j)->m_archiveRequest.getAddressIfSet());
          // We also need to update the counts.
          currentFiles--;
          currentBytes-=(*j)->archiveFile.fileSize;
        }
        // In all cases: move to the nexts.
        ju=jobUpdates.erase(ju);
        j=candidateJobs.erase(j);
      }
      // All (most) jobs are now officially owned by our agent. We can hence remove them from the queue.
      for (const auto &j: jobsToDequeue) aq.removeJob(j);
      if (jobsToForget.size()) m_agentReference.removeBatchFromOwnership(addedJobs, m_objectStore);
      // (Possibly intermediate) commit of the queue. We keep the lock for the moment.
      aq.commit();
      // We can now add the validated jobs to the return value.
      auto vj = validatedJobs.begin();
      while (vj != validatedJobs.end()) {
        privateRet.emplace_back(std::move(*vj));
        vj=validatedJobs.erase(vj);
      }
      // Before going for another round, we can release the queue and delete it if we emptied it.
      auto remainingJobs=aq.dumpJobs().size();
      aqlock.release();
      // If the queue is empty, we can get rid of it.
      if (!remainingJobs) {
        try {
          // The queue should be removed as it is empty.
          ScopedExclusiveLock rexl(re);
          re.fetch();
          re.removeArchiveQueueAndCommit(mountInfo.tapePool);
          log::ScopedParamContainer params(logContext);
          params.add("tapepool", mountInfo.tapePool)
                .add("queueObject", aq.getAddressIfSet());
          logContext.log(log::INFO, "In ArchiveMount::getNextJobBatch(): deleted empty queue");
        } catch (cta::exception::Exception &ex) {
          log::ScopedParamContainer params(logContext);
          params.add("tapepool", mountInfo.tapePool)
                .add("queueObject", aq.getAddressIfSet())
                .add("Message", ex.getMessageValue());
          logContext.log(log::INFO, "In ArchiveMount::getNextJobBatch(): could not delete a presumably empty queue");
        }
      }
      // We can now summarize this round
      {
        log::ScopedParamContainer params(logContext);
        params.add("tapepool", mountInfo.tapePool)
              .add("queueObject", aq.getAddressIfSet())
              .add("filesAdded", currentFiles - beforeFiles)
              .add("bytesAdded", currentBytes - beforeBytes)
              .add("filesBefore", beforeFiles)
              .add("bytesBefore", beforeBytes)
              .add("filesAfter", currentFiles)
              .add("bytesAfter", currentBytes)
              .add("iterationCount", iterationCount);
        logContext.log(log::INFO, "In ArchiveMount::getNextJobBatch(): did one round of jobs retrieval.");
      }
      // We could be done now.
      if (currentBytes >= bytesRequested || currentFiles >= filesRequested)
        break;
      // If we had exhausted the queue while selecting the jobs, we stop here, else we can go for another
      // round.
      if (!candidateDumps.size())
        break;
    } catch (cta::exception::Exception & ex) {
      log::ScopedParamContainer params (logContext);
      params.add("exceptionMessage", ex.getMessageValue());
      logContext.log(log::ERR, "In OStoreDB::ArchiveMount::getNextJobBatch(): error (CTA exception) getting more jobs. Backtrace follows.");
      logContext.logBacktrace(log::ERR, ex.backtrace());
      break;
    } catch (std::exception & e) {
      log::ScopedParamContainer params (logContext);
      params.add("exceptionWhat", e.what());
      logContext.log(log::ERR, "In OStoreDB::ArchiveMount::getNextJobBatch(): error (std exception) getting more jobs.");
      break;
    } catch (...) {
      logContext.log(log::ERR, "In OStoreDB::ArchiveMount::getNextJobBatch(): error (unknown exception) getting more jobs.");
      break;
    }
  }
  // We either ran out of jobs or fulfilled the requirements. Time to build up the reply.
  // Log the outcome.
  uint64_t nFiles=privateRet.size();
  uint64_t nBytes=0;
  for (auto & j: privateRet) {
    nBytes+=j->archiveFile.fileSize;
  }
  {
    log::ScopedParamContainer params(logContext);
    params.add("tapepool", mountInfo.tapePool)
          .add("files", nFiles)
          .add("bytes", nBytes);
    logContext.log(log::INFO, "In ArchiveMount::getNextJobBatch(): jobs retrieval complete.");
  }
  // We can construct the return value.
  std::list<std::unique_ptr<SchedulerDatabase::ArchiveJob> > ret;
  for (auto & j: privateRet) ret.emplace_back(std::move(j));
  return ret;
}

//------------------------------------------------------------------------------
// OStoreDB::ArchiveMount::complete()
//------------------------------------------------------------------------------
void OStoreDB::ArchiveMount::complete(time_t completionTime) {
  // When the session is complete, we can reset the status of the drive.
  // Tape will be implicitly released
  // Reset the drive
  objectstore::RootEntry re(m_objectStore);
  objectstore::ScopedSharedLock rel(re);
  re.fetch();
  objectstore::DriveRegister dr(re.getDriveRegisterAddress(), m_objectStore);
  objectstore::ScopedExclusiveLock drl(dr);
  dr.fetch();
  // Reset the drive state.
  common::dataStructures::DriveInfo driveInfo;
  driveInfo.driveName=mountInfo.drive;
  driveInfo.logicalLibrary=mountInfo.logicalLibrary;
  driveInfo.host=mountInfo.host;
  ReportDriveStatusInputs inputs;
  inputs.mountType = common::dataStructures::MountType::NoMount;
  inputs.mountSessionId = mountInfo.mountId;
  inputs.reportTime = completionTime;
  inputs.status = common::dataStructures::DriveStatus::Up;
  inputs.vid = mountInfo.vid;
  inputs.tapepool = mountInfo.tapePool;
  OStoreDB::updateDriveStatusInRegitry(dr, driveInfo, inputs);
  dr.commit();
}

//------------------------------------------------------------------------------
// OStoreDB::ArchiveJob::ArchiveJob()
//------------------------------------------------------------------------------
OStoreDB::ArchiveJob::ArchiveJob(const std::string& jobAddress, 
  objectstore::Backend& os, catalogue::Catalogue & c, log::Logger & l, objectstore::AgentReference& ar, ArchiveMount & am): m_jobOwned(false),
  m_objectStore(os), m_catalogue(c), m_logger(l), m_agentReference(ar), m_archiveRequest(jobAddress, os), m_archiveMount(am) {}

//------------------------------------------------------------------------------
// OStoreDB::RetrieveMount::RetrieveMount()
//------------------------------------------------------------------------------
OStoreDB::RetrieveMount::RetrieveMount(objectstore::Backend& os, objectstore::AgentReference& ar, catalogue::Catalogue & c, log::Logger & l):
  m_objectStore(os), m_catalogue(c), m_logger(l), m_agentReference(ar) {}

//------------------------------------------------------------------------------
// OStoreDB::RetrieveMount::getMountInfo()
//------------------------------------------------------------------------------
const OStoreDB::RetrieveMount::MountInfo& OStoreDB::RetrieveMount::getMountInfo() {
  return mountInfo;
}

//------------------------------------------------------------------------------
// OStoreDB::RetrieveMount::getNextJobBatch()
//------------------------------------------------------------------------------
std::list<std::unique_ptr<SchedulerDatabase::RetrieveJob> > OStoreDB::RetrieveMount::getNextJobBatch(uint64_t filesRequested, 
    uint64_t bytesRequested, log::LogContext& logContext) {
  // Find the next files to retrieve
  // First, check we should not forcibly go down. In such an occasion, we just find noting to do.
  // Get drive register
  {
    // Get the archive queue
    objectstore::RootEntry re(m_objectStore);
    objectstore::ScopedSharedLock rel(re);
    re.fetch();
    objectstore::DriveRegister dr(re.getDriveRegisterAddress(), m_objectStore);
    ScopedSharedLock drl(dr);
    dr.fetch();
    auto drs = dr.getDriveState(mountInfo.drive);
    if (!drs.desiredDriveState.up && drs.desiredDriveState.forceDown) {
      logContext.log(log::INFO, "In OStoreDB::RetrieveMount::getNextJobBatch(): returning no job as we are forcibly going down.");
      return std::list<std::unique_ptr<SchedulerDatabase::RetrieveJob> >();
    }
  }
  // Now, we should repeatedly fetch jobs from the queue until we fulfilled the request or there is nothing to get form the
  // queue anymore.
  // Requests are left as-is on errors. We will keep a list of them to avoid re-accessing them in the same batch.
  std::set<std::string> retrieveRequestsToSkip;
  // Prepare the returned jobs that we might accumulate in several rounds.
  std::list<std::unique_ptr<OStoreDB::RetrieveJob>> privateRet;
  uint64_t currentBytes=0;
  uint64_t currentFiles=0;
  size_t iterationCount=0;
  while (true) {
    iterationCount++;
    uint64_t beforeBytes=currentBytes;
    uint64_t beforeFiles=currentFiles;
    // Try and get access to a queue.
    objectstore::RootEntry re(m_objectStore);
    objectstore::ScopedSharedLock rel(re);
    re.fetch();
    std::string rqAddress;
    auto rql = re.dumpRetrieveQueues();
    for (auto & rqp : rql) {
    if (rqp.vid == mountInfo.vid)
      rqAddress = rqp.address;
    }
    if (!rqAddress.size()) break;
    // try and lock the archive queue. Any failure from here on means the end of the getting jobs.
    objectstore::RetrieveQueue rq(rqAddress, m_objectStore);
    objectstore::ScopedExclusiveLock rqLock;
    try {
      try {
        rqLock.lock(rq);
        rel.release();
        rq.fetch();
      } catch (cta::exception::Exception & ex) {
        // The queue is now absent. We can remove its reference in the root entry.
        // A new queue could have been added in the mean time, and be non-empty.
        // We will then fail to remove from the RootEntry (non-fatal).
        if (rel.isLocked()) rel.release();
        ScopedExclusiveLock rexl(re);
        re.fetch();
        try {
          re.removeRetrieveQueueAndCommit(mountInfo.vid);
          log::ScopedParamContainer params(logContext);
          params.add("vid", mountInfo.vid)
                .add("queueObject", rq.getAddressIfSet());
          logContext.log(log::INFO, "In RetrieveMount::getNextJobBatch(): de-referenced missing queue from root entry");
        } catch (RootEntry::ArchiveQueueNotEmpty & ex) {
          // TODO: improve: if we fail here we could retry to fetch a job.
          log::ScopedParamContainer params(logContext);
          params.add("vid", mountInfo.vid)
                .add("queueObject", rq.getAddressIfSet())
                .add("Message", ex.getMessageValue());
          logContext.log(log::INFO, "In RetrieveMount::getNextJobBatch(): could not de-referenced missing queue from root entry");
        }
        continue;
      }
      // We now have the queue.
      {
        log::ScopedParamContainer params(logContext);
        params.add("vid", mountInfo.tapePool)
              .add("queueObject", rq.getAddressIfSet())
              .add("queueSize", rq.dumpJobs().size());
        logContext.log(log::INFO, "In RetrieveMount::getNextJobBatch(): retrieve queue found.");
      }
      // We should build the list of jobs we intend to grab. We will attempt to 
      // dequeue them in one go, updating jobs in parallel. If some jobs turn out
      // to not be there really, we will have to do several passes.
      // We build directly the return value in the process.
      auto candidateDumps=rq.dumpJobs();
      std::list<std::unique_ptr<OStoreDB::RetrieveJob>> candidateJobs;
      // If we fail to find jobs in one round, we will exit.
      while (candidateDumps.size() && currentBytes < bytesRequested && currentFiles < filesRequested) {
        auto job=candidateDumps.front();
        candidateDumps.pop_front();
        // If we saw an archive request we could not pop nor cleanup (really bad case), we
        // will disregard it for the rest of this getNextJobBatch call. We will re-consider
        // in the next call.
        if (!retrieveRequestsToSkip.count(job.address)) {
          currentFiles++;
          currentBytes+=job.size;
          candidateJobs.emplace_back(new OStoreDB::RetrieveJob(job.address, m_objectStore, m_catalogue, m_logger, m_agentReference, *this));
          candidateJobs.back()->selectedCopyNb = job.copyNb;
        }
      }
      {
        log::ScopedParamContainer params(logContext);
        params.add("vid", mountInfo.vid)
              .add("queueObject", rq.getAddressIfSet())
              .add("candidatesCount", candidateJobs.size())
              .add("currentFiles", currentFiles)
              .add("currentBytes", currentBytes)
              .add("requestedFiles", filesRequested)
              .add("requestedBytes", bytesRequested);
        logContext.log(log::INFO, "In RetrieveMount::getNextJobBatch(): will process a set of candidate jobs.");
      }
      // We now have a batch of jobs to try and dequeue. Should not be empty.
      // First add the jobs to the owned list of the agent.
      std::list<std::string> addedJobs;
      for (const auto &j: candidateJobs) addedJobs.emplace_back(j->m_retrieveRequest.getAddressIfSet());
      m_agentReference.addBatchToOwnership(addedJobs, m_objectStore);
      // We can now attempt to switch the ownership of the jobs. Depending on the type of failure (if any) we
      // will adapt the rest.
      // First, start the parallel updates of jobs
      std::list<std::unique_ptr<objectstore::RetrieveRequest::AsyncOwnerUpdater>> jobUpdates;
      for (const auto &j: candidateJobs) jobUpdates.emplace_back(
        j->m_retrieveRequest.asyncUpdateOwner(j->selectedCopyNb, m_agentReference.getAgentAddress(), rqAddress));
      // Now run through the results of the asynchronous updates. Non-sucess results come in the form of exceptions.
      std::list<std::string> jobsToForget; // The jobs either absent or not owned, for which we should just remove references (agent).
      std::list<std::string> jobsToDequeue; // The jobs that should not be queued anymore. All of them indeed (invalid or successfully poped).
      std::list<std::unique_ptr<OStoreDB::RetrieveJob>> validatedJobs; // The jobs we successfully validated.
      auto j=candidateJobs.begin(); // We will iterate on 2 lists...
      auto ju=jobUpdates.begin();
      while (ju!=jobUpdates.end()) {
        // Get the processing status of update
        try {
          (*ju)->wait();
          // Getting here means the update went through... We can proceed with removing the 
          // job from the queue, and populating the job to report in memory.
          jobsToDequeue.emplace_back((*j)->m_retrieveRequest.getAddressIfSet());
          (*j)->archiveFile = (*ju)->getArchiveFile();
          (*j)->retrieveRequest = (*ju)->getRetrieveRequest();
          (*j)->m_jobOwned = true;
          (*j)->m_mountId = mountInfo.mountId;
          log::ScopedParamContainer params(logContext);
          params.add("vid", mountInfo.vid)
                .add("queueObject", rq.getAddressIfSet())
                .add("requestObject", (*j)->m_retrieveRequest.getAddressIfSet())
                .add("fileId", (*j)->archiveFile.archiveFileID);
          logContext.log(log::INFO, "In RetrieveMount::getNextJobBatch(): popped one job");
          validatedJobs.emplace_back(std::move(*j));
        } catch (cta::exception::Exception & e) {
          std::string debugType=typeid(e).name();
          if (typeid(e) == typeid(Backend::NoSuchObject) ||
              typeid(e) == typeid(objectstore::ArchiveRequest::WrongPreviousOwner)) {
            // The object was not present or not owned, so we skip it. It should be removed from
            // the queue.
            jobsToDequeue.emplace_back((*j)->m_retrieveRequest.getAddressIfSet());
            // Log the event.
            log::ScopedParamContainer params(logContext);
            params.add("tapepool", mountInfo.tapePool)
                  .add("queueObject", rq.getAddressIfSet())
                  .add("requestObject", (*j)->m_retrieveRequest.getAddressIfSet());
            logContext.log(log::WARNING, "In ArchiveMount::getNextJobBatch(): skipped job not owned or not present.");
          } else if (typeid(e) == typeid(Backend::CouldNotUnlock)) {
            // We failed to unlock the object. The request was successfully updated, so we do own it. This is a non-fatal
            // situation, so we just issue a warning. Removing the request from our agent ownership would 
            // orphan it.
            log::ScopedParamContainer params(logContext);
            int demangleStatus;
            char * exceptionTypeStr = abi::__cxa_demangle(typeid(e).name(), nullptr, nullptr, &demangleStatus);
            params.add("tapepool", mountInfo.tapePool)
                  .add("queueObject", rq.getAddressIfSet())
                  .add("requestObject", (*j)->m_retrieveRequest.getAddressIfSet());
            if (!demangleStatus) {
              params.add("exceptionType", exceptionTypeStr);
            } else {
              params.add("exceptionType", typeid(e).name());
            }
            free(exceptionTypeStr);
            exceptionTypeStr = nullptr;
            params.add("message", e.getMessageValue());
            logContext.log(log::WARNING, "In ArchiveMount::getNextJobBatch(): Failed to unlock the request (lock expiration). Request remains selected.");
            validatedJobs.emplace_back(std::move(*j));
          } else {
            // This is not a success, yet we could not confirm the job status due to an unexpected error.
            // We leave the queue as is. We forget about owning this job. This is an error.
            log::ScopedParamContainer params(logContext);
            int demangleStatus;
            char * exceptionTypeStr = abi::__cxa_demangle(typeid(e).name(), nullptr, nullptr, &demangleStatus);
            params.add("tapepool", mountInfo.tapePool)
                  .add("queueObject", rq.getAddressIfSet())
                  .add("requestObject", (*j)->m_retrieveRequest.getAddressIfSet());
            if (!demangleStatus) {
              params.add("exceptionType", exceptionTypeStr);
            } else {
              params.add("exceptionType", typeid(e).name());
            }
            free(exceptionTypeStr);
            exceptionTypeStr = nullptr;
            params.add("message", e.getMessageValue());
            logContext.log(log::ERR, "In ArchiveMount::getNextJobBatch(): unexpected error. Leaving the job queued.");
            jobsToForget.emplace_back((*j)->m_retrieveRequest.getAddressIfSet());
            retrieveRequestsToSkip.insert((*j)->m_retrieveRequest.getAddressIfSet());
          }
          // This job is not for us.
          jobsToForget.emplace_back((*j)->m_retrieveRequest.getAddressIfSet());
          // We also need to update the counts.
          currentFiles--;
          currentBytes-=(*j)->archiveFile.fileSize;
        }
        // In all cases: move to the nexts.
        ju=jobUpdates.erase(ju);
        j=candidateJobs.erase(j);
      }
      // All (most) jobs are now officially owned by our agent. We can hence remove them from the queue.
      for (const auto &j: jobsToDequeue) rq.removeJob(j);
      if (jobsToForget.size()) m_agentReference.removeBatchFromOwnership(addedJobs, m_objectStore);
      // (Possibly intermediate) commit of the queue. We keep the lock for the moment.
      rq.commit();
      // We can now add the validated jobs to the return value.
      auto vj = validatedJobs.begin();
      while (vj != validatedJobs.end()) {
        privateRet.emplace_back(std::move(*vj));
        vj=validatedJobs.erase(vj);
      }
      // Before going for another round, we can release the queue and delete it if we emptied it.
      auto remainingJobs=rq.dumpJobs().size();
      rqLock.release();
      // If the queue is empty, we can get rid of it.
      if (!remainingJobs) {
        try {
          // The queue should be removed as it is empty.
          ScopedExclusiveLock rexl(re);
          re.fetch();
          re.removeArchiveQueueAndCommit(mountInfo.tapePool);
          log::ScopedParamContainer params(logContext);
          params.add("tapepool", mountInfo.tapePool)
                .add("queueObject", rq.getAddressIfSet());
          logContext.log(log::INFO, "In ArchiveMount::getNextJobBatch(): deleted empty queue");
        } catch (cta::exception::Exception &ex) {
          log::ScopedParamContainer params(logContext);
          params.add("tapepool", mountInfo.tapePool)
                .add("queueObject", rq.getAddressIfSet())
                .add("Message", ex.getMessageValue());
          logContext.log(log::INFO, "In ArchiveMount::getNextJobBatch(): could not delete a presumably empty queue");
        }
      }
      // We can now summarize this round
      {
        log::ScopedParamContainer params(logContext);
        params.add("tapepool", mountInfo.tapePool)
              .add("queueObject", rq.getAddressIfSet())
              .add("filesAdded", currentFiles - beforeFiles)
              .add("bytesAdded", currentBytes - beforeBytes)
              .add("filesBefore", beforeFiles)
              .add("bytesBefore", beforeBytes)
              .add("filesAfter", currentFiles)
              .add("bytesAfter", currentBytes)
              .add("iterationCount", iterationCount);
        logContext.log(log::INFO, "In ArchiveMount::getNextJobBatch(): did one round of jobs retrieval.");
      }
      // We could be done now.
      if (currentBytes >= bytesRequested || currentFiles >= filesRequested)
        break;
      // If we had exhausted the queue while selecting the jobs, we stop here, else we can go for another
      // round.
      if (!candidateDumps.size())
        break;
    } catch (cta::exception::Exception & ex) {
      log::ScopedParamContainer params (logContext);
      params.add("exceptionMessage", ex.getMessageValue());
      logContext.log(log::ERR, "In OStoreDB::ArchiveMount::getNextJobBatch(): error (CTA exception) getting more jobs. Backtrace follows.");
      logContext.logBacktrace(log::ERR, ex.backtrace());
      break;
    } catch (std::exception & e) {
      log::ScopedParamContainer params (logContext);
      params.add("exceptionWhat", e.what());
      logContext.log(log::ERR, "In OStoreDB::ArchiveMount::getNextJobBatch(): error (std exception) getting more jobs.");
      break;
    } catch (...) {
      logContext.log(log::ERR, "In OStoreDB::ArchiveMount::getNextJobBatch(): error (unknown exception) getting more jobs.");
      break;
    }
  }
  // We either ran out of jobs or fulfilled the requirements. Time to build up the reply.
  // Log the outcome.
  uint64_t nFiles=privateRet.size();
  uint64_t nBytes=0;
  for (auto & j: privateRet) {
    nBytes+=j->archiveFile.fileSize;
  }
  {
    log::ScopedParamContainer params(logContext);
    params.add("tapepool", mountInfo.tapePool)
          .add("files", nFiles)
          .add("bytes", nBytes);
    logContext.log(log::INFO, "In ArchiveMount::getNextJobBatch(): jobs retrieval complete.");
  }
  // We can construct the return value.
  std::list<std::unique_ptr<SchedulerDatabase::RetrieveJob> > ret;
  for (auto & j: privateRet) ret.emplace_back(std::move(j));
  return ret;
}


//------------------------------------------------------------------------------
// OStoreDB::RetrieveMount::complete()
//------------------------------------------------------------------------------
void OStoreDB::RetrieveMount::complete(time_t completionTime) {
  // When the session is complete, we can reset the status of the tape and the
  // drive
  // Reset the drive
  objectstore::RootEntry re(m_objectStore);
  objectstore::ScopedSharedLock rel(re);
  re.fetch();
  objectstore::DriveRegister dr(re.getDriveRegisterAddress(), m_objectStore);
  objectstore::ScopedExclusiveLock drl(dr);
  dr.fetch();
  // Reset the drive state.
  common::dataStructures::DriveInfo driveInfo;
  driveInfo.driveName=mountInfo.drive;
  driveInfo.logicalLibrary=mountInfo.logicalLibrary;
  driveInfo.host=mountInfo.host;
  ReportDriveStatusInputs inputs;
  inputs.mountType = common::dataStructures::MountType::NoMount;
  inputs.mountSessionId = mountInfo.mountId;
  inputs.reportTime = completionTime;
  inputs.status = common::dataStructures::DriveStatus::Up;
  inputs.vid = mountInfo.vid;
  inputs.tapepool = mountInfo.tapePool;
  OStoreDB::updateDriveStatusInRegitry(dr, driveInfo, inputs);
  dr.commit();
  rel.release();
}

//------------------------------------------------------------------------------
// OStoreDB::RetrieveMount::setDriveStatus()
//------------------------------------------------------------------------------
void OStoreDB::RetrieveMount::setDriveStatus(cta::common::dataStructures::DriveStatus status, time_t completionTime) {
  // We just report the drive status as instructed by the tape thread.
  // Get the drive register
  objectstore::RootEntry re(m_objectStore);
  objectstore::ScopedSharedLock rel(re);
  re.fetch();
  objectstore::DriveRegister dr(re.getDriveRegisterAddress(), m_objectStore);
  objectstore::ScopedExclusiveLock drl(dr);
  dr.fetch();
  // Reset the drive state.
  common::dataStructures::DriveInfo driveInfo;
  driveInfo.driveName=mountInfo.drive;
  driveInfo.logicalLibrary=mountInfo.logicalLibrary;
  driveInfo.host=mountInfo.host;
  ReportDriveStatusInputs inputs;
  inputs.mountType = common::dataStructures::MountType::Retrieve;
  inputs.mountSessionId = mountInfo.mountId;
  inputs.reportTime = completionTime;
  inputs.status = status;
  inputs.vid = mountInfo.vid;
  inputs.tapepool = mountInfo.tapePool;
  // TODO: statistics!
  inputs.byteTransferred = 0;
  inputs.filesTransferred = 0;
  inputs.latestBandwidth = 0;
  OStoreDB::updateDriveStatusInRegitry(dr, driveInfo, inputs);
  dr.commit();
}

//------------------------------------------------------------------------------
// OStoreDB::RetrieveMount::setTapeSessionStats()
//------------------------------------------------------------------------------
void OStoreDB::RetrieveMount::setTapeSessionStats(const castor::tape::tapeserver::daemon::TapeSessionStats &stats) {
  // We just report tthe tape session statistics as instructed by the tape thread.
  // Get the drive register
  objectstore::RootEntry re(m_objectStore);
  objectstore::ScopedSharedLock rel(re);
  re.fetch();
  objectstore::DriveRegister dr(re.getDriveRegisterAddress(), m_objectStore);
  objectstore::ScopedExclusiveLock drl(dr);
  dr.fetch();
  // Reset the drive state.
  common::dataStructures::DriveInfo driveInfo;
  driveInfo.driveName=mountInfo.drive;
  driveInfo.logicalLibrary=mountInfo.logicalLibrary;
  driveInfo.host=mountInfo.host;
  
  ReportDriveStatsInputs inputs;
  inputs.reportTime = time(nullptr); 
  inputs.bytesTransferred = stats.dataVolume;
  inputs.filesTransferred = stats.filesCount;
  
  OStoreDB::updateDriveStatsInRegitry(dr, driveInfo, inputs);
  
  dr.commit();
}

//------------------------------------------------------------------------------
// OStoreDB::ArchiveMount::setDriveStatus()
//------------------------------------------------------------------------------
void OStoreDB::ArchiveMount::setDriveStatus(cta::common::dataStructures::DriveStatus status, time_t completionTime) {
  // We just report the drive status as instructed by the tape thread.
  // Get the drive register
  objectstore::RootEntry re(m_objectStore);
  objectstore::ScopedSharedLock rel(re);
  re.fetch();
  objectstore::DriveRegister dr(re.getDriveRegisterAddress(), m_objectStore);
  objectstore::ScopedExclusiveLock drl(dr);
  dr.fetch();
  // Reset the drive state.
  common::dataStructures::DriveInfo driveInfo;
  driveInfo.driveName=mountInfo.drive;
  driveInfo.logicalLibrary=mountInfo.logicalLibrary;
  driveInfo.host=mountInfo.host;
  ReportDriveStatusInputs inputs;
  inputs.mountType = common::dataStructures::MountType::Archive;
  inputs.mountSessionId = mountInfo.mountId;
  inputs.reportTime = completionTime;
  inputs.status = status;
  inputs.vid = mountInfo.vid;
  inputs.tapepool = mountInfo.tapePool;
  // TODO: statistics!
  inputs.byteTransferred = 0;
  inputs.filesTransferred = 0;
  inputs.latestBandwidth = 0;
  OStoreDB::updateDriveStatusInRegitry(dr, driveInfo, inputs);
  dr.commit();
}

//------------------------------------------------------------------------------
// OStoreDB::ArchiveMount::setTapeSessionStats()
//------------------------------------------------------------------------------
void OStoreDB::ArchiveMount::setTapeSessionStats(const castor::tape::tapeserver::daemon::TapeSessionStats &stats) {
  // We just report the tape session statistics as instructed by the tape thread.
  // Get the drive register
  objectstore::RootEntry re(m_objectStore);
  objectstore::ScopedSharedLock rel(re);
  re.fetch();
  objectstore::DriveRegister dr(re.getDriveRegisterAddress(), m_objectStore);
  objectstore::ScopedExclusiveLock drl(dr);
  dr.fetch();
  // Reset the drive state.
  common::dataStructures::DriveInfo driveInfo;
  driveInfo.driveName=mountInfo.drive;
  driveInfo.logicalLibrary=mountInfo.logicalLibrary;
  driveInfo.host=mountInfo.host;
  
  ReportDriveStatsInputs inputs;
  inputs.reportTime = time(nullptr); 
  inputs.bytesTransferred = stats.dataVolume;
  inputs.filesTransferred = stats.filesCount;
  
  OStoreDB::updateDriveStatsInRegitry(dr, driveInfo, inputs);
  
  dr.commit();
}

//------------------------------------------------------------------------------
// OStoreDB::ArchiveJob::fail()
//------------------------------------------------------------------------------
void OStoreDB::ArchiveJob::fail(log::LogContext & lc) {
  if (!m_jobOwned)
    throw JobNowOwned("In OStoreDB::ArchiveJob::fail: cannot fail a job not owned");
  // Lock the archive request. Fail the job.
  objectstore::ScopedExclusiveLock arl(m_archiveRequest);
  m_archiveRequest.fetch();
  // Add a job failure. If the job is failed, we will delete it.
  if (m_archiveRequest.addJobFailure(tapeFile.copyNb, m_mountId)) {
    // The job will not be retried. Either another jobs for the same request is 
    // queued and keeps the request referenced or the request has been deleted.
    // In any case, we can forget it.
    m_agentReference.removeFromOwnership(m_archiveRequest.getAddressIfSet(), m_objectStore);
    m_jobOwned = false;
    return;
  }
  // The job still has a chance, return it to its original tape pool's queue
  objectstore::ArchiveQueue aq(m_objectStore);
  objectstore::ScopedExclusiveLock aqlock;
  objectstore::Helpers::getLockedAndFetchedQueue<ArchiveQueue>(aq, aqlock, m_agentReference, m_tapePool, lc);
  // Find the right job
  auto jl = m_archiveRequest.dumpJobs();
  for (auto & j:jl) {
    if (j.copyNb == tapeFile.copyNb) {
      aq.addJobIfNecessary(j, m_archiveRequest.getAddressIfSet(), m_archiveRequest.getArchiveFile().archiveFileID,
          m_archiveRequest.getArchiveFile().fileSize, m_archiveRequest.getMountPolicy(), m_archiveRequest.getEntryLog().time);
      aq.commit();
      aqlock.release();
      // We have a pointer to the job, we can change the job ownership
      m_archiveRequest.setJobOwner(tapeFile.copyNb, aq.getAddressIfSet());
      m_archiveRequest.commit();
      arl.release();
      // We just have to remove the ownership from the agent and we're done.
      m_agentReference.removeFromOwnership(m_archiveRequest.getAddressIfSet(), m_objectStore);
      m_jobOwned = false;
      return;
    }
  }
  throw NoSuchJob("In OStoreDB::ArchiveJob::fail(): could not find the job in the request object");
}

//------------------------------------------------------------------------------
// OStoreDB::ArchiveJob::bumpUpTapeFileCount()
//------------------------------------------------------------------------------
void OStoreDB::ArchiveJob::bumpUpTapeFileCount(uint64_t newFileCount) {
  throw cta::exception::Exception(std::string("Not implemented: ") + __PRETTY_FUNCTION__);
//  m_archiveMount.setTapeMaxFileCount(newFileCount);
}

//------------------------------------------------------------------------------
// OStoreDB::ArchiveJob::asyncSucceed()
//------------------------------------------------------------------------------
void OStoreDB::ArchiveJob::asyncSucceed() {  
  m_jobUpdate.reset(m_archiveRequest.asyncUpdateJobSuccessful(tapeFile.copyNb));
}

//------------------------------------------------------------------------------
// OStoreDB::ArchiveJob::checkSucceed()
//------------------------------------------------------------------------------
bool OStoreDB::ArchiveJob::checkSucceed() {  
  m_jobUpdate->wait();
  if (m_jobUpdate->m_isLastJob) {
    m_archiveRequest.resetValues();
  }
  // We no more own the job (which could be gone)
  m_jobOwned = false;
  // Remove ownership from agent
  const std::string atfrAddress = m_archiveRequest.getAddressIfSet();
  m_agentReference.removeFromOwnership(atfrAddress, m_objectStore);  
  return m_jobUpdate->m_isLastJob;
}

//------------------------------------------------------------------------------
// OStoreDB::ArchiveJob::~ArchiveJob()
//------------------------------------------------------------------------------
OStoreDB::ArchiveJob::~ArchiveJob() {
  if (m_jobOwned) {
    utils::Timer t;
    log::LogContext lc(m_logger);
    // Return the job to the pot if we failed to handle it.
    objectstore::ScopedExclusiveLock atfrl(m_archiveRequest);
    m_archiveRequest.fetch();
    m_archiveRequest.garbageCollect(m_agentReference.getAgentAddress(), m_agentReference, lc, m_catalogue);
    atfrl.release();
    // Remove ownership from agent
    log::ScopedParamContainer params(lc);
    params.add("agentObject", m_agentReference.getAgentAddress())
          .add("jobObject", m_archiveRequest.getAddressIfSet());
    m_agentReference.removeFromOwnership(m_archiveRequest.getAddressIfSet(), m_objectStore);
<<<<<<< HEAD
=======
    params.add("schedulerDbTime", t.secs());
>>>>>>> 0dd2bc4b
    lc.log(log::INFO, "In OStoreDB::ArchiveJob::~ArchiveJob(): removed job from ownership after garbage collection.");
  }
}

//------------------------------------------------------------------------------
// OStoreDB::RetrieveJob::RetrieveJob()
//------------------------------------------------------------------------------
OStoreDB::RetrieveJob::RetrieveJob(const std::string& jobAddress,
    objectstore::Backend& os, catalogue::Catalogue & c, log::Logger &l, objectstore::AgentReference& ar,
    OStoreDB::RetrieveMount& rm): m_jobOwned(false),
  m_objectStore(os), m_catalogue(c), m_logger(l), m_agentReference(ar), m_retrieveRequest(jobAddress, os), 
  m_retrieveMount(rm) { }

//------------------------------------------------------------------------------
// OStoreDB::RetrieveJob::fail()
//------------------------------------------------------------------------------
void OStoreDB::RetrieveJob::fail(log::LogContext &logContext) {
  if (!m_jobOwned)
    throw JobNowOwned("In OStoreDB::RetrieveJob::fail: cannot fail a job not owned");
  // Lock the retrieve request. Fail the job.
  objectstore::ScopedExclusiveLock rrl(m_retrieveRequest);
  m_retrieveRequest.fetch();
  // Add a job failure. If the job is failed, we will delete it.
  if (m_retrieveRequest.addJobFailure(selectedCopyNb, m_mountId)) {
    // The job will not be retried. Either another jobs for the same request is 
    // queued and keeps the request referenced or the request has been deleted.
    // In any case, we can forget it.
    m_agentReference.removeFromOwnership(m_retrieveRequest.getAddressIfSet(), m_objectStore);
    m_jobOwned = false;
    log::ScopedParamContainer params(logContext);
    params.add("object", m_retrieveRequest.getAddressIfSet());
    logContext.log(log::ERR, "In OStoreDB::RetrieveJob::fail(): request was definitely failed and deleted.");
    return;
  }
  // The job still has a chance, requeue is to the best tape.
  // Get the best vid from the cache
  std::set<std::string> candidateVids;
  using serializers::RetrieveJobStatus;
  std::set<serializers::RetrieveJobStatus> finishedStatuses(
    {RetrieveJobStatus::RJS_Complete, RetrieveJobStatus::RJS_Failed});
  for (auto & tf: m_retrieveRequest.getRetrieveFileQueueCriteria().archiveFile.tapeFiles)
    if (!finishedStatuses.count(m_retrieveRequest.getJobStatus(tf.second.copyNb)))
      candidateVids.insert(tf.second.vid);
  if (candidateVids.empty())
    throw cta::exception::Exception("In OStoreDB::RetrieveJob::fail(): no active job after addJobFailure() returned false.");
  std::string bestVid=Helpers::selectBestRetrieveQueue(candidateVids, m_catalogue, m_objectStore);
  // Check that the requested retrieve job (for the provided vid) exists, and record the copynb.
  uint64_t bestCopyNb;
  for (auto & tf: m_retrieveRequest.getRetrieveFileQueueCriteria().archiveFile.tapeFiles) {
    if (tf.second.vid == bestVid) {
      bestCopyNb = tf.second.copyNb;
      goto vidFound;
    }
  }
  {
    std::stringstream err;
    err << "In OStoreDB::RetrieveJob::fail(): no tape file for requested vid. archiveId="
        << m_retrieveRequest.getRetrieveFileQueueCriteria().archiveFile.archiveFileID
        << " vid=" << bestVid;
    throw RetrieveRequestHasNoCopies(err.str());
  }
  vidFound:
  {
    // Add the request to the queue.
    objectstore::RetrieveQueue rq(m_objectStore);
    objectstore::ScopedExclusiveLock rql;
    objectstore::Helpers::getLockedAndFetchedQueue<RetrieveQueue>(rq, rql, m_agentReference, bestVid, logContext);
    auto rfqc = m_retrieveRequest.getRetrieveFileQueueCriteria();
    auto & af=rfqc.archiveFile;
    auto & tf = af.tapeFiles.at(bestCopyNb);
    auto sr = m_retrieveRequest.getSchedulerRequest();
    rq.addJobIfNecessary(bestCopyNb, tf.fSeq, m_retrieveRequest.getAddressIfSet(), af.fileSize, rfqc.mountPolicy, sr.creationLog.time);
    m_retrieveRequest.setOwner(rq.getAddressIfSet());
    m_retrieveRequest.commit();
    // We do not own the request anymore
    m_jobOwned = false;
    // The lock on the queue is released here (has to be after the request commit for consistency.
  }
  rrl.release();
  // And relinquish ownership form agent
  m_agentReference.removeFromOwnership(m_retrieveRequest.getAddressIfSet(), m_objectStore);
}

//------------------------------------------------------------------------------
// OStoreDB::RetrieveJob::~RetrieveJob()
//------------------------------------------------------------------------------
OStoreDB::RetrieveJob::~RetrieveJob() {
  if (m_jobOwned) {
    utils::Timer t;
    log::LogContext lc(m_logger);
    // Return the job to the pot if we failed to handle it.
    objectstore::ScopedExclusiveLock rr(m_retrieveRequest);
    m_retrieveRequest.fetch();
    m_retrieveRequest.garbageCollect(m_agentReference.getAgentAddress(), m_agentReference, lc, m_catalogue);
    rr.release();
    // Remove ownership from agent
    log::ScopedParamContainer params(lc);
    params.add("agentObject", m_agentReference.getAgentAddress())
          .add("jobObject", m_retrieveRequest.getAddressIfSet());
    m_agentReference.removeFromOwnership(m_retrieveRequest.getAddressIfSet(), m_objectStore);
    params.add("schdulerDbTime", t.secs());
    lc.log(log::INFO, "In OStoreDB::RetrieveJob::~RetrieveJob(): removed job from ownership after garbage collection.");
  }
}

//------------------------------------------------------------------------------
// OStoreDB::RetrieveJob::succeed()
//------------------------------------------------------------------------------
void OStoreDB::RetrieveJob::succeed() {
  // Lock the request and set the request as successful (delete it).
  utils::Timer t;
  objectstore::ScopedExclusiveLock rtfrl(m_retrieveRequest);
  m_retrieveRequest.fetch();
  std::string rtfrAddress = m_retrieveRequest.getAddressIfSet();
  m_retrieveRequest.remove();
  m_jobOwned = false;
  // Remove ownership form the agent
  m_agentReference.removeFromOwnership(rtfrAddress, m_objectStore);
  log::LogContext lc(m_logger);
  log::ScopedParamContainer params(lc);
  params.add("requestObject", rtfrAddress)
        .add("schedulerDbTime", t.secs());
  lc.log(log::INFO, "In RetrieveJob::succeed(): deleted completed retrieve request.");
}


} // namespace cta

<|MERGE_RESOLUTION|>--- conflicted
+++ resolved
@@ -2487,10 +2487,7 @@
     params.add("agentObject", m_agentReference.getAgentAddress())
           .add("jobObject", m_archiveRequest.getAddressIfSet());
     m_agentReference.removeFromOwnership(m_archiveRequest.getAddressIfSet(), m_objectStore);
-<<<<<<< HEAD
-=======
     params.add("schedulerDbTime", t.secs());
->>>>>>> 0dd2bc4b
     lc.log(log::INFO, "In OStoreDB::ArchiveJob::~ArchiveJob(): removed job from ownership after garbage collection.");
   }
 }
