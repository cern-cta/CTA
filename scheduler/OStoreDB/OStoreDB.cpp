--- conflicted
+++ resolved
@@ -2441,12 +2441,8 @@
     locks.clear();
     sorter.flushAll(lc);
   }
-<<<<<<< HEAD
-=======
-  
   m_repackRequest.setLastExpandedFSeq(fSeq);
   m_repackRequest.commit();
->>>>>>> f7b1d683
 }
 
 //------------------------------------------------------------------------------
@@ -3849,13 +3845,8 @@
     for (auto & req: repackRequestQueue.second) {
       insertedRequests.push_back(RQTRTRFSAlgo::InsertedElement{&req->m_retrieveRequest, req->selectedCopyNb, 
           req->archiveFile.tapeFiles.at(req->selectedCopyNb).fSeq, req->archiveFile.fileSize,
-<<<<<<< HEAD
-          cta::common::dataStructures::MountPolicy::s_defaultMountPolicyForRepack,
+          mountPolicy,
           serializers::RetrieveJobStatus::RJS_ToReportToRepackForSuccess, req->m_activityDescription, req->m_diskSystemName});
-=======
-          mountPolicy,
-          serializers::RetrieveJobStatus::RJS_ToReportToRepackForSuccess, req->m_activityDescription});
->>>>>>> f7b1d683
       requestToJobMap[&req->m_retrieveRequest] = req;
        }
     RQTRTRFSAlgo rQTRTRFSAlgo(m_oStoreDB.m_objectStore, *m_oStoreDB.m_agentReference);
