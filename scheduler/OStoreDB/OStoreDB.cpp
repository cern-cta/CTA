/*
 * The CERN Tape Archive (CTA) project
 * Copyright (C) 2015  CERN
 *
 * This program is free software: you can redistribute it and/or modify
 * it under the terms of the GNU General Public License as published by
 * the Free Software Foundation, either version 3 of the License, or
 * (at your option) any later version.
 *
 * This program is distributed in the hope that it will be useful,
 * but WITHOUT ANY WARRANTY; without even the implied warranty of
 * MERCHANTABILITY or FITNESS FOR A PARTICULAR PURPOSE.  See the
 * GNU General Public License for more details.
 *
 * You should have received a copy of the GNU General Public License
 * along with this program.  If not, see <http://www.gnu.org/licenses/>.
 */

#include "OStoreDB.hpp"
#include "MemQueues.hpp"
#include "objectstore/ArchiveQueueAlgorithms.hpp"
#include "objectstore/RetrieveQueueAlgorithms.hpp"
#include "objectstore/RepackQueueAlgorithms.hpp"
#include "objectstore/DriveRegister.hpp"
#include "objectstore/DriveState.hpp"
#include "objectstore/RepackRequest.hpp"
#include "objectstore/RepackIndex.hpp"
#include "objectstore/RepackQueue.hpp"
#include "objectstore/Helpers.hpp"
#include "common/exception/Exception.hpp"
#include "common/utils/utils.hpp"
#include "scheduler/LogicalLibrary.hpp"
#include "common/dataStructures/MountPolicy.hpp"
#include "common/make_unique.hpp"
#include "tapeserver/castor/tape/tapeserver/daemon/TapeSessionStats.hpp"
#include "Scheduler.hpp"
#include <algorithm>
#include <cmath>
#include <stdlib.h>     /* srand, rand */
#include <time.h>       /* time */
#include <stdexcept>
#include <set>
#include <iostream>
#include <bits/unique_ptr.h>

namespace cta {  
using namespace objectstore;

//------------------------------------------------------------------------------
// OStoreDB::OStoreDB()
//------------------------------------------------------------------------------
OStoreDB::OStoreDB(objectstore::Backend& be, catalogue::Catalogue & catalogue, log::Logger &logger):
  m_taskQueueSize(0), m_taskPostingSemaphore(5), m_objectStore(be), m_catalogue(catalogue), m_logger(logger) {
  for (size_t i=0; i<5; i++) {
    m_enqueueingWorkerThreads.emplace_back(new EnqueueingWorkerThread(m_enqueueingTasksQueue));
    m_enqueueingWorkerThreads.back()->start();
  }
}

//------------------------------------------------------------------------------
// OStoreDB::~OStoreDB()
//------------------------------------------------------------------------------
OStoreDB::~OStoreDB() throw() {
  while (m_taskQueueSize) sleep(1);
  for (__attribute__((unused)) auto &t: m_enqueueingWorkerThreads) m_enqueueingTasksQueue.push(nullptr);
  for (auto &t: m_enqueueingWorkerThreads) {
    t->wait();
    delete t;
    t=nullptr;
  }
}

//------------------------------------------------------------------------------
// OStoreDB::setAgentReference()
//------------------------------------------------------------------------------
void OStoreDB::setAgentReference(objectstore::AgentReference *agentReference) {
  m_agentReference = agentReference;
}

//------------------------------------------------------------------------------
// OStoreDB::assertAgentAddressSet()
//------------------------------------------------------------------------------
void OStoreDB::assertAgentAddressSet() {
  if (!m_agentReference)
    throw AgentNotSet("In OStoreDB::assertAgentSet: Agent address not set");
}

//------------------------------------------------------------------------------
// OStoreDB::waitSubthreadsComplete()
//------------------------------------------------------------------------------
void OStoreDB::waitSubthreadsComplete() {
  while (m_taskQueueSize) std::this_thread::yield();
}

//------------------------------------------------------------------------------
// OStoreDB::waitSubthreadsComplete()
//------------------------------------------------------------------------------
void OStoreDB::setThreadNumber(uint64_t threadNumber) {
  // Clear all threads.
  for (__attribute__((unused)) auto &t: m_enqueueingWorkerThreads) m_enqueueingTasksQueue.push(nullptr);
  for (auto &t: m_enqueueingWorkerThreads) {
    t->wait();
    delete t;
    t=nullptr;
  }
  m_enqueueingWorkerThreads.clear();
  // Create the new ones.
  for (size_t i=0; i<threadNumber; i++) {
    m_enqueueingWorkerThreads.emplace_back(new EnqueueingWorkerThread(m_enqueueingTasksQueue));
    m_enqueueingWorkerThreads.back()->start();
  }
}

//------------------------------------------------------------------------------
// OStoreDB::setBottomHalfQueueSize()
//------------------------------------------------------------------------------
void OStoreDB::setBottomHalfQueueSize(uint64_t tasksNumber) {
  // 5 is the default queue size.
  m_taskPostingSemaphore.release(tasksNumber - 5);
}


//------------------------------------------------------------------------------
// OStoreDB::EnqueueingWorkerThread::run()
//------------------------------------------------------------------------------
void OStoreDB::EnqueueingWorkerThread::run() {
  while (true) {
    std::unique_ptr<EnqueueingTask> et(m_enqueueingTasksQueue.pop());
    if (!et.get()) break;
    ANNOTATE_HAPPENS_AFTER(et.get());
    (*et)();
    ANNOTATE_HAPPENS_BEFORE_FORGET_ALL(et.get());
  }
}

//------------------------------------------------------------------------------
// OStoreDB::delayIfNecessary()
//------------------------------------------------------------------------------
void OStoreDB::delayIfNecessary(log::LogContext& lc) {
  bool delayInserted = false;
  utils::Timer t;
  uint64_t taskQueueSize = m_taskQueueSize;
  double sleepDelay = 0;
  double lockDelay = 0;
  if (m_taskQueueSize > 10000) {
    // Put a linear delay starting at 0 at 10000 element and going to 10s at 25000
    double delay = 10.0 * (taskQueueSize - 10000) / 15000;
    double delayInt;
    ::timespec ts;
    ts.tv_nsec = std::modf(delay, &delayInt) * 1000 * 1000 *1000;
    ts.tv_sec = delayInt;
    nanosleep(&ts, nullptr);
    sleepDelay = t.secs(utils::Timer::resetCounter);
    delayInserted = true;
  }
  if (!m_taskPostingSemaphore.tryAcquire()) {
    m_taskPostingSemaphore.acquire();
    lockDelay = t.secs(utils::Timer::resetCounter);
    delayInserted = true;
  }
  if (delayInserted) {
    log::ScopedParamContainer params(lc);
    params.add("sleepDelay", sleepDelay)
          .add("lockDelay", lockDelay)
          .add("taskQueueSize", taskQueueSize);
    lc.log(log::INFO, "In OStoreDB::delayIfNecessary(): inserted delay.");
  }
}

//------------------------------------------------------------------------------
// OStoreDB::ping()
//------------------------------------------------------------------------------
void OStoreDB::ping() {
  // Validate we can lock and fetch the root entry.
  objectstore::RootEntry re(m_objectStore);
  re.fetchNoLock();
}

//------------------------------------------------------------------------------
// OStoreDB::fetchMountInfo()
//------------------------------------------------------------------------------
void OStoreDB::fetchMountInfo(SchedulerDatabase::TapeMountDecisionInfo& tmdi, RootEntry& re, 
    log::LogContext & logContext) {
  utils::Timer t, t2;
  // Walk the archive queues for statistics
  for (auto & aqp: re.dumpArchiveQueues(JobQueueType::JobsToTransfer)) {
    objectstore::ArchiveQueue aqueue(aqp.address, m_objectStore);
    // debug utility variable
    std::string __attribute__((__unused__)) poolName = aqp.tapePool;
    objectstore::ScopedSharedLock aqlock;
    double queueLockTime = 0;
    double queueFetchTime = 0;
    try {
      aqueue.fetchNoLock();
      queueFetchTime = t.secs(utils::Timer::resetCounter);
    } catch (cta::exception::Exception &ex) {
      log::ScopedParamContainer params (logContext);
      params.add("queueObject", aqp.address)
            .add("tapePool", aqp.tapePool)
            .add("exceptionMessage", ex.getMessageValue());
      logContext.log(log::WARNING, "In OStoreDB::fetchMountInfo(): failed to lock/fetch an archive queue. Skipping it.");
      continue;
    }
    // If there are files queued, we create an entry for this tape pool in the
    // mount candidates list.
    if (aqueue.getJobsSummary().jobs) {
      tmdi.potentialMounts.push_back(SchedulerDatabase::PotentialMount());
      auto & m = tmdi.potentialMounts.back();
      m.tapePool = aqp.tapePool;
      m.type = cta::common::dataStructures::MountType::Archive;
      m.bytesQueued = aqueue.getJobsSummary().bytes;
      m.filesQueued = aqueue.getJobsSummary().jobs;      
      m.oldestJobStartTime = aqueue.getJobsSummary().oldestJobStartTime;
      m.priority = aqueue.getJobsSummary().priority;
      m.maxDrivesAllowed = aqueue.getJobsSummary().maxDrivesAllowed;
      m.minRequestAge = aqueue.getJobsSummary().minArchiveRequestAge;
      m.logicalLibrary = "";
    } else {
      tmdi.queueTrimRequired = true;
    }
    auto processingTime = t.secs(utils::Timer::resetCounter);
    log::ScopedParamContainer params (logContext);
    params.add("queueObject", aqp.address)
          .add("tapePool", aqp.tapePool)
          .add("queueLockTime", queueLockTime)
          .add("queueFetchTime", queueFetchTime)
          .add("processingTime", processingTime);
    logContext.log(log::INFO, "In OStoreDB::fetchMountInfo(): fetched an archive queue.");
  }
  // Walk the retrieve queues for statistics
  for (auto & rqp: re.dumpRetrieveQueues(JobQueueType::JobsToTransfer)) {
    RetrieveQueue rqueue(rqp.address, m_objectStore);
    // debug utility variable
    std::string __attribute__((__unused__)) vid = rqp.vid;
    ScopedSharedLock rqlock;
    double queueLockTime = 0;
    double queueFetchTime = 0;
    try {
      rqueue.fetchNoLock();
      queueFetchTime = t.secs(utils::Timer::resetCounter);
    } catch (cta::exception::Exception &ex) {
      log::LogContext lc(m_logger);
      log::ScopedParamContainer params (lc);
      params.add("queueObject", rqp.address)
            .add("tapeVid", rqp.vid)
            .add("exceptionMessage", ex.getMessageValue());
      lc.log(log::WARNING, "In OStoreDB::fetchMountInfo(): failed to lock/fetch a retrieve queue. Skipping it.");
      continue;
    }
    // If there are files queued, we create an entry for this retrieve queue in the
    // mount candidates list.
    if (rqueue.getJobsSummary().files) {
      tmdi.potentialMounts.push_back(SchedulerDatabase::PotentialMount());
      auto & m = tmdi.potentialMounts.back();
      m.vid = rqp.vid;
      m.type = cta::common::dataStructures::MountType::Retrieve;
      m.bytesQueued = rqueue.getJobsSummary().bytes;
      m.filesQueued = rqueue.getJobsSummary().files;      
      m.oldestJobStartTime = rqueue.getJobsSummary().oldestJobStartTime;
      m.priority = rqueue.getJobsSummary().priority;
      m.maxDrivesAllowed = rqueue.getJobsSummary().maxDrivesAllowed;
      m.minRequestAge = rqueue.getJobsSummary().minRetrieveRequestAge;
      m.logicalLibrary = ""; // The logical library is not known here, and will be determined by the caller.
    } else {
      tmdi.queueTrimRequired = true;
    }
    auto processingTime = t.secs(utils::Timer::resetCounter);
    log::ScopedParamContainer params (logContext);
    params.add("queueObject", rqp.address)
          .add("tapeVid", rqp.vid)
          .add("queueLockTime", queueLockTime)
          .add("queueFetchTime", queueFetchTime)
          .add("processingTime", processingTime);
    logContext.log(log::INFO, "In OStoreDB::fetchMountInfo(): fetched a retrieve queue.");
  }
  // Collect information about the existing and next mounts
  // If a next mount exists the drive "counts double", but the corresponding drive
  // is either about to mount, or about to replace its current mount.
  double registerFetchTime = 0;
  auto driveStates = Helpers::getAllDriveStates(m_objectStore, logContext);
  registerFetchTime = t.secs(utils::Timer::resetCounter);
  using common::dataStructures::DriveStatus;
  std::set<int> activeDriveStatuses = {
    (int)cta::common::dataStructures::DriveStatus::Starting,
    (int)cta::common::dataStructures::DriveStatus::Mounting,
    (int)cta::common::dataStructures::DriveStatus::Transferring,
    (int)cta::common::dataStructures::DriveStatus::Unloading,
    (int)cta::common::dataStructures::DriveStatus::Unmounting,
    (int)cta::common::dataStructures::DriveStatus::DrainingToDisk,
    (int)cta::common::dataStructures::DriveStatus::CleaningUp };
  std::set<int> activeMountTypes = {
    (int)cta::common::dataStructures::MountType::Archive,
    (int)cta::common::dataStructures::MountType::Retrieve,
    (int)cta::common::dataStructures::MountType::Label };
  for (const auto &d : driveStates) {
    if (activeDriveStatuses.count((int)d.driveStatus)) {
      tmdi.existingOrNextMounts.push_back(ExistingMount());
      tmdi.existingOrNextMounts.back().type = d.mountType;
      tmdi.existingOrNextMounts.back().tapePool = d.currentTapePool;
      tmdi.existingOrNextMounts.back().driveName = d.driveName;
      tmdi.existingOrNextMounts.back().vid = d.currentVid;
      tmdi.existingOrNextMounts.back().currentMount = true;
      tmdi.existingOrNextMounts.back().bytesTransferred = d.bytesTransferredInSession;
      tmdi.existingOrNextMounts.back().filesTransferred = d.filesTransferredInSession;
      tmdi.existingOrNextMounts.back().latestBandwidth = d.latestBandwidth;
    }
    if (activeMountTypes.count((int)d.nextMountType)) {
      tmdi.existingOrNextMounts.push_back(ExistingMount());
      tmdi.existingOrNextMounts.back().type = d.nextMountType;
      tmdi.existingOrNextMounts.back().tapePool = d.nextTapepool;
      tmdi.existingOrNextMounts.back().driveName = d.driveName;
      tmdi.existingOrNextMounts.back().vid = d.nextVid;
      tmdi.existingOrNextMounts.back().currentMount = false;
      tmdi.existingOrNextMounts.back().bytesTransferred = 0;
      tmdi.existingOrNextMounts.back().filesTransferred = 0;
      tmdi.existingOrNextMounts.back().latestBandwidth = 0;
    }
  }
  auto registerProcessingTime = t.secs(utils::Timer::resetCounter);
  log::ScopedParamContainer params (logContext);
  params.add("queueFetchTime", registerFetchTime)
        .add("processingTime", registerProcessingTime);
  logContext.log(log::INFO, "In OStoreDB::fetchMountInfo(): fetched the drive register.");
}

//------------------------------------------------------------------------------
// OStoreDB::getMountInfo()
//------------------------------------------------------------------------------
std::unique_ptr<SchedulerDatabase::TapeMountDecisionInfo> 
  OStoreDB::getMountInfo(log::LogContext& logContext) {
  utils::Timer t;
  //Allocate the getMountInfostructure to return.
  assertAgentAddressSet();
  std::unique_ptr<OStoreDB::TapeMountDecisionInfo> privateRet (new OStoreDB::TapeMountDecisionInfo(*this));
  TapeMountDecisionInfo & tmdi=*privateRet;
  // Get all the tape pools and tapes with queues (potential mounts)
  objectstore::RootEntry re(m_objectStore);
  re.fetchNoLock();
  auto rootFetchNoLockTime = t.secs(utils::Timer::resetCounter);
  // Take an exclusive lock on the scheduling and fetch it.
  tmdi.m_schedulerGlobalLock.reset(
    new SchedulerGlobalLock(re.getSchedulerGlobalLock(), m_objectStore));
  tmdi.m_lockOnSchedulerGlobalLock.lock(*tmdi.m_schedulerGlobalLock);
  auto lockSchedGlobalTime = t.secs(utils::Timer::resetCounter);
  tmdi.m_lockTaken = true;
  tmdi.m_schedulerGlobalLock->fetch();
  auto fetchSchedGlobalTime = t.secs(utils::Timer::resetCounter);;
  fetchMountInfo(tmdi, re, logContext);
  auto fetchMountInfoTime = t.secs(utils::Timer::resetCounter);
  std::unique_ptr<SchedulerDatabase::TapeMountDecisionInfo> ret(std::move(privateRet));
  {
    log::ScopedParamContainer params(logContext);
    params.add("rootFetchNoLockTime", rootFetchNoLockTime)
          .add("lockSchedGlobalTime", lockSchedGlobalTime)
          .add("fetchSchedGlobalTime", fetchSchedGlobalTime)
          .add("fetchMountInfoTime", fetchMountInfoTime);
    logContext.log(log::INFO, "In OStoreDB::getMountInfo(): success.");
  }
  return ret;
}

//------------------------------------------------------------------------------
// OStoreDB::getMountInfoNoLock()
//------------------------------------------------------------------------------
std::unique_ptr<SchedulerDatabase::TapeMountDecisionInfo> OStoreDB::getMountInfoNoLock(log::LogContext & logContext) {
  utils::Timer t;
  //Allocate the getMountInfostructure to return.
  assertAgentAddressSet();
  std::unique_ptr<OStoreDB::TapeMountDecisionInfoNoLock> privateRet (new OStoreDB::TapeMountDecisionInfoNoLock);
  // Get all the tape pools and tapes with queues (potential mounts)
  objectstore::RootEntry re(m_objectStore);
  re.fetchNoLock();
  auto rootFetchNoLockTime = t.secs(utils::Timer::resetCounter);
  TapeMountDecisionInfoNoLock & tmdi=*privateRet;
  fetchMountInfo(tmdi, re, logContext);
  auto fetchMountInfoTime = t.secs(utils::Timer::resetCounter);
  std::unique_ptr<SchedulerDatabase::TapeMountDecisionInfo> ret(std::move(privateRet));
  {
    log::ScopedParamContainer params(logContext);
    params.add("rootFetchNoLockTime", rootFetchNoLockTime)
          .add("fetchMountInfoTime", fetchMountInfoTime);
    logContext.log(log::INFO, "In OStoreDB::getMountInfoNoLock(): success.");
  }
  return ret;
}
//------------------------------------------------------------------------------
// OStoreDB::trimEmptyQueues()
//------------------------------------------------------------------------------
void OStoreDB::trimEmptyQueues(log::LogContext& lc) {
  // We will trim empty queues from the root entry.
  lc.log(log::INFO, "In OStoreDB::trimEmptyQueues(): will start trimming empty queues");
  // Get an exclusive lock on the root entry, we have good chances to need it.
  RootEntry re(m_objectStore);
  ScopedExclusiveLock rel(re);
  re.fetch();
  for (auto & queueType: { JobQueueType::JobsToTransfer, JobQueueType::JobsToReportToUser, JobQueueType::FailedJobs} ) {
    try {
      auto archiveQueueList = re.dumpArchiveQueues(queueType);
      for (auto & a: archiveQueueList) {
        ArchiveQueue aq(a.address, m_objectStore);
        ScopedSharedLock aql(aq);
        aq.fetch();
        if (!aq.getJobsSummary().jobs) {
          aql.release();
          re.removeArchiveQueueAndCommit(a.tapePool, queueType, lc);
          log::ScopedParamContainer params(lc);
          params.add("tapePool", a.tapePool)
                .add("queueType", toString(queueType))
                .add("queueObject", a.address);
          lc.log(log::INFO, "In OStoreDB::trimEmptyQueues(): deleted empty archive queue.");
        }
      }
      auto retrieveQueueList = re.dumpRetrieveQueues(queueType);
      for (auto &r : retrieveQueueList) {
        RetrieveQueue rq(r.address, m_objectStore);
        ScopedSharedLock rql(rq);
        rq.fetch();
        if (!rq.getJobsSummary().files) {
          rql.release();
          re.removeRetrieveQueueAndCommit(r.vid, queueType, lc);
          log::ScopedParamContainer params(lc);
          params.add("tapeVid", r.vid)
                .add("queueType", toString(queueType))
                .add("queueObject", r.address);
          lc.log(log::INFO, "In OStoreDB::trimEmptyQueues(): deleted empty retrieve queue.");
        }
      }
    } catch (cta::exception::Exception & ex) {
      log::ScopedParamContainer params(lc);
      params.add("exceptionMessage", ex.getMessageValue());
      lc.log(log::ERR, "In OStoreDB::trimEmptyQueues(): got an exception. Stack trace follows.");
      lc.logBacktrace(log::ERR, ex.backtrace());
    }
  }
}

//------------------------------------------------------------------------------
// OStoreDB::TapeMountDecisionInfoNoLock::createArchiveMount()
//------------------------------------------------------------------------------
std::unique_ptr<SchedulerDatabase::ArchiveMount> OStoreDB::TapeMountDecisionInfoNoLock::createArchiveMount(
        const catalogue::TapeForWriting& tape,
        const std::string driveName,
        const std::string& logicalLibrary,
        const std::string& hostName,
        const std::string& vo,
        const std::string& mediaType,
        const std::string& vendor,
        const uint64_t capacityInBytes,
        time_t startTime) {
  throw cta::exception::Exception("In OStoreDB::TapeMountDecisionInfoNoLock::createArchiveMount(): This function should not be called");
}

//------------------------------------------------------------------------------
// OStoreDB::TapeMountDecisionInfoNoLock::createRetrieveMount()
//------------------------------------------------------------------------------
std::unique_ptr<SchedulerDatabase::RetrieveMount> OStoreDB::TapeMountDecisionInfoNoLock::createRetrieveMount(const std::string& vid,
        const std::string& tapePool,
        const std::string driveName,
        const std::string& logicalLibrary,
        const std::string& hostName,
        const std::string& vo,
        const std::string& mediaType,
        const std::string& vendor,
        const uint64_t capacityInBytes,
        time_t startTime) {
  throw cta::exception::Exception("In OStoreDB::TapeMountDecisionInfoNoLock::createRetrieveMount(): This function should not be called");
}

//------------------------------------------------------------------------------
// OStoreDB::TapeMountDecisionInfoNoLock::~TapeMountDecisionInfoNoLock()
//------------------------------------------------------------------------------
OStoreDB::TapeMountDecisionInfoNoLock::~TapeMountDecisionInfoNoLock() {}

//------------------------------------------------------------------------------
// OStoreDB::queueArchive()
//------------------------------------------------------------------------------
void OStoreDB::queueArchive(const std::string &instanceName, const cta::common::dataStructures::ArchiveRequest &request, 
        const cta::common::dataStructures::ArchiveFileQueueCriteriaAndFileId &criteria, log::LogContext &logContext) {
  assertAgentAddressSet();
  cta::utils::Timer timer;
  auto mutexForHelgrind = cta::make_unique<cta::threading::Mutex>();
  cta::threading::MutexLocker mlForHelgrind(*mutexForHelgrind);
  auto * mutexForHelgrindAddr = mutexForHelgrind.release();
  // Construct the archive request object in memory
  auto aReq = cta::make_unique<cta::objectstore::ArchiveRequest> (m_agentReference->nextId("ArchiveRequest"), m_objectStore);
  aReq->initialize();
  // Summarize all as an archiveFile
  cta::common::dataStructures::ArchiveFile aFile;
  aFile.archiveFileID = criteria.fileId;
  aFile.checksumType = request.checksumType;
  aFile.checksumValue = request.checksumValue;
  // TODO: fully fledged archive file should not be the representation of the request.
  aFile.creationTime = std::numeric_limits<decltype(aFile.creationTime)>::min();
  aFile.reconciliationTime = 0;
  aFile.diskFileId = request.diskFileID;
  aFile.diskFileInfo = request.diskFileInfo;
  aFile.diskInstance = instanceName;
  aFile.fileSize = request.fileSize;
  aFile.storageClass = request.storageClass;
  aReq->setArchiveFile(aFile);
  aReq->setMountPolicy(criteria.mountPolicy);
  aReq->setArchiveReportURL(request.archiveReportURL);
  aReq->setArchiveErrorReportURL(request.archiveErrorReportURL);
  aReq->setRequester(request.requester);
  aReq->setSrcURL(request.srcURL);
  aReq->setEntryLog(request.creationLog);
  std::list<cta::objectstore::ArchiveRequest::JobDump> jl;
  for (auto & copy:criteria.copyToPoolMap) {
    const uint32_t hardcodedRetriesWithinMount = 2;
    const uint32_t hardcodedTotalRetries = 2;
    const uint32_t hardcodedReportRetries = 2;
    aReq->addJob(copy.first, copy.second, m_agentReference->getAgentAddress(),
        hardcodedRetriesWithinMount, hardcodedTotalRetries, hardcodedReportRetries);
    jl.push_back(cta::objectstore::ArchiveRequest::JobDump());
    jl.back().copyNb = copy.first;
    jl.back().tapePool = copy.second;
  }
  if (jl.empty()) {
    throw ArchiveRequestHasNoCopies("In OStoreDB::queue: the archive to file request has no copy");
  }
  // We create the object here
  m_agentReference->addToOwnership(aReq->getAddressIfSet(), m_objectStore);
  double agentReferencingTime = timer.secs(cta::utils::Timer::reset_t::resetCounter);
  aReq->insert();
  double insertionTime = timer.secs(cta::utils::Timer::reset_t::resetCounter);
  // The request is now safe in the object store. We can now return to the caller and fire (and forget) a thread
  // complete the bottom half of it.
  m_taskQueueSize++;
  uint64_t taskQueueSize = m_taskQueueSize;
  // Prepare the logs to avoid multithread access on the object.
  log::ScopedParamContainer params(logContext);
  params.add("jobObject", aReq->getAddressIfSet())
        .add("fileId", aFile.archiveFileID)
        .add("diskInstance", aFile.diskInstance)
        .add("diskFilePath", aFile.diskFileInfo.path)
        .add("diskFileId", aFile.diskFileId)
        .add("agentReferencingTime", agentReferencingTime)
        .add("insertionTime", insertionTime);
  delayIfNecessary(logContext);
  auto * aReqPtr = aReq.release();
  auto * et = new EnqueueingTask([aReqPtr, mutexForHelgrindAddr, this]{
    std::unique_ptr<cta::threading::Mutex> mutexForHelgrind(mutexForHelgrindAddr);
    cta::threading::MutexLocker mlForHelgrind(*mutexForHelgrind);
    std::unique_ptr<cta::objectstore::ArchiveRequest> aReq(aReqPtr);
    // This unique_ptr's destructor will ensure the OStoreDB object is not deleted before the thread exits.
    auto scopedCounterDecrement = [this](void *){ 
      m_taskQueueSize--;
      m_taskPostingSemaphore.release();
    };
    // A bit ugly, but we need a non-null pointer for the "deleter" to be called.
    std::unique_ptr<void, decltype(scopedCounterDecrement)> scopedCounterDecrementerInstance((void *)1, scopedCounterDecrement);
    log::LogContext logContext(m_logger);
    utils::Timer timer;
    ScopedExclusiveLock arl(*aReq);
    double arRelockTime = timer.secs(cta::utils::Timer::reset_t::resetCounter);
    double arTotalQueueingTime = 0;
    double arTotalCommitTime = 0;
    double arTotalQueueUnlockTime = 0;
    // We can now enqueue the requests
    std::list<std::string> linkedTapePools;
    std::string currentTapepool;
    try {
      for (auto &j: aReq->dumpJobs()) {
        currentTapepool = j.tapePool;
        // The shared lock will be released automatically at the end of this scope.
        // The queueing implicitly sets the job owner as the queue (as should be). The queue should not
        // be unlocked before we commit the archive request (otherwise, the pointer could be seen as
        // stale and the job would be dereferenced from the queue.
        auto shareLock = ostoredb::MemArchiveQueue::sharedAddToQueue(j, j.tapePool, *aReq, *this, logContext);
        double qTime = timer.secs(cta::utils::Timer::reset_t::resetCounter);
        arTotalQueueingTime += qTime;
        aReq->commit();
        double cTime = timer.secs(cta::utils::Timer::reset_t::resetCounter);
        arTotalCommitTime += cTime;
        // Now we can let go off the queue.
        shareLock.reset();
        double qUnlockTime = timer.secs(cta::utils::Timer::reset_t::resetCounter);
        arTotalQueueUnlockTime += qUnlockTime;
        linkedTapePools.push_back(j.owner);
        log::ScopedParamContainer params(logContext);
        params.add("tapePool", j.tapePool)
              .add("queueObject", j.owner)
              .add("jobObject", aReq->getAddressIfSet())
              .add("queueingTime", qTime)
              .add("commitTime", cTime)
              .add("queueUnlockTime", qUnlockTime);
        logContext.log(log::INFO, "In OStoreDB::queueArchive_bottomHalf(): added job to queue.");
      }
    } catch (NoSuchArchiveQueue &ex) {
      // Unlink the request from already connected tape pools
      for (auto tpa=linkedTapePools.begin(); tpa!=linkedTapePools.end(); tpa++) {
        objectstore::ArchiveQueue aq(*tpa, m_objectStore);
        ScopedExclusiveLock aql(aq);
        aq.fetch();
        aq.removeJobsAndCommit({aReq->getAddressIfSet()});
      }
      aReq->remove();
      log::ScopedParamContainer params(logContext);
      params.add("tapePool", currentTapepool)
            .add("archiveRequestObject", aReq->getAddressIfSet())
            .add("exceptionMessage", ex.getMessageValue())
            .add("jobObject", aReq->getAddressIfSet());
      logContext.log(log::ERR, "In OStoreDB::queueArchive_bottomHalf(): failed to enqueue job");
      return;
    }
    // The request is now fully set.
    auto archiveFile = aReq->getArchiveFile();
    double arOwnerResetTime = timer.secs(cta::utils::Timer::reset_t::resetCounter);
    arl.release();
    double arLockRelease = timer.secs(cta::utils::Timer::reset_t::resetCounter);
    // And remove reference from the agent
    m_agentReference->removeFromOwnership(aReq->getAddressIfSet(), m_objectStore);
    double agOwnershipResetTime = timer.secs(cta::utils::Timer::reset_t::resetCounter);
    log::ScopedParamContainer params(logContext);
    params.add("jobObject", aReq->getAddressIfSet())
          .add("fileId", archiveFile.archiveFileID)
          .add("diskInstance", archiveFile.diskInstance)
          .add("diskFilePath", archiveFile.diskFileInfo.path)
          .add("diskFileId", archiveFile.diskFileId)
          .add("creationAndRelockTime", arRelockTime)
          .add("totalQueueingTime", arTotalQueueingTime)
          .add("totalCommitTime", arTotalCommitTime)
          .add("totalQueueUnlockTime", arTotalQueueUnlockTime)
          .add("ownerResetTime", arOwnerResetTime)
          .add("lockReleaseTime", arLockRelease)
          .add("agentOwnershipResetTime", agOwnershipResetTime)
          .add("totalTime", arRelockTime + arTotalQueueingTime + arTotalCommitTime
             + arTotalQueueUnlockTime + arOwnerResetTime + arLockRelease 
             + agOwnershipResetTime);
    logContext.log(log::INFO, "In OStoreDB::queueArchive_bottomHalf(): Finished enqueueing request.");
  });
  ANNOTATE_HAPPENS_BEFORE(et);
  mlForHelgrind.unlock();
  m_enqueueingTasksQueue.push(et);
  double taskPostingTime = timer.secs(cta::utils::Timer::reset_t::resetCounter);
  params.add("taskPostingTime", taskPostingTime)
        .add("taskQueueSize", taskQueueSize)
        .add("totalTime", agentReferencingTime + insertionTime + taskPostingTime);
  logContext.log(log::INFO, "In OStoreDB::queueArchive(): recorded request for queueing (enqueueing posted to thread pool).");  
}

//------------------------------------------------------------------------------
// OStoreDB::getArchiveJobs()
//------------------------------------------------------------------------------
std::list<cta::common::dataStructures::ArchiveJob>
  OStoreDB::getArchiveJobs(const std::string &tapePoolName) const
{
  std::list<cta::common::dataStructures::ArchiveJob> ret;

  for(ArchiveQueueItor_t q_it(m_objectStore, tapePoolName); !q_it.end() ; ++q_it) {
    ret.push_back(*q_it);
  }

  return ret;
}

//------------------------------------------------------------------------------
// OStoreDB::getArchiveJobs()
//------------------------------------------------------------------------------
std::map<std::string, std::list<common::dataStructures::ArchiveJob>>
   OStoreDB::getArchiveJobs() const
{
  std::map<std::string, std::list<common::dataStructures::ArchiveJob>> ret;

  for(ArchiveQueueItor_t q_it(m_objectStore); !q_it.end(); ++q_it) {
    ret[q_it.qid()].push_back(*q_it);
  }

  return ret;
}

//------------------------------------------------------------------------------
// OStoreDB::getArchiveJobItor()
//------------------------------------------------------------------------------
OStoreDB::ArchiveQueueItor_t OStoreDB::getArchiveJobItor(const std::string &tapePoolName) const
{
  return ArchiveQueueItor_t(m_objectStore, tapePoolName);
}

//------------------------------------------------------------------------------
// OStoreDB::getNextArchiveJobsToReportBatch()
//------------------------------------------------------------------------------
std::list<std::unique_ptr<SchedulerDatabase::ArchiveJob> > OStoreDB::getNextArchiveJobsToReportBatch(
    uint64_t filesRequested, log::LogContext& logContext) {
  typedef objectstore::ContainerAlgorithms<ArchiveQueue,ArchiveQueueToReport> AQTRAlgo;
  AQTRAlgo aqtrAlgo(m_objectStore, *m_agentReference);
  // Decide from which queue we are going to pop.
  RootEntry re(m_objectStore);
  re.fetchNoLock();
<<<<<<< HEAD
  while (true) {
    auto queueList = re.dumpArchiveQueues(JobQueueType::JobsToReportToUser);
    std::list<std::unique_ptr<SchedulerDatabase::ArchiveJob> > ret;
    if (queueList.empty()) return ret;
    // Try to get jobs from the first queue. If it is empty, it will be trimmed,
    // so we can got for another round.
    AQTRAlgo::PopCriteria criteria;
    criteria.files = filesRequested;
    auto jobs = aqtrAlgo.popNextBatch(queueList.front().tapePool, criteria, logContext);
    if (jobs.elements.empty()) continue;
    for (auto & j: jobs.elements) {
      std::unique_ptr<OStoreDB::ArchiveJob> aj(new OStoreDB::ArchiveJob(j.archiveRequest->getAddressIfSet(), *this));
      aj->tapeFile.copyNb = j.copyNb;
      aj->archiveFile = j.archiveFile;
      aj->srcURL = j.srcURL;
      aj->archiveReportURL = j.archiveReportURL;
      aj->errorReportURL = j.errorReportURL;
      aj->latestError = j.latestError;
      aj->reportType = j.reportType;
      // We leave the tape file not set. It does not exist in all cases (not in case of failure).
      aj->m_jobOwned = true;
      aj->m_mountId = 0;
      ret.emplace_back(std::move(aj));
    }
    return ret;
=======
  auto queueList = re.dumpArchiveQueues(JobQueueType::JobsToReport);
  std::list<std::unique_ptr<SchedulerDatabase::ArchiveJob> > ret;
  if (queueList.empty()) return ret;
  // Try to get jobs from the first non-empty queue.
  AQTRAlgo::PopCriteria criteria;
  criteria.files = filesRequested;
  AQTRAlgo::PoppedElementsBatch jobs;
  for (auto & q: queueList) {
    jobs = aqtrAlgo.popNextBatch(q.tapePool, criteria, logContext);
    if (!jobs.elements.empty()) break;
  }
  for (auto & j: jobs.elements) {
    std::unique_ptr<OStoreDB::ArchiveJob> aj(new OStoreDB::ArchiveJob(j.archiveRequest->getAddressIfSet(), *this));
    aj->tapeFile.copyNb = j.copyNb;
    aj->archiveFile = j.archiveFile;
    aj->srcURL = j.srcURL;
    aj->archiveReportURL = j.archiveReportURL;
    aj->errorReportURL = j.errorReportURL;
    aj->latestError = j.latestError;
    aj->reportType = j.reportType;
    // We leave the tape file not set. It does not exist in all cases (not in case of failure).
    aj->m_jobOwned = true;
    aj->m_mountId = 0;
    ret.emplace_back(std::move(aj));
>>>>>>> 83388e54
  }
  return ret;
}

//------------------------------------------------------------------------------
// OStoreDB::setJobBatchReported()
//------------------------------------------------------------------------------
void OStoreDB::setJobBatchReported(std::list<cta::SchedulerDatabase::ArchiveJob*>& jobsBatch, log::TimingList & timingList,
    utils::Timer & t, log::LogContext& lc) {
  // We can have a mixture of failed and successful jobs, so we will sort them before batch queue/discarding them.
  // First, sort the jobs. Done jobs get deleted (no need to sort further) and failed jobs go to their per-VID queues/containers.
  // Status gets updated on the fly on the latter case.
  std::list<ArchiveJob *> completeJobsToDelete;
  struct FailedJobToQueue {
    ArchiveJob * job;
  };
  // Sort jobs to be updated.
  std::map<std::string, std::list<FailedJobToQueue>> failedQueues;
  for (auto &j: jobsBatch) {
    switch (j->reportType) {
    case SchedulerDatabase::ArchiveJob::ReportType::CompletionReport:
      completeJobsToDelete.push_back(castFromSchedDBJob(j));
      break;
    case SchedulerDatabase::ArchiveJob::ReportType::FailureReport:
      failedQueues[j->tapeFile.vid].push_back(FailedJobToQueue());
      failedQueues[j->tapeFile.vid].back().job = castFromSchedDBJob(j);
      break;
    default:
      {
        log::ScopedParamContainer params(lc);
        params.add("fileId", j->archiveFile.archiveFileID)
              .add("objectAddress", castFromSchedDBJob(j)->m_archiveRequest.getAddressIfSet());
        lc.log(log::ERR, "In OStoreDB::setJobBatchReported(): unexpected job status. Leaving the job as-is.");
      }
    }
  }
  if (completeJobsToDelete.size()) {
    std::list<std::string> jobsToUnown;
    // Launch deletion.
    for (auto &j: completeJobsToDelete) {
      j->asyncDeleteRequest();
    }
    timingList.insertAndReset("deleteLaunchTime", t);
    for (auto &j: completeJobsToDelete) {
      try {
        j->waitAsyncDelete();
        log::ScopedParamContainer params(lc);
        params.add("fileId", j->archiveFile.archiveFileID)
              .add("objectAddress", j->m_archiveRequest.getAddressIfSet());
        lc.log(log::INFO, "In OStoreDB::setJobBatchReported(): deleted ArchiveRequest after completion and reporting.");
        // We remove the job from ownership.
        jobsToUnown.push_back(j->m_archiveRequest.getAddressIfSet());
      } catch (cta::exception::Exception & ex) {
        log::ScopedParamContainer params(lc);
        params.add("fileId", j->archiveFile.archiveFileID)
              .add("objectAddress", j->m_archiveRequest.getAddressIfSet())
              .add("exceptionMSG", ex.getMessageValue());
        lc.log(log::ERR, "In OStoreDB::setJobBatchReported(): failed to delete ArchiveRequest after completion and reporting.");
        // We have to remove the job from ownership.
        jobsToUnown.push_back(j->m_archiveRequest.getAddressIfSet());
      }
    } 
    timingList.insertAndReset("deletionCompletionTime", t);
    m_agentReference->removeBatchFromOwnership(jobsToUnown, m_objectStore);
    timingList.insertAndReset("unownDeletedJobsTime", t);
  }
  for (auto & queue: failedQueues) {
    // Put the jobs in the failed queue
    typedef objectstore::ContainerAlgorithms<ArchiveQueue,ArchiveQueueFailed> CaAQF;
    CaAQF caAQF(m_objectStore, *m_agentReference);
    // TODOTODO: also switch status in one step.
    CaAQF::InsertedElement::list insertedElements;
    for (auto &j: queue.second) {
      insertedElements.emplace_back(CaAQF::InsertedElement{&j.job->m_archiveRequest, j.job->tapeFile.copyNb, j.job->archiveFile,
          cta::nullopt, serializers::ArchiveJobStatus::AJS_Failed});
    }
    try {
      caAQF.referenceAndSwitchOwnership(queue.first,  m_agentReference->getAgentAddress(),
          insertedElements, lc);
    } catch (exception::Exception & ex) {
      log::ScopedParamContainer params(lc);
      
    }
    log::TimingList tl;
    tl.insertAndReset("queueAndSwitchStateTime", t);
    timingList += tl;
  }
}

//------------------------------------------------------------------------------
// OStoreDB::getRetrieveQueueStatistics()
//------------------------------------------------------------------------------
std::list<SchedulerDatabase::RetrieveQueueStatistics> OStoreDB::getRetrieveQueueStatistics(
  const cta::common::dataStructures::RetrieveFileQueueCriteria& criteria,
  const std::set<std::string> & vidsToConsider) {
  return Helpers::getRetrieveQueueStatistics(criteria, vidsToConsider, m_objectStore);
}

//------------------------------------------------------------------------------
// OStoreDB::queueRetrieve()
//------------------------------------------------------------------------------
std::string OStoreDB::queueRetrieve(const cta::common::dataStructures::RetrieveRequest& rqst,
  const cta::common::dataStructures::RetrieveFileQueueCriteria& criteria, log::LogContext &logContext) {
  assertAgentAddressSet();
  auto mutexForHelgrind = cta::make_unique<cta::threading::Mutex>();
  cta::threading::MutexLocker mlForHelgrind(*mutexForHelgrind);
  auto *mutexForHelgrindAddr = mutexForHelgrind.release();
  cta::utils::Timer timer;
  // Get the best vid from the cache
  std::set<std::string> candidateVids;
  for (auto & tf:criteria.archiveFile.tapeFiles) candidateVids.insert(tf.second.vid);
  std::string bestVid=Helpers::selectBestRetrieveQueue(candidateVids, m_catalogue, m_objectStore);
  // Check that the requested retrieve job (for the provided vid) exists, and record the copynb.
  uint64_t bestCopyNb;
  for (auto & tf: criteria.archiveFile.tapeFiles) {
    if (tf.second.vid == bestVid) {
      bestCopyNb = tf.second.copyNb;
      goto vidFound;
    }
  }
  {
    std::stringstream err;
    err << "In OStoreDB::queueRetrieve(): no tape file for requested vid. archiveId=" << criteria.archiveFile.archiveFileID
        << " vid=" << bestVid;
    throw RetrieveRequestHasNoCopies(err.str());
  }
  vidFound:
  // In order to post the job, construct it first in memory.
  auto rReq = cta::make_unique<objectstore::RetrieveRequest> (m_agentReference->nextId("RetrieveRequest"), m_objectStore);
  rReq->initialize();
  rReq->setSchedulerRequest(rqst);
  rReq->setRetrieveFileQueueCriteria(criteria);
  // Find the job corresponding to the vid (and check we indeed have one).
  auto jobs = rReq->getJobs();
  objectstore::RetrieveRequest::JobDump job;
  for (auto & j:jobs) {
    if (j.copyNb == bestCopyNb) {
      job = j;
      goto jobFound;
    }
  }
  {
    std::stringstream err;
    err << "In OStoreDB::queueRetrieve(): no job for requested copyNb. archiveId=" << criteria.archiveFile.archiveFileID
        << " vid=" << bestVid << " copyNb=" << bestCopyNb;
    throw RetrieveRequestHasNoCopies(err.str());
  }
  jobFound:
  {
    // We are ready to enqueue the request. Let's make the data safe and do the rest behind the scenes.
    // Reference the request in the process's agent.
    double vidSelectionTime = timer.secs(cta::utils::Timer::reset_t::resetCounter);
    m_agentReference->addToOwnership(rReq->getAddressIfSet(), m_objectStore);
    double agentReferencingTime = timer.secs(cta::utils::Timer::reset_t::resetCounter);
    rReq->setOwner(m_agentReference->getAgentAddress());
    // "Select" an arbitrary copy number. This is needed to serialize the object.
    rReq->setActiveCopyNumber(criteria.archiveFile.tapeFiles.begin()->second.copyNb);
    rReq->setIsRepack(rqst.isRepack);
    rReq->insert();
    double insertionTime = timer.secs(cta::utils::Timer::reset_t::resetCounter);
    m_taskQueueSize++;
    uint64_t taskQueueSize = m_taskQueueSize;
    // Prepare the logs to avoid multithread access on the object.
    log::ScopedParamContainer params(logContext);
    params.add("tapeVid", bestVid)
          .add("jobObject", rReq->getAddressIfSet())
          .add("fileId", rReq->getArchiveFile().archiveFileID)
          .add("diskInstance", rReq->getArchiveFile().diskInstance)
          .add("diskFilePath", rReq->getArchiveFile().diskFileInfo.path)
          .add("diskFileId", rReq->getArchiveFile().diskFileId)
          .add("vidSelectionTime", vidSelectionTime)
          .add("agentReferencingTime", agentReferencingTime)
          .add("insertionTime", insertionTime);
    delayIfNecessary(logContext);
    auto rReqPtr = rReq.release();
    auto * et = new EnqueueingTask([rReqPtr, job, bestVid, mutexForHelgrindAddr, this]{
      std::unique_ptr<cta::threading::Mutex> mutexForHelgrind(mutexForHelgrindAddr);
      std::unique_ptr<objectstore::RetrieveRequest> rReq(rReqPtr);
      cta::threading::MutexLocker mlForHelgrind(*mutexForHelgrind);
      // This unique_ptr's destructor will ensure the OStoreDB object is not deleted before the thread exits.
      auto scopedCounterDecrement = [this](void *){ 
        m_taskQueueSize--;
        m_taskPostingSemaphore.release();
      };
      // A bit ugly, but we need a non-null pointer for the "deleter" to be called.
      std::unique_ptr<void, decltype(scopedCounterDecrement)> scopedCounterDecrementerInstance((void *)1, scopedCounterDecrement);
      log::LogContext logContext(m_logger);
      utils::Timer timer;
      // Add the request to the queue (with a shared access).
      auto nonConstJob = job;
      objectstore::ScopedExclusiveLock rReqL(*rReq);
      double rLockTime = timer.secs(cta::utils::Timer::reset_t::resetCounter);
      rReq->fetch();
      auto sharedLock = ostoredb::MemRetrieveQueue::sharedAddToQueue(nonConstJob, bestVid, *rReq, *this, logContext);
      double qTime = timer.secs(cta::utils::Timer::reset_t::resetCounter);
      // The object ownership was set in SharedAdd.
      // We need to extract the owner before inserting. After, we would need to hold a lock.
      auto owner = rReq->getOwner();
      rReq->commit();
      double cTime = timer.secs(cta::utils::Timer::reset_t::resetCounter);
      // The lock on the queue is released here (has to be after the request commit for consistency.
      sharedLock.reset();
      double qUnlockTime = timer.secs(cta::utils::Timer::reset_t::resetCounter);
      rReqL.release();
      double rUnlockTime = timer.secs(cta::utils::Timer::reset_t::resetCounter);
      // And remove reference from the agent
      m_agentReference->removeFromOwnership(rReq->getAddressIfSet(), m_objectStore);
      double agOwnershipResetTime = timer.secs(cta::utils::Timer::reset_t::resetCounter);
      log::ScopedParamContainer params(logContext);
      params.add("tapeVid", bestVid)
            .add("queueObject", owner)
            .add("jobObject", rReq->getAddressIfSet())
            .add("fileId", rReq->getArchiveFile().archiveFileID)
            .add("diskInstance", rReq->getArchiveFile().diskInstance)
            .add("diskFilePath", rReq->getArchiveFile().diskFileInfo.path)
            .add("diskFileId", rReq->getArchiveFile().diskFileId)
            .add("requestLockTime", rLockTime)
            .add("queueingTime", qTime)
            .add("commitTime", cTime)
            .add("queueUnlockTime", qUnlockTime)
            .add("requestUnlockTime", rUnlockTime)
            .add("agentOwnershipResetTime", agOwnershipResetTime)
            .add("totalTime", rLockTime + qTime + cTime + qUnlockTime 
                + rUnlockTime + agOwnershipResetTime);
      logContext.log(log::INFO, "In OStoreDB::queueRetrieve_bottomHalf(): added job to queue (enqueueing finished).");
    });
    ANNOTATE_HAPPENS_BEFORE(et);
    mlForHelgrind.unlock();
    m_enqueueingTasksQueue.push(et);
    double taskPostingTime = timer.secs(cta::utils::Timer::reset_t::resetCounter);
    params.add("taskPostingTime", taskPostingTime)
          .add("taskQueueSize", taskQueueSize)
          .add("totalTime", vidSelectionTime + agentReferencingTime + insertionTime + taskPostingTime);
    logContext.log(log::INFO, "In OStoreDB::queueRetrieve(): recorded request for queueing (enqueueing posted to thread pool).");  
  }
  return bestVid;
}

//------------------------------------------------------------------------------
// OStoreDB::getRetrieveRequestsByVid()
//------------------------------------------------------------------------------
std::list<RetrieveRequestDump> OStoreDB::getRetrieveRequestsByVid(const std::string& vid) const {
  throw exception::Exception(std::string("Not implemented: ") + __PRETTY_FUNCTION__);
}

//------------------------------------------------------------------------------
// OStoreDB::getRetrieveRequestsByRequester()
//------------------------------------------------------------------------------
std::list<RetrieveRequestDump> OStoreDB::getRetrieveRequestsByRequester(const std::string& vid) const {
  throw cta::exception::Exception(std::string("Not implemented: ") + __PRETTY_FUNCTION__);
}

//------------------------------------------------------------------------------
// OStoreDB::getRetrieveRequests()
//------------------------------------------------------------------------------
std::map<std::string, std::list<RetrieveRequestDump> > OStoreDB::getRetrieveRequests() const {
  throw cta::exception::Exception(std::string("Not implemented: ") + __PRETTY_FUNCTION__);
//  std::map<cta::Tape, std::list<RetrieveRequestDump> > ret;
//  // Get list of tape pools and then tapes
//  objectstore::RootEntry re(m_objectStore);
//  objectstore::ScopedSharedLock rel(re);
//  re.fetch();
//  auto tpl=re.dumpTapePools();
//  rel.release();
//  for (auto tpp = tpl.begin(); tpp != tpl.end(); tpp++) {
//    // Get the list of tapes for the tape pool
//    objectstore::TapePool tp(tpp->address, m_objectStore);
//    objectstore::ScopedSharedLock tplock(tp);
//    tp.fetch();
//    auto tl = tp.dumpTapes();
//    for (auto tptr = tl.begin(); tptr!= tl.end(); tptr++) {
//      // Get the list of retrieve requests for the tape.
//      objectstore::Tape t(tptr->address, m_objectStore);
//      objectstore::ScopedSharedLock tlock(t);
//      t.fetch();
//      auto jobs = t.dumpAndFetchRetrieveRequests();
//      // If the list is not empty, add to the map.
//      if (jobs.size()) {
//        cta::Tape tkey;
//        // TODO tkey.capacityInBytes;
//        tkey.creationLog = t.getCreationLog();
//        // TODO tkey.dataOnTapeInBytes;
//        tkey.logicalLibraryName = t.getLogicalLibrary();
//        tkey.nbFiles = t.getLastFseq();
//        // TODO tkey.status
//        tkey.tapePoolName = tp.getName();
//        tkey.vid = t.getVid();
//        ret[tkey] = std::move(jobs);
//      }
//    }
//  }
//  return ret;
}

//------------------------------------------------------------------------------
// OStoreDB::deleteRetrieveRequest()
//------------------------------------------------------------------------------
void OStoreDB::deleteRetrieveRequest(const common::dataStructures::SecurityIdentity& requester, 
  const std::string& remoteFile) {
  throw exception::Exception("Not Implemented");
}

//------------------------------------------------------------------------------
// OStoreDB::getRetrieveJobs()
//------------------------------------------------------------------------------
std::list<cta::common::dataStructures::RetrieveJob>
OStoreDB::getRetrieveJobs(const std::string &vid) const
{
  std::list<common::dataStructures::RetrieveJob> ret;

  for(RetrieveQueueItor_t q_it(m_objectStore, vid); !q_it.end(); ++q_it) {
    ret.push_back(*q_it);
  }

  return ret;
}

//------------------------------------------------------------------------------
// OStoreDB::getRetrieveJobs()
//------------------------------------------------------------------------------
std::map<std::string, std::list<common::dataStructures::RetrieveJob>>
OStoreDB::getRetrieveJobs() const
{
  std::map<std::string, std::list<common::dataStructures::RetrieveJob>> ret;

  for(RetrieveQueueItor_t q_it(m_objectStore); !q_it.end(); ++q_it) {
    ret[q_it.qid()].push_back(*q_it);
  }

  return ret;
}

//------------------------------------------------------------------------------
// OStoreDB::getRetrieveJobItor()
//------------------------------------------------------------------------------
OStoreDB::RetrieveQueueItor_t OStoreDB::getRetrieveJobItor(const std::string &vid) const
{
  return RetrieveQueueItor_t(m_objectStore, vid);
}

//------------------------------------------------------------------------------
// OStoreDB::queueRepack()
//------------------------------------------------------------------------------
void OStoreDB::queueRepack(const std::string& vid, const std::string& bufferURL,
    common::dataStructures::RepackInfo::Type repackType, log::LogContext & lc) {
  // Prepare the repack request object in memory.
  assertAgentAddressSet();
  cta::utils::Timer t;
  auto rr=cta::make_unique<cta::objectstore::RepackRequest>(m_agentReference->nextId("RepackRequest"), m_objectStore);
  rr->initialize();
  // We need to own the request until it is queued in the the pending queue.
  rr->setOwner(m_agentReference->getAgentAddress());
  rr->setVid(vid);
  rr->setType(repackType);
  // Try to reference the object in the index (will fail if there is already a request with this VID.
  try {
    Helpers::registerRepackRequestToIndex(vid, rr->getAddressIfSet(), *m_agentReference, m_objectStore, lc);
  } catch (objectstore::RepackIndex::VidAlreadyRegistered &) {
    throw exception::UserError("A repack request already exists for this VID.");
  }
  // We're good to go to create the object. We need to own it.
  m_agentReference->addToOwnership(rr->getAddressIfSet(), m_objectStore);
  rr->insert();
  // If latency needs to the improved, the next steps could be deferred like they are for archive and retrieve requests.
  typedef objectstore::ContainerAlgorithms<RepackQueue, RepackQueuePending> RQPAlgo;
  {
    RQPAlgo::InsertedElement::list elements;
    elements.push_back(RQPAlgo::InsertedElement());
    elements.back().repackRequest=std::move(rr);
    RQPAlgo rqpAlgo(m_objectStore, *m_agentReference);
    rqpAlgo.referenceAndSwitchOwnership(nullopt, m_agentReference->getAgentAddress(),
        elements, lc);
  }
}

//------------------------------------------------------------------------------
// OStoreDB::getRepackInfo()
//------------------------------------------------------------------------------
std::list<common::dataStructures::RepackInfo> OStoreDB::getRepackInfo() {
  RootEntry re(m_objectStore);
  re.fetchNoLock();
  RepackIndex ri(m_objectStore);
  std::list<common::dataStructures::RepackInfo> ret;
  // First, try to get the address of of the repack index lockfree.
  try {
    ri.setAddress(re.getRepackIndexAddress());
  } catch (RootEntry::NotAllocated &) {
    return ret;
  }
  ri.fetchNoLock();
  auto rrAddresses = ri.getRepackRequestsAddresses();
  for (auto & rra: rrAddresses) {
    try {
      objectstore::RepackRequest rr(rra.repackRequestAddress, m_objectStore);
      rr.fetchNoLock();
      ret.push_back(rr.getInfo());
    } catch (cta::exception::Exception &) {}
  }
  return ret;
}

//------------------------------------------------------------------------------
// OStoreDB::getRepackInfo()
//------------------------------------------------------------------------------
common::dataStructures::RepackInfo OStoreDB::getRepackInfo(const std::string& vid) {
  RootEntry re(m_objectStore);
  re.fetchNoLock();
  RepackIndex ri(m_objectStore);
  // First, try to get the address of of the repack index lockfree.
  try {
    ri.setAddress(re.getRepackIndexAddress());
  } catch (RootEntry::NotAllocated &) {
    throw NoSuchRepackRequest("In OStoreDB::getRepackInfo(): No repack request for this VID (index not present).");
  }
  ri.fetchNoLock();
  auto rrAddresses = ri.getRepackRequestsAddresses();
  for (auto & rra: rrAddresses) {
    if (rra.vid == vid) {
      try {
        objectstore::RepackRequest rr(rra.repackRequestAddress, m_objectStore);
        rr.fetchNoLock();
        if (rr.getInfo().vid != vid)
          throw exception::Exception("In OStoreDB::getRepackInfo(): unexpected vid when reading request");
        return rr.getInfo();  
      } catch (cta::exception::Exception &) {}
    }
  }
  throw NoSuchRepackRequest("In OStoreDB::getRepackInfo(): No repack request for this VID.");
}

//------------------------------------------------------------------------------
// OStoreDB::RepackRequestPromotionStatistics::RepackRequestPromotionStatistics()
//------------------------------------------------------------------------------
OStoreDB::RepackRequestPromotionStatistics::RepackRequestPromotionStatistics(
  objectstore::Backend& backend, objectstore::AgentReference &agentReference):
  m_backend(backend), m_agentReference(agentReference),
  m_pendingRepackRequestQueue(backend) {}

//------------------------------------------------------------------------------
// OStoreDB::RepackRequestPromotionStatistics::promotePendingRequestsForExpansion()
//------------------------------------------------------------------------------
auto OStoreDB::RepackRequestPromotionStatistics::promotePendingRequestsForExpansion(size_t requestCount,
        log::LogContext &lc) -> PromotionToToExpandResult {
  // Check we still hold the lock
  if (!m_lockOnPendingRepackRequestsQueue.isLocked())
    throw SchedulingLockNotHeld("In RepackRequestPromotionStatistics::promotePendingRequestsForExpansion(): lock not held anymore.");
  // We have a write lock on the repack queue. We will pop the requested amount of requests.
  PromotionToToExpandResult ret;
  typedef common::dataStructures::RepackInfo::Status Status; 
  ret.pendingBefore = at(Status::Pending);
  ret.toEnpandBefore = at(Status::ToExpand);
  typedef objectstore::ContainerAlgorithms<RepackQueue, RepackQueuePending> RQPAlgo;
  RQPAlgo::PoppedElementsBatch poppedElements;
  {
    RQPAlgo rqpAlgo(m_backend, m_agentReference);
    objectstore::ContainerTraits<RepackQueue, RepackQueuePending>::PopCriteria criteria;
    criteria.requests = requestCount;
    cta::optional<serializers::RepackRequestStatus> newStatus(serializers::RepackRequestStatus::RRS_ToExpand);
    poppedElements = rqpAlgo.popNextBatchFromContainerAndSwitchStatus(
      m_pendingRepackRequestQueue, m_lockOnPendingRepackRequestsQueue, 
      criteria, newStatus, lc);
    // We now switched the status of the requests. The state change is permanent and visible. The lock was released by
    // the previous call.
  }
  // And we will push the requests to the TeExpand queue.
  typedef objectstore::ContainerAlgorithms<RepackQueue, RepackQueueToExpand> RQTEAlgo;
  {
    RQTEAlgo rqteAlgo(m_backend, m_agentReference);
    RQTEAlgo::InsertedElement::list insertedElements;
    for (auto &rr: poppedElements.elements) {
      insertedElements.push_back(RQTEAlgo::InsertedElement());
      insertedElements.back().repackRequest = std::move(rr.repackRequest);
    }
    rqteAlgo.referenceAndSwitchOwnership(nullopt, m_agentReference.getAgentAddress(),
        insertedElements, lc);
  }
  ret.promotedRequests = poppedElements.summary.requests;
  ret.pendingAfter = ret.pendingBefore - ret.promotedRequests;
  ret.toExpandAfter = ret.toEnpandBefore + ret.promotedRequests;
  return ret;
}

//------------------------------------------------------------------------------
// OStoreDB::populateRepackRequestsStatistics()
//------------------------------------------------------------------------------
void OStoreDB::populateRepackRequestsStatistics(RootEntry & re, SchedulerDatabase::RepackRequestStatistics& stats) {
  objectstore::RepackIndex ri(m_objectStore);
  try {
    ri.setAddress(re.getRepackIndexAddress());
  } catch (RootEntry::NotAllocated &) {
    return;
  }
  ri.fetchNoLock();
  std::list<objectstore::RepackRequest> requests;
  std::list<std::unique_ptr<objectstore::RepackRequest::AsyncLockfreeFetcher>> fetchers;
  for (auto &rra: ri.getRepackRequestsAddresses()) {
    requests.emplace_back(objectstore::RepackRequest(rra.repackRequestAddress, m_objectStore));
    fetchers.emplace_back(requests.back().asyncLockfreeFetch());
  }
  // Ensure existence of stats for important statuses
  typedef common::dataStructures::RepackInfo::Status Status; 
  for (auto s: {Status::Pending, Status::ToExpand, Status::Starting}) {
    stats[s] = 0;
  }
  auto fet = fetchers.begin();
  for (auto &req: requests) {
    try {
      (*fet)->wait();
      try {
        stats.at(req.getInfo().status)++;
      } catch (std::out_of_range) {
        stats[req.getInfo().status] = 1;
      }
    } catch (...) {}
    fet++;
  }
}

//------------------------------------------------------------------------------
// OStoreDB::getRepackStatistics()
//------------------------------------------------------------------------------
auto OStoreDB::getRepackStatistics() -> std::unique_ptr<SchedulerDatabase::RepackRequestStatistics> {
  RootEntry re(m_objectStore);
  re.fetchNoLock();
  // We need to take a lock on an object to allow global locking of the repack
  // requests scheduling.
  std::unique_ptr<OStoreDB::RepackRequestPromotionStatistics>
    typedRet(new OStoreDB::RepackRequestPromotionStatistics(m_objectStore, *m_agentReference));
  // Try to get the lock
  try {
    typedRet->m_pendingRepackRequestQueue.setAddress(re.getRepackQueueAddress(RepackQueueType::Pending));
    typedRet->m_lockOnPendingRepackRequestsQueue.lock(typedRet->m_pendingRepackRequestQueue);
  } catch (...) {
    throw SchedulerDatabase::RepackRequestStatistics::NoPendingRequestQueue("In OStoreDB::getRepackStatistics(): could not lock the pending requests queue.");
  }
  // In all cases, we get the information from the index and individual requests.
  populateRepackRequestsStatistics(re, *typedRet);
  std::unique_ptr<SchedulerDatabase::RepackRequestStatistics> ret(typedRet.release());
  return ret;
}

//------------------------------------------------------------------------------
// OStoreDB::getRepackStatisticsNoLock()
//------------------------------------------------------------------------------
auto OStoreDB::getRepackStatisticsNoLock() -> std::unique_ptr<SchedulerDatabase::RepackRequestStatistics> {
  auto typedRet = make_unique<OStoreDB::RepackRequestPromotionStatisticsNoLock>();
  RootEntry re(m_objectStore);
  re.fetchNoLock();
  populateRepackRequestsStatistics(re, *typedRet);
  std::unique_ptr<SchedulerDatabase::RepackRequestStatistics> ret(typedRet.release());
  return ret;
}

//------------------------------------------------------------------------------
// OStoreDB::getNextRepackJobToExpand()
//------------------------------------------------------------------------------
std::unique_ptr<SchedulerDatabase::RepackRequest> OStoreDB::getNextRepackJobToExpand() {
  typedef objectstore::ContainerAlgorithms<RepackQueue,RepackQueueToExpand> RQTEAlgo;
  RQTEAlgo rqteAlgo(m_objectStore, *m_agentReference);  
  log::LogContext lc(m_logger);
  while(true){
    RQTEAlgo::PopCriteria criteria;
    //pop request that is in the RepackQueueToExpandRequest
    auto jobs = rqteAlgo.popNextBatch(cta::nullopt,criteria,lc);
    if(jobs.elements.empty()){
      //If there is no request, return a nullptr
      return nullptr;
    }
    //Get the first one request that is in elements
    auto repackRequest = jobs.elements.front().repackRequest.get();
    auto repackInfo = jobs.elements.front().repackInfo;
    //build the repackRequest with the repack infos
    std::unique_ptr<OStoreDB::RepackRequest> ret;
    ret.reset(new OStoreDB::RepackRequest(repackRequest->getAddressIfSet(),*this));
    ret->repackInfo.vid = repackInfo.vid;
    ret->repackInfo.type = repackInfo.type;
    ret->repackInfo.status = repackInfo.status;
    return std::move(ret);
  }
}

void OStoreDB::expandRepackRequest(std::unique_ptr<cta::RepackRequest>& repackRequest, log::TimingList&, utils::Timer&, log::LogContext& lc)
{
  //TODO
}

//------------------------------------------------------------------------------
// OStoreDB::cancelRepack()
//------------------------------------------------------------------------------
void OStoreDB::cancelRepack(const std::string& vid, log::LogContext & lc) {
  // Find the request
  RootEntry re(m_objectStore);
  re.fetchNoLock();
  RepackIndex ri(m_objectStore);
  // First, try to get the address of of the repack index lockfree.
  try {
    ri.setAddress(re.getRepackIndexAddress());
  } catch (RootEntry::NotAllocated &) {
    throw NoSuchRepackRequest("In OStoreDB::cancelRepack(): No repack request for this VID (index not present).");
  }
  ri.fetchNoLock();
  auto rrAddresses = ri.getRepackRequestsAddresses();
  for (auto & rra: rrAddresses) {
    if (rra.vid == vid) {
      try {
        objectstore::RepackRequest rr(rra.repackRequestAddress, m_objectStore);
        ScopedExclusiveLock rrl(rr);
        rr.fetch();
        if (rr.getInfo().vid != vid)
          throw  exception::Exception("In OStoreDB::getRepackInfo(): unexpected vid when reading request");
        // We now have a hold of the repack request.
        // We should delete all the file level subrequests.
        // TODO
        // And then delete the request
        std::string repackRequestOwner = rr.getOwner();
        rr.remove();
        // We now need to dereference, from a queue if needed and from the index for sure.
        Helpers::removeRepackRequestToIndex(vid, m_objectStore, lc);
        if (repackRequestOwner.size()) {
          // Find the queue into which the request was queued. If the request was not owned by a queue (i.e., another type
          // of object), we do not care as the garbage collection will remove the reference.
          objectstore::RepackQueue rq(repackRequestOwner, m_objectStore);
          objectstore::ScopedExclusiveLock rql;
          try {
            rql.lock(rq);
            rq.fetch();
          } 
          catch (objectstore::Backend::NoSuchObject &) { return; }
          catch (objectstore::ObjectOpsBase::WrongType &) { return; }
          std::list<std::string> reqs{rr.getAddressIfSet()};
          rq.removeRequestsAndCommit(reqs);
        }
        return;
      } catch (cta::exception::Exception &) {}
    }
  }
  throw NoSuchRepackRequest("In OStoreDB::cancelRepack(): No repack request for this VID.");
}

//------------------------------------------------------------------------------
// OStoreDB::getNextRetrieveJobsToReportBatch()
//------------------------------------------------------------------------------
std::list<std::unique_ptr<SchedulerDatabase::RetrieveJob>> OStoreDB::
getNextRetrieveJobsToReportBatch(uint64_t filesRequested, log::LogContext &logContext)
{
  typedef objectstore::ContainerAlgorithms<RetrieveQueue,RetrieveQueueToReport> RQTRAlgo;
  RQTRAlgo rqtrAlgo(m_objectStore, *m_agentReference);
  // Decide from which queue we are going to pop
  RootEntry re(m_objectStore);
  re.fetchNoLock();
  while(true) {
    auto queueList = re.dumpRetrieveQueues(JobQueueType::JobsToReportToUser);
    std::list<std::unique_ptr<SchedulerDatabase::RetrieveJob>> ret;
    if (queueList.empty()) return ret;

    // Try to get jobs from the first queue. If it is empty, it will be trimmed, so we can go for another round.
    RQTRAlgo::PopCriteria criteria;
    criteria.files = filesRequested;
    auto jobs = rqtrAlgo.popNextBatch(queueList.front().vid, criteria, logContext);
    if(jobs.elements.empty()) continue;
    for(auto &j : jobs.elements)
    {
      std::unique_ptr<OStoreDB::RetrieveJob> rj(new OStoreDB::RetrieveJob(j.retrieveRequest->getAddressIfSet(), *this, nullptr));
      rj->archiveFile = j.archiveFile;
      rj->retrieveRequest = j.rr;
      rj->selectedCopyNb = j.copyNb;
      rj->setJobOwned();
      ret.emplace_back(std::move(rj));
    }
    return ret;
  }
}

//------------------------------------------------------------------------------
// OStoreDB::getNextRetrieveJobsFailedBatch()
//------------------------------------------------------------------------------
std::list<std::unique_ptr<SchedulerDatabase::RetrieveJob>> OStoreDB::
getNextRetrieveJobsFailedBatch(uint64_t filesRequested, log::LogContext &logContext)
{
  typedef objectstore::ContainerAlgorithms<RetrieveQueue,RetrieveQueueFailed> RQTRAlgo;
  RQTRAlgo rqtrAlgo(m_objectStore, *m_agentReference);
  // Decide from which queue we are going to pop
  RootEntry re(m_objectStore);
  re.fetchNoLock();
  while(true) {
    auto queueList = re.dumpRetrieveQueues(JobQueueType::FailedJobs);
    std::list<std::unique_ptr<SchedulerDatabase::RetrieveJob>> ret;
    if (queueList.empty()) return ret;

    // Try to get jobs from the first queue. If it is empty, it will be trimmed, so we can go for another round.
    RQTRAlgo::PopCriteria criteria;
    criteria.files = filesRequested;
    auto jobs = rqtrAlgo.popNextBatch(queueList.front().vid, criteria, logContext);
    if(jobs.elements.empty()) continue;
    for(auto &j : jobs.elements)
    {
      std::unique_ptr<OStoreDB::RetrieveJob> rj(new OStoreDB::RetrieveJob(j.retrieveRequest->getAddressIfSet(), *this, nullptr));
      rj->archiveFile = j.archiveFile;
      rj->retrieveRequest = j.rr;
      rj->selectedCopyNb = j.copyNb;
      rj->setJobOwned();
      ret.emplace_back(std::move(rj));
    }
    return ret;
  }
}

//------------------------------------------------------------------------------
// OStoreDB::getDriveStates()
//------------------------------------------------------------------------------
std::list<cta::common::dataStructures::DriveState> OStoreDB::getDriveStates(log::LogContext & lc) const {
  return Helpers::getAllDriveStates(m_objectStore, lc);
}

//------------------------------------------------------------------------------
// OStoreDB::setDesiredDriveState()
//------------------------------------------------------------------------------
void OStoreDB::setDesiredDriveState(const std::string& drive, const common::dataStructures::DesiredDriveState & desiredState, log::LogContext &lc) {
  objectstore::DriveState ds(m_objectStore);
  ScopedExclusiveLock dsl;
  Helpers::getLockedAndFetchedDriveState(ds, dsl, *m_agentReference, drive, lc);
  auto driveState = ds.getState();
  driveState.desiredDriveState = desiredState;
  ds.setState(driveState);
  ds.commit();
}

//------------------------------------------------------------------------------
// OStoreDB::removeDrive()
//------------------------------------------------------------------------------
void OStoreDB::removeDrive(const std::string& drive, log::LogContext &lc) {
  RootEntry re(m_objectStore);
  re.fetchNoLock();
  auto driveRegisterAddress = re.getDriveRegisterAddress();
  objectstore::DriveRegister dr(driveRegisterAddress, m_objectStore);
  objectstore::ScopedExclusiveLock drl(dr);
  dr.fetch();
  // If the driveStatus exists, take ownership before deleting and finally dereferencing.
  auto driveAddresses = dr.getDriveAddresses();
  // If the drive is present, find status and lock it. If not, nothing to do.
  auto di = std::find_if(driveAddresses.begin(), driveAddresses.end(),
      [&](const DriveRegister::DriveAddress & da){ return da.driveName == drive; });
  if (di!=driveAddresses.end()) {
    // Try and take an exclusive lock on the object
    log::ScopedParamContainer params(lc);
    params.add("driveName", drive)
          .add("driveRegisterObject", dr.getAddressIfSet())
          .add("driveStateObject", di->driveStateAddress);
    try {
      objectstore::DriveState ds(di->driveStateAddress, m_objectStore);
      objectstore::ScopedExclusiveLock dsl(ds);
      ds.fetch();
      params.add("driveName", drive)
            .add("driveRegisterObject", dr.getAddressIfSet())
            .add("driveStateObject", ds.getAddressIfSet());
      if (ds.getOwner() == dr.getAddressIfSet()) {
        // The drive state is owned as expected, delete it and then de-reference it.
        ds.remove();
        dr.removeDrive(drive);
        dr.commit();
        log::ScopedParamContainer params(lc);
        params.add("driveStateObject", ds.getAddressIfSet());
        lc.log(log::INFO, "In OStoreDB::removeDrive(): removed and dereferenced drive state object.");
      } else {
        dr.removeDrive(drive);
        dr.commit();
        lc.log(log::WARNING, "In OStoreDB::removeDrive(): just dereferenced drive state object not owned by drive register.");
      }
    } catch (cta::exception::Exception & ex) {
      // The drive might not exist anymore, in which case we can proceed to
      // dereferencing from DriveRegister.
      if (!m_objectStore.exists(di->driveStateAddress)) {
        dr.removeDrive(drive);
        dr.commit();
        lc.log(log::WARNING, "In OStoreDB::removeDrive(): dereferenced non-existing drive state object.");
      } else {
        params.add("exceptionMessage", ex.getMessageValue());
        lc.log(log::ERR, "In OStoreDB::removeDrive(): unexpected error dereferencing drive state. Doing nothing.");
      }
    }
  } else {
    log::ScopedParamContainer params (lc);
    params.add("driveName", drive);
    lc.log(log::INFO, "In OStoreDB::removeDrive(): no such drive reference in register.");
  }
}
 
//------------------------------------------------------------------------------
// OStoreDB::reportDriveStatus()
//------------------------------------------------------------------------------
void OStoreDB::reportDriveStatus(const common::dataStructures::DriveInfo& driveInfo,
  cta::common::dataStructures::MountType mountType, common::dataStructures::DriveStatus status,
  time_t reportTime, log::LogContext & lc, uint64_t mountSessionId, uint64_t byteTransferred,
  uint64_t filesTransferred, double latestBandwidth, const std::string& vid, 
  const std::string& tapepool) {
  using common::dataStructures::DriveStatus;
  // Wrap all the parameters together for easier manipulation by sub-functions
  ReportDriveStatusInputs inputs;
  inputs.mountType = mountType;
  inputs.byteTransferred = byteTransferred;
  inputs.filesTransferred = filesTransferred;
  inputs.latestBandwidth = latestBandwidth;
  inputs.mountSessionId = mountSessionId;
  inputs.reportTime = reportTime;
  inputs.status = status;
  inputs.vid = vid;
  inputs.tapepool = tapepool;
  updateDriveStatus(driveInfo, inputs, lc);
}

//------------------------------------------------------------------------------
// OStoreDB::updateDriveStatus()
//------------------------------------------------------------------------------
void OStoreDB::updateDriveStatus(const common::dataStructures::DriveInfo& driveInfo, const ReportDriveStatusInputs& inputs,
  log::LogContext &lc) {
  using common::dataStructures::DriveStatus;
  // First, get the drive state.
  objectstore::DriveState ds(m_objectStore);
  objectstore::ScopedExclusiveLock dsl;
  Helpers::getLockedAndFetchedDriveState(ds, dsl, *m_agentReference, driveInfo.driveName, lc);
  // The drive state might not be present, in which case we have to fill it up with default values.
  cta::common::dataStructures::DriveState driveState = ds.getState();
  // Set the parameters that we always set
  driveState.host = driveInfo.host;
  driveState.logicalLibrary = driveInfo.logicalLibrary;
  // Set the status
  switch (inputs.status) {
    case DriveStatus::Down:
      setDriveDown(driveState, inputs);
      break;
    case DriveStatus::Up:
      setDriveUpOrMaybeDown(driveState, inputs);
      break;
    case DriveStatus::Probing:
      setDriveProbing(driveState, inputs);
      break;
    case DriveStatus::Starting:
      setDriveStarting(driveState, inputs);
      break;
    case DriveStatus::Mounting:
      setDriveMounting(driveState, inputs);
      break;
    case DriveStatus::Transferring:
      setDriveTransferring(driveState, inputs);
      break;
    case DriveStatus::Unloading:
      setDriveUnloading(driveState, inputs);
      break;
    case DriveStatus::Unmounting:
      setDriveUnmounting(driveState, inputs);
      break;
    case DriveStatus::DrainingToDisk:
      setDriveDrainingToDisk(driveState, inputs);
      break;
    case DriveStatus::CleaningUp:
      setDriveCleaningUp(driveState, inputs);
      break;
    case DriveStatus::Shutdown:
      setDriveShutdown(driveState, inputs);
      break;
    default:
      throw exception::Exception("Unexpected status in DriveRegister::reportDriveStatus");
  }
  ds.setState(driveState);
  ds.commit();
}

//------------------------------------------------------------------------------
// OStoreDB::updateDriveStatsInRegitry()
//------------------------------------------------------------------------------
void OStoreDB::updateDriveStatistics(const common::dataStructures::DriveInfo& driveInfo, const ReportDriveStatsInputs& inputs, log::LogContext & lc) {
  using common::dataStructures::DriveStatus;
  // The drive state might not be present, in which case we do nothing.
  cta::common::dataStructures::DriveState driveState;
  objectstore::DriveState ds(m_objectStore);
  objectstore::ScopedExclusiveLock dsl;
  try { 
    Helpers::getLockedAndFetchedDriveState(ds, dsl, *m_agentReference, driveInfo.driveName,
      lc, Helpers::CreateIfNeeded::doNotCreate);
  } catch (cta::exception::Exception & ex) {
    // The drive is missing in the registry. Nothing to update
    return;    
  }
  driveState = ds.getState();
  // Set the parameters that we always set
  driveState.host = driveInfo.host;
  driveState.logicalLibrary = driveInfo.logicalLibrary;
  
  switch (driveState.driveStatus) {    
    case DriveStatus::Transferring:
    {
      const time_t timeDifference = inputs.reportTime -  driveState.lastUpdateTime;
      const uint64_t bytesDifference = inputs.bytesTransferred - driveState.bytesTransferredInSession;   
      driveState.lastUpdateTime=inputs.reportTime;
      driveState.bytesTransferredInSession=inputs.bytesTransferred;
      driveState.filesTransferredInSession=inputs.filesTransferred;
      driveState.latestBandwidth = timeDifference?1.0*bytesDifference/timeDifference:0.0;
      break;
    }
    default:
      return;
  }
  ds.setState(driveState);
  ds.commit();
}  

//------------------------------------------------------------------------------
// OStoreDB::setDriveDown()
//------------------------------------------------------------------------------
void OStoreDB::setDriveDown(common::dataStructures::DriveState & driveState,
  const ReportDriveStatusInputs & inputs) {
  // If we were already down, then we only update the last update time.
  if (driveState.driveStatus == common::dataStructures::DriveStatus::Down) {
    driveState.lastUpdateTime=inputs.reportTime;
    return;
  }
  // If we are changing state, then all should be reset.
  driveState.sessionId=0;
  driveState.bytesTransferredInSession=0;
  driveState.filesTransferredInSession=0;
  driveState.latestBandwidth=0;
  driveState.sessionStartTime=0;
  driveState.mountStartTime=0;
  driveState.transferStartTime=0;
  driveState.unloadStartTime=0;
  driveState.unmountStartTime=0;
  driveState.drainingStartTime=0;
  driveState.downOrUpStartTime=inputs.reportTime;
  driveState.probeStartTime=0;
  driveState.cleanupStartTime=0;
  driveState.shutdownTime=0;
  driveState.lastUpdateTime=inputs.reportTime;
  driveState.mountType=common::dataStructures::MountType::NoMount;
  driveState.driveStatus=common::dataStructures::DriveStatus::Down;
  driveState.desiredDriveState.up=false;
  driveState.desiredDriveState.forceDown=false;
  driveState.currentVid="";
  driveState.currentTapePool="";
}

//------------------------------------------------------------------------------
// OStoreDB::setDriveUp()
//------------------------------------------------------------------------------
void OStoreDB::setDriveUpOrMaybeDown(common::dataStructures::DriveState & driveState,
  const ReportDriveStatusInputs & inputs) {
  using common::dataStructures::DriveStatus;
  // Decide whether we should be up or down
  DriveStatus  targetStatus=DriveStatus::Up;
  if (!driveState.desiredDriveState.up) {
    driveState.driveStatus = common::dataStructures::DriveStatus::Down;
  }
  // If we were already up (or down), then we only update the last update time.
  if (driveState.driveStatus == targetStatus) {
    driveState.lastUpdateTime=inputs.reportTime;
    return;
  }
  // If we are changing state, then all should be reset.
  driveState.sessionId=0;
  driveState.bytesTransferredInSession=0;
  driveState.filesTransferredInSession=0;
  driveState.latestBandwidth=0;
  driveState.sessionStartTime=0;
  driveState.mountStartTime=0;
  driveState.transferStartTime=0;
  driveState.unloadStartTime=0;
  driveState.unmountStartTime=0;
  driveState.drainingStartTime=0;
  driveState.downOrUpStartTime=inputs.reportTime;
  driveState.probeStartTime=0;
  driveState.cleanupStartTime=0;
  driveState.shutdownTime=0;
  driveState.lastUpdateTime=inputs.reportTime;
  driveState.mountType=common::dataStructures::MountType::NoMount;
  driveState.driveStatus=targetStatus;
  driveState.currentVid="";
  driveState.currentTapePool="";
}

//------------------------------------------------------------------------------
// OStoreDB::setDriveUp()
//------------------------------------------------------------------------------
void OStoreDB::setDriveProbing(common::dataStructures::DriveState & driveState,
  const ReportDriveStatusInputs & inputs) {
  using common::dataStructures::DriveStatus;
  // If we were already up (or down), then we only update the last update time.
  if (driveState.driveStatus == inputs.status) {
    driveState.lastUpdateTime=inputs.reportTime;
    return;
  }
  // If we are changing state, then all should be reset.
  driveState.sessionId=0;
  driveState.bytesTransferredInSession=0;
  driveState.filesTransferredInSession=0;
  driveState.latestBandwidth=0;
  driveState.sessionStartTime=0;
  driveState.mountStartTime=0;
  driveState.transferStartTime=0;
  driveState.unloadStartTime=0;
  driveState.unmountStartTime=0;
  driveState.drainingStartTime=0;
  driveState.downOrUpStartTime=0;
  driveState.probeStartTime=inputs.reportTime;
  driveState.cleanupStartTime=0;
  driveState.shutdownTime=0;
  driveState.lastUpdateTime=inputs.reportTime;
  driveState.mountType=common::dataStructures::MountType::NoMount;
  driveState.driveStatus=inputs.status;
  driveState.currentVid="";
  driveState.currentTapePool="";
}

//------------------------------------------------------------------------------
// OStoreDB::setDriveStarting()
//------------------------------------------------------------------------------
void OStoreDB::setDriveStarting(common::dataStructures::DriveState & driveState,
  const ReportDriveStatusInputs & inputs) {
  // If we were already starting, then we only update the last update time.
  if (driveState.driveStatus == common::dataStructures::DriveStatus::Starting) {
    driveState.lastUpdateTime = inputs.reportTime;
    return;
  }
  // If we are changing state, then all should be reset. We are not supposed to
  // know the direction yet.
  driveState.sessionId=inputs.mountSessionId;
  driveState.bytesTransferredInSession=0;
  driveState.filesTransferredInSession=0;
  driveState.latestBandwidth=0;
  driveState.sessionStartTime=inputs.reportTime;
  driveState.mountStartTime=0;
  driveState.transferStartTime=0;
  driveState.unloadStartTime=0;
  driveState.unmountStartTime=0;
  driveState.drainingStartTime=0;
  driveState.downOrUpStartTime=0;
  driveState.probeStartTime=0;
  driveState.cleanupStartTime=0;
  driveState.shutdownTime=0;
  driveState.startStartTime=inputs.reportTime;
  driveState.lastUpdateTime=inputs.reportTime;
  driveState.mountType=inputs.mountType;
  driveState.driveStatus=common::dataStructures::DriveStatus::Starting;
  driveState.currentVid=inputs.vid;
  driveState.currentTapePool=inputs.tapepool;
}

//------------------------------------------------------------------------------
// OStoreDB::setDriveMounting()
//------------------------------------------------------------------------------
void OStoreDB::setDriveMounting(common::dataStructures::DriveState & driveState,
  const ReportDriveStatusInputs & inputs) {
  // If we were already starting, then we only update the last update time.
  if (driveState.driveStatus == common::dataStructures::DriveStatus::Mounting) {
    driveState.lastUpdateTime = inputs.reportTime;
    return;
  }
  // If we are changing state, then all should be reset. We are not supposed to
  // know the direction yet.
  driveState.sessionId=inputs.mountSessionId;
  driveState.bytesTransferredInSession=0;
  driveState.filesTransferredInSession=0;
  driveState.latestBandwidth=0;
  //driveState.sessionstarttime=inputs.reportTime;
  driveState.mountStartTime=inputs.reportTime;
  driveState.transferStartTime=0;
  driveState.unloadStartTime=0;
  driveState.unmountStartTime=0;
  driveState.drainingStartTime=0;
  driveState.downOrUpStartTime=0;
  driveState.probeStartTime=0;
  driveState.cleanupStartTime=0;
  driveState.shutdownTime=0;
  driveState.lastUpdateTime=inputs.reportTime;
  driveState.mountType=inputs.mountType;
  driveState.driveStatus=common::dataStructures::DriveStatus::Mounting;
  driveState.currentVid=inputs.vid;
  driveState.currentTapePool=inputs.tapepool;
}

//------------------------------------------------------------------------------
// OStoreDB::setDriveTransferring()
//------------------------------------------------------------------------------
void OStoreDB::setDriveTransferring(common::dataStructures::DriveState & driveState,
  const ReportDriveStatusInputs & inputs) {
  // If we were already transferring, we update the full statistics
  if (driveState.driveStatus == common::dataStructures::DriveStatus::Transferring) {
    driveState.lastUpdateTime=inputs.reportTime;
    driveState.bytesTransferredInSession=inputs.byteTransferred;
    driveState.filesTransferredInSession=inputs.filesTransferred;
    driveState.latestBandwidth=inputs.latestBandwidth;
    return;
  }
  driveState.sessionId=inputs.mountSessionId;
  driveState.bytesTransferredInSession=inputs.byteTransferred;
  driveState.filesTransferredInSession=inputs.filesTransferred;
  driveState.latestBandwidth=inputs.latestBandwidth;
  //driveState.sessionstarttime=inputs.reportTime;
  //driveState.mountstarttime=inputs.reportTime;
  driveState.transferStartTime=inputs.reportTime;
  driveState.unloadStartTime=0;
  driveState.unmountStartTime=0;
  driveState.drainingStartTime=0;
  driveState.downOrUpStartTime=0;
  driveState.probeStartTime=0;
  driveState.cleanupStartTime=0;
  driveState.shutdownTime=0;
  driveState.lastUpdateTime=inputs.reportTime;
  driveState.mountType=inputs.mountType;
  driveState.driveStatus=common::dataStructures::DriveStatus::Transferring;
  driveState.currentVid=inputs.vid;
  driveState.currentTapePool=inputs.tapepool;
}

//------------------------------------------------------------------------------
// OStoreDB::setDriveUnloading()
//------------------------------------------------------------------------------
void OStoreDB::setDriveUnloading(common::dataStructures::DriveState & driveState,
  const ReportDriveStatusInputs & inputs) {
  if (driveState.driveStatus == common::dataStructures::DriveStatus::Unloading) {
    driveState.lastUpdateTime=inputs.reportTime;
    return;
  }
  // If we are changing state, then all should be reset. We are not supposed to
  // know the direction yet.
  driveState.sessionId=inputs.mountSessionId;
  driveState.bytesTransferredInSession=0;
  driveState.filesTransferredInSession=0;
  driveState.latestBandwidth=0;
  driveState.sessionStartTime=0;
  driveState.mountStartTime=0;
  driveState.transferStartTime=0;
  driveState.unloadStartTime=inputs.reportTime;
  driveState.unmountStartTime=0;
  driveState.drainingStartTime=0;
  driveState.downOrUpStartTime=0;
  driveState.probeStartTime=0;
  driveState.cleanupStartTime=0;
  driveState.shutdownTime=0;
  driveState.lastUpdateTime=inputs.reportTime;
  driveState.mountType=inputs.mountType;
  driveState.driveStatus=common::dataStructures::DriveStatus::Unloading;
  driveState.currentVid=inputs.vid;
  driveState.currentTapePool=inputs.tapepool;
}

//------------------------------------------------------------------------------
// OStoreDB::setDriveUnmounting()
//------------------------------------------------------------------------------
void OStoreDB::setDriveUnmounting(common::dataStructures::DriveState & driveState,
  const ReportDriveStatusInputs & inputs) {
  if (driveState.driveStatus == common::dataStructures::DriveStatus::Unmounting) {
    driveState.lastUpdateTime=inputs.reportTime;
    return;
  }
  // If we are changing state, then all should be reset. We are not supposed to
  // know the direction yet.
  driveState.sessionId=inputs.mountSessionId;
  driveState.bytesTransferredInSession=0;
  driveState.filesTransferredInSession=0;
  driveState.latestBandwidth=0;
  driveState.sessionStartTime=0;
  driveState.mountStartTime=0;
  driveState.transferStartTime=0;
  driveState.unloadStartTime=0;
  driveState.unmountStartTime=inputs.reportTime;
  driveState.drainingStartTime=0;
  driveState.downOrUpStartTime=0;
  driveState.probeStartTime=0;
  driveState.cleanupStartTime=0;
  driveState.shutdownTime=0;
  driveState.lastUpdateTime=inputs.reportTime;
  driveState.mountType=inputs.mountType;
  driveState.driveStatus=common::dataStructures::DriveStatus::Unmounting;
  driveState.currentVid=inputs.vid;
  driveState.currentTapePool=inputs.tapepool;
}

//------------------------------------------------------------------------------
// OStoreDB::setDriveDrainingToDisk()
//------------------------------------------------------------------------------
void OStoreDB::setDriveDrainingToDisk(common::dataStructures::DriveState & driveState,
  const ReportDriveStatusInputs & inputs) {
  if (driveState.driveStatus == common::dataStructures::DriveStatus::DrainingToDisk) {
    driveState.lastUpdateTime=inputs.reportTime;
    return;
  }
  // If we are changing state, then all should be reset. We are not supposed to
  // know the direction yet.
  driveState.sessionId=inputs.mountSessionId;
  driveState.bytesTransferredInSession=0;
  driveState.filesTransferredInSession=0;
  driveState.latestBandwidth=0;
  driveState.sessionStartTime=0;
  driveState.mountStartTime=0;
  driveState.transferStartTime=0;
  driveState.unloadStartTime=0;
  driveState.unmountStartTime=0;
  driveState.drainingStartTime=inputs.reportTime;
  driveState.downOrUpStartTime=0;
  driveState.probeStartTime=0;
  driveState.cleanupStartTime=0;
  driveState.shutdownTime=0;
  driveState.lastUpdateTime=inputs.reportTime;
  driveState.mountType=inputs.mountType;
  driveState.driveStatus=common::dataStructures::DriveStatus::DrainingToDisk;
  driveState.currentVid=inputs.vid;
  driveState.currentTapePool=inputs.tapepool;
}

//------------------------------------------------------------------------------
// OStoreDB::setDriveCleaningUp()
//------------------------------------------------------------------------------
void OStoreDB::setDriveCleaningUp(common::dataStructures::DriveState & driveState,
  const ReportDriveStatusInputs & inputs) {
  if (driveState.driveStatus == common::dataStructures::DriveStatus::CleaningUp) {
    driveState.lastUpdateTime=inputs.reportTime;
    return;
  }
  // If we are changing state, then all should be reset. We are not supposed to
  // know the direction yet.
  driveState.sessionId=inputs.mountSessionId;
  driveState.bytesTransferredInSession=0;
  driveState.filesTransferredInSession=0;
  driveState.latestBandwidth=0;
  driveState.sessionStartTime=0;
  driveState.mountStartTime=0;
  driveState.transferStartTime=0;
  driveState.unloadStartTime=0;
  driveState.unmountStartTime=0;
  driveState.drainingStartTime=0;
  driveState.downOrUpStartTime=0;
  driveState.probeStartTime=0;
  driveState.cleanupStartTime=inputs.reportTime;
  driveState.shutdownTime=0;
  driveState.lastUpdateTime=inputs.reportTime;
  driveState.mountType=inputs.mountType;
  driveState.driveStatus=common::dataStructures::DriveStatus::CleaningUp;
  driveState.currentVid=inputs.vid;
  driveState.currentTapePool=inputs.tapepool;
}

//------------------------------------------------------------------------------
// OStoreDB::setDriveShutdown()
//------------------------------------------------------------------------------
void OStoreDB::setDriveShutdown(common::dataStructures::DriveState & driveState,
  const ReportDriveStatusInputs & inputs) {
  if (driveState.driveStatus == common::dataStructures::DriveStatus::Shutdown) {
    driveState.lastUpdateTime=inputs.reportTime;
    return;
  }
  // If we are changing state, then all should be reset. We are not supposed to
  // know the direction yet.
  driveState.sessionId=0;
  driveState.bytesTransferredInSession=0;
  driveState.filesTransferredInSession=0;
  driveState.latestBandwidth=0;
  driveState.sessionStartTime=0;
  driveState.mountStartTime=0;
  driveState.transferStartTime=0;
  driveState.unloadStartTime=0;
  driveState.unmountStartTime=0;
  driveState.drainingStartTime=0;
  driveState.downOrUpStartTime=0;
  driveState.probeStartTime=0;
  driveState.cleanupStartTime=0;
  driveState.shutdownTime=inputs.reportTime;
  driveState.lastUpdateTime=inputs.reportTime;
  driveState.mountType=inputs.mountType;
  driveState.driveStatus=common::dataStructures::DriveStatus::CleaningUp;
  driveState.currentVid=inputs.vid;
  driveState.currentTapePool=inputs.tapepool;
}
//------------------------------------------------------------------------------
// OStoreDB::TapeMountDecisionInfo::createArchiveMount()
//------------------------------------------------------------------------------
std::unique_ptr<SchedulerDatabase::ArchiveMount> 
  OStoreDB::TapeMountDecisionInfo::createArchiveMount(
    const catalogue::TapeForWriting & tape, const std::string driveName,
    const std::string& logicalLibrary, const std::string& hostName, const std::string& vo, const std::string& mediaType,
      const std::string& vendor,uint64_t capacityInBytes, time_t startTime) {
  // In order to create the mount, we have to:
  // Check we actually hold the scheduling lock
  // Set the drive status to up, and indicate which tape we use.
  std::unique_ptr<OStoreDB::ArchiveMount> privateRet(
    new OStoreDB::ArchiveMount(m_oStoreDB));
  auto &am = *privateRet;
  // Check we hold the scheduling lock
  if (!m_lockTaken)
    throw SchedulingLockNotHeld("In OStoreDB::TapeMountDecisionInfo::createArchiveMount: "
      "cannot create mount without holding scheduling lock");
  objectstore::RootEntry re(m_oStoreDB.m_objectStore);
  re.fetchNoLock();
  auto driveRegisterAddress = re.getDriveRegisterAddress();
  am.nbFilesCurrentlyOnTape = tape.lastFSeq;
  am.mountInfo.vid = tape.vid;
  // Fill up the mount info
  am.mountInfo.drive = driveName;
  am.mountInfo.host = hostName;
  am.mountInfo.vo = vo;
  am.mountInfo.mediaType = mediaType;
  am.mountInfo.vendor = vendor;
  am.mountInfo.mountId = m_schedulerGlobalLock->getIncreaseCommitMountId();
  am.mountInfo.capacityInBytes = capacityInBytes;
  m_schedulerGlobalLock->commit();
  am.mountInfo.tapePool = tape.tapePool;
  am.mountInfo.logicalLibrary = logicalLibrary;
  // Update the status of the drive in the registry
  {
    // The drive is already in-session, to prevent double scheduling before it 
    // goes to mount state. If the work to be done gets depleted in the mean time,
    // we will switch back to up.
    common::dataStructures::DriveInfo driveInfo;
    driveInfo.driveName=driveName;
    driveInfo.logicalLibrary=logicalLibrary;
    driveInfo.host=hostName;
    ReportDriveStatusInputs inputs;
    inputs.mountType = common::dataStructures::MountType::Archive;
    inputs.byteTransferred = 0;
    inputs.filesTransferred = 0;
    inputs.latestBandwidth = 0;
    inputs.mountSessionId = am.mountInfo.mountId;
    inputs.reportTime = startTime;
    inputs.status = common::dataStructures::DriveStatus::Mounting;
    inputs.vid = tape.vid;
    inputs.tapepool = tape.tapePool;
    log::LogContext lc(m_oStoreDB.m_logger);
    m_oStoreDB.updateDriveStatus(driveInfo, inputs, lc);
  }
  // We committed the scheduling decision. We can now release the scheduling lock.
  m_lockOnSchedulerGlobalLock.release();
  m_lockTaken = false;
  // We can now return the mount session object to the user.
  std::unique_ptr<SchedulerDatabase::ArchiveMount> ret(privateRet.release());
  return ret;
}

//------------------------------------------------------------------------------
// OStoreDB::TapeMountDecisionInfo::TapeMountDecisionInfo()
//------------------------------------------------------------------------------
OStoreDB::TapeMountDecisionInfo::TapeMountDecisionInfo(OStoreDB & oStroeDb): m_lockTaken(false), m_oStoreDB(oStroeDb) {}

//------------------------------------------------------------------------------
// OStoreDB::TapeMountDecisionInfo::createArchiveMount()
//------------------------------------------------------------------------------
std::unique_ptr<SchedulerDatabase::RetrieveMount> 
  OStoreDB::TapeMountDecisionInfo::createRetrieveMount(
    const std::string& vid, const std::string & tapePool, const std::string driveName, 
    const std::string& logicalLibrary, const std::string& hostName,const std::string& vo, const std::string& mediaType,
      const std::string& vendor,const uint64_t capacityInBytes, time_t startTime) {
  // In order to create the mount, we have to:
  // Check we actually hold the scheduling lock
  // Check the tape exists, add it to ownership and set its activity status to 
  // busy, with the current agent pointing to it for unbusying
  // Set the drive status to up, but do not commit anything to the drive register
  // the drive register does not need garbage collection as it should reflect the
  // latest known state of the drive (and its absence of updating if needed)
  // Prepare the return value
  std::unique_ptr<OStoreDB::RetrieveMount> privateRet(
    new OStoreDB::RetrieveMount(m_oStoreDB));
  auto &rm = *privateRet;
  // Check we hold the scheduling lock
  if (!m_lockTaken)
    throw SchedulingLockNotHeld("In OStoreDB::TapeMountDecisionInfo::createRetrieveMount: "
      "cannot create mount without holding scheduling lock");
  // Find the tape and update it
  objectstore::RootEntry re(m_oStoreDB.m_objectStore);
  re.fetchNoLock();
  auto driveRegisterAddress = re.getDriveRegisterAddress();
  // Fill up the mount info
  rm.mountInfo.vid = vid;
  rm.mountInfo.drive = driveName;
  rm.mountInfo.host = hostName;
  rm.mountInfo.mountId = m_schedulerGlobalLock->getIncreaseCommitMountId();
  m_schedulerGlobalLock->commit();
  rm.mountInfo.tapePool = tapePool;
  rm.mountInfo.logicalLibrary = logicalLibrary;
  rm.mountInfo.vo = vo;
  rm.mountInfo.mediaType = mediaType;
  rm.mountInfo.vendor = vendor;
  rm.mountInfo.capacityInBytes = capacityInBytes;
  // Update the status of the drive in the registry
  {
    // Get hold of the drive registry
    // The drive is already in-session, to prevent double scheduling before it 
    // goes to mount state. If the work to be done gets depleted in the mean time,
    // we will switch back to up.
    common::dataStructures::DriveInfo driveInfo;
    driveInfo.driveName=driveName;
    driveInfo.logicalLibrary=logicalLibrary;
    driveInfo.host=hostName;
    ReportDriveStatusInputs inputs;
    inputs.mountType = common::dataStructures::MountType::Retrieve;
    inputs.mountSessionId = rm.mountInfo.mountId;
    inputs.reportTime = startTime;
    inputs.status = common::dataStructures::DriveStatus::Mounting;
    inputs.vid = rm.mountInfo.vid;
    inputs.tapepool = rm.mountInfo.tapePool;
    log::LogContext lc(m_oStoreDB.m_logger);
    m_oStoreDB.updateDriveStatus(driveInfo, inputs, lc);
  }
  // We committed the scheduling decision. We can now release the scheduling lock.
  m_lockOnSchedulerGlobalLock.release();
  m_lockTaken = false;
  // We can now return the mount session object to the user.
  std::unique_ptr<SchedulerDatabase::RetrieveMount> ret(privateRet.release());
  return ret;
}

//------------------------------------------------------------------------------
// OStoreDB::TapeMountDecisionInfo::~TapeMountDecisionInfo()
//------------------------------------------------------------------------------
OStoreDB::TapeMountDecisionInfo::~TapeMountDecisionInfo() {
  // The lock should be released before the objectstore object 
  // m_schedulerGlobalLock gets destroyed. We explicitely release the lock,
  // and then destroy the object
  if (m_lockTaken)
    m_lockOnSchedulerGlobalLock.release();
  m_schedulerGlobalLock.reset(NULL);
}

//------------------------------------------------------------------------------
// OStoreDB::ArchiveMount::ArchiveMount()
//------------------------------------------------------------------------------
OStoreDB::ArchiveMount::ArchiveMount(OStoreDB & oStoreDB): m_oStoreDB(oStoreDB) {}

//------------------------------------------------------------------------------
// OStoreDB::ArchiveMount::getMountInfo()
//------------------------------------------------------------------------------
const SchedulerDatabase::ArchiveMount::MountInfo& OStoreDB::ArchiveMount::getMountInfo() {
  return mountInfo;
}

//------------------------------------------------------------------------------
// OStoreDB::ArchiveMount::getNextJobBatch()
//------------------------------------------------------------------------------
std::list<std::unique_ptr<SchedulerDatabase::ArchiveJob> > OStoreDB::ArchiveMount::getNextJobBatch(uint64_t filesRequested,
    uint64_t bytesRequested, log::LogContext& logContext) {
  typedef objectstore::ContainerAlgorithms<ArchiveQueue,ArchiveQueueToTransfer> AQAlgos;
  AQAlgos aqAlgos(m_oStoreDB.m_objectStore, *m_oStoreDB.m_agentReference);
  AQAlgos::PopCriteria popCriteria(filesRequested, bytesRequested);
  auto jobs = aqAlgos.popNextBatch(mountInfo.tapePool, popCriteria, logContext);
  // We can construct the return value.
  std::list<std::unique_ptr<SchedulerDatabase::ArchiveJob> > ret;
  for (auto & j: jobs.elements) {
    std::unique_ptr<OStoreDB::ArchiveJob> aj(new OStoreDB::ArchiveJob(j.archiveRequest->getAddressIfSet(), m_oStoreDB));
    aj->tapeFile.copyNb = j.copyNb;
    aj->archiveFile = j.archiveFile;
    aj->archiveReportURL = j.archiveReportURL;
    aj->errorReportURL = j.errorReportURL;
    aj->srcURL = j.srcURL;
    aj->tapeFile.fSeq = ++nbFilesCurrentlyOnTape;
    aj->tapeFile.vid = mountInfo.vid;
    aj->tapeFile.blockId =
        std::numeric_limits<decltype(aj->tapeFile.blockId)>::max();
    aj->m_jobOwned = true;
    aj->m_mountId = mountInfo.mountId;
    aj->m_tapePool = mountInfo.tapePool;
    ret.emplace_back(std::move(aj));
  }
  return ret;
}

//------------------------------------------------------------------------------
// OStoreDB::ArchiveMount::complete()
//------------------------------------------------------------------------------
void OStoreDB::ArchiveMount::complete(time_t completionTime) {
  // When the session is complete, we can reset the status of the drive.
  // Tape will be implicitly released
  // Reset the drive state.
  common::dataStructures::DriveInfo driveInfo;
  driveInfo.driveName=mountInfo.drive;
  driveInfo.logicalLibrary=mountInfo.logicalLibrary;
  driveInfo.host=mountInfo.host;
  ReportDriveStatusInputs inputs;
  inputs.mountType = common::dataStructures::MountType::NoMount;
  inputs.mountSessionId = mountInfo.mountId;
  inputs.reportTime = completionTime;
  inputs.status = common::dataStructures::DriveStatus::Up;
  inputs.vid = mountInfo.vid;
  inputs.tapepool = mountInfo.tapePool;
  log::LogContext lc(m_oStoreDB.m_logger);
  m_oStoreDB.updateDriveStatus(driveInfo, inputs, lc);
}

//------------------------------------------------------------------------------
// OStoreDB::ArchiveJob::ArchiveJob()
//------------------------------------------------------------------------------
OStoreDB::ArchiveJob::ArchiveJob(const std::string& jobAddress, OStoreDB& oStoreDB): m_jobOwned(false),
  m_oStoreDB(oStoreDB), m_archiveRequest(jobAddress, m_oStoreDB.m_objectStore) { }

//------------------------------------------------------------------------------
// OStoreDB::castFromSchedDBJob()
//------------------------------------------------------------------------------
OStoreDB::ArchiveJob* OStoreDB::castFromSchedDBJob(SchedulerDatabase::ArchiveJob* job) {
  OStoreDB::ArchiveJob * ret = dynamic_cast<OStoreDB::ArchiveJob *> (job);
  if (!ret) throw cta::exception::Exception("In OStoreDB::castFromSchedDBJob(ArchiveJob*): wrong type.");
  return ret;
}

//------------------------------------------------------------------------------
// OStoreDB::RetrieveMount::RetrieveMount()
//------------------------------------------------------------------------------
OStoreDB::RetrieveMount::RetrieveMount(OStoreDB & oStoreDB): m_oStoreDB(oStoreDB) {}

//------------------------------------------------------------------------------
// OStoreDB::RetrieveMount::getMountInfo()
//------------------------------------------------------------------------------
const OStoreDB::RetrieveMount::MountInfo& OStoreDB::RetrieveMount::getMountInfo() {
  return mountInfo;
}

//------------------------------------------------------------------------------
// OStoreDB::RetrieveMount::getNextJobBatch()
//------------------------------------------------------------------------------
std::list<std::unique_ptr<SchedulerDatabase::RetrieveJob>> OStoreDB::RetrieveMount::
getNextJobBatch(uint64_t filesRequested, uint64_t bytesRequested, log::LogContext &logContext)
{
  typedef objectstore::ContainerAlgorithms<RetrieveQueue,RetrieveQueueToTransfer> RQAlgos;
  RQAlgos rqAlgos(m_oStoreDB.m_objectStore, *m_oStoreDB.m_agentReference);
  RQAlgos::PopCriteria popCriteria(filesRequested, bytesRequested);
  auto jobs = rqAlgos.popNextBatch(mountInfo.vid, popCriteria, logContext);
  // We can construct the return value
  std::list<std::unique_ptr<SchedulerDatabase::RetrieveJob>> ret;
  for(auto &j : jobs.elements)
  {
    std::unique_ptr<OStoreDB::RetrieveJob> rj(new OStoreDB::RetrieveJob(j.retrieveRequest->getAddressIfSet(), m_oStoreDB, this));
    rj->archiveFile = j.archiveFile;
    rj->retrieveRequest = j.rr;
    rj->selectedCopyNb = j.copyNb;
    rj->m_jobOwned = true;
    rj->m_mountId = mountInfo.mountId;
    ret.emplace_back(std::move(rj));
  }
  return ret;
}

//------------------------------------------------------------------------------
// OStoreDB::RetrieveMount::complete()
//------------------------------------------------------------------------------
void OStoreDB::RetrieveMount::complete(time_t completionTime) {
  // When the session is complete, we can reset the status of the tape and the
  // drive
  // Reset the drive state.
  common::dataStructures::DriveInfo driveInfo;
  driveInfo.driveName=mountInfo.drive;
  driveInfo.logicalLibrary=mountInfo.logicalLibrary;
  driveInfo.host=mountInfo.host;
  ReportDriveStatusInputs inputs;
  inputs.mountType = common::dataStructures::MountType::NoMount;
  inputs.mountSessionId = mountInfo.mountId;
  inputs.reportTime = completionTime;
  inputs.status = common::dataStructures::DriveStatus::Up;
  inputs.vid = mountInfo.vid;
  inputs.tapepool = mountInfo.tapePool;
  log::LogContext lc(m_oStoreDB.m_logger);
  m_oStoreDB.updateDriveStatus(driveInfo, inputs, lc);
}

//------------------------------------------------------------------------------
// OStoreDB::RetrieveMount::setDriveStatus()
//------------------------------------------------------------------------------
void OStoreDB::RetrieveMount::setDriveStatus(cta::common::dataStructures::DriveStatus status, time_t completionTime) {
  // We just report the drive status as instructed by the tape thread.
  // Reset the drive state.
  common::dataStructures::DriveInfo driveInfo;
  driveInfo.driveName=mountInfo.drive;
  driveInfo.logicalLibrary=mountInfo.logicalLibrary;
  driveInfo.host=mountInfo.host;
  ReportDriveStatusInputs inputs;
  inputs.mountType = common::dataStructures::MountType::Retrieve;
  inputs.mountSessionId = mountInfo.mountId;
  inputs.reportTime = completionTime;
  inputs.status = status;
  inputs.vid = mountInfo.vid;
  inputs.tapepool = mountInfo.tapePool;
  // TODO: statistics!
  inputs.byteTransferred = 0;
  inputs.filesTransferred = 0;
  inputs.latestBandwidth = 0;
  log::LogContext lc(m_oStoreDB.m_logger);
  m_oStoreDB.updateDriveStatus(driveInfo, inputs, lc);
}

//------------------------------------------------------------------------------
// OStoreDB::RetrieveMount::setTapeSessionStats()
//------------------------------------------------------------------------------
void OStoreDB::RetrieveMount::setTapeSessionStats(const castor::tape::tapeserver::daemon::TapeSessionStats &stats) {
  // We just report tthe tape session statistics as instructed by the tape thread.
  // Reset the drive state.
  common::dataStructures::DriveInfo driveInfo;
  driveInfo.driveName=mountInfo.drive;
  driveInfo.logicalLibrary=mountInfo.logicalLibrary;
  driveInfo.host=mountInfo.host;
  
  ReportDriveStatsInputs inputs;
  inputs.reportTime = time(nullptr); 
  inputs.bytesTransferred = stats.dataVolume;
  inputs.filesTransferred = stats.filesCount;
  
  log::LogContext lc(m_oStoreDB.m_logger);
  m_oStoreDB.updateDriveStatistics(driveInfo, inputs, lc);
}


//------------------------------------------------------------------------------
// OStoreDB::RetrieveMount::castFromSchedDBJob()
//------------------------------------------------------------------------------
OStoreDB::RetrieveJob * OStoreDB::RetrieveMount::castFromSchedDBJob(SchedulerDatabase::RetrieveJob * job) {
  OStoreDB::RetrieveJob * ret = dynamic_cast<OStoreDB::RetrieveJob *> (job);
  if (!ret) {
    std::string unexpectedType = typeid(*job).name();
    throw cta::exception::Exception(std::string("In OStoreDB::RetrieveMount::castFromSchedDBJob(): unexpected archive job type while casting: ")+
        unexpectedType);
  }
  return ret;
}

//------------------------------------------------------------------------------
// OStoreDB::RetrieveMount::waitAndFinishSettingJobsBatchSuccessful()
//------------------------------------------------------------------------------
std::set<cta::SchedulerDatabase::RetrieveJob*> OStoreDB::RetrieveMount::finishSettingJobsBatchSuccessful(
  std::list<cta::SchedulerDatabase::RetrieveJob*>& jobsBatch, log::LogContext& lc) {
  std::set<cta::SchedulerDatabase::RetrieveJob*> ret;
  std::list<std::string> rjToUnown;
  // We will wait on the asynchronously started reports of jobs and remove them from
  // ownership.
  for (auto & sDBJob: jobsBatch) {
    auto osdbJob = castFromSchedDBJob(sDBJob);
    rjToUnown.push_back(osdbJob->m_retrieveRequest.getAddressIfSet());
    ret.insert(sDBJob);
  }
  m_oStoreDB.m_agentReference->removeBatchFromOwnership(rjToUnown, m_oStoreDB.m_objectStore);
  return ret;
}

//------------------------------------------------------------------------------
// OStoreDB::RetrieveMount::batchSucceedRetrieveForRepack()
//------------------------------------------------------------------------------
std::set<cta::SchedulerDatabase::RetrieveJob *> OStoreDB::RetrieveMount::batchSucceedRetrieveForRepack(
    std::list<cta::SchedulerDatabase::RetrieveJob *> & jobsBatch, cta::log::LogContext & lc)
{
  std::set<cta::SchedulerDatabase::RetrieveJob *> ret;
  typedef objectstore::ContainerAlgorithms<objectstore::RetrieveQueue,objectstore::RetrieveQueueToReportToRepackForSuccess> AqtrtrfsCa;
  AqtrtrfsCa aqtrtrfsCa(m_oStoreDB.m_objectStore, *m_oStoreDB.m_agentReference);
  AqtrtrfsCa::InsertedElement::list insertedElementsLists;
  std::string vid;
  for(auto & retrieveJob : jobsBatch){
    auto osdbJob = castFromSchedDBJob(retrieveJob);
    ret.insert(retrieveJob);
    //osdbJob->asyncSucceedForRepack();
    auto update_callback = [&osdbJob](const std::string &in)->std::string{ 
        // We have a locked and fetched object, so we just need to work on its representation.
        cta::objectstore::serializers::ObjectHeader oh;
        if (!oh.ParseFromString(in)) {
          // Use a the tolerant parser to assess the situation.
          oh.ParsePartialFromString(in);
          throw cta::exception::Exception(std::string("In RetrieveRequest::asyncUpdateJobOwner(): could not parse header: ")+
            oh.InitializationErrorString());
        }
        if (oh.type() != serializers::ObjectType::RetrieveRequest_t) {
          std::stringstream err;
          err << "In RetrieveRequest::asyncUpdateJobOwner()::lambda(): wrong object type: " << oh.type();
          throw cta::exception::Exception(err.str());
        }
        serializers::RetrieveRequest payload;
        
        if (!payload.ParseFromString(oh.payload())) {
          // Use a the tolerant parser to assess the situation.
          payload.ParsePartialFromString(oh.payload());
          throw cta::exception::Exception(std::string("In RetrieveRequest::asyncUpdateJobOwner(): could not parse payload: ")+
            payload.InitializationErrorString());
        }
        //payload.set_status(osdbJob->selectedCopyNb,serializers::RetrieveJobStatus::RJS_Succeeded);
        auto retrieveJobs = payload.mutable_jobs();
        for(auto &job : *retrieveJobs){
          if(job.copynb() == osdbJob->selectedCopyNb)
          {
            //Change the status to RJS_Succeed
            job.set_status(serializers::RetrieveJobStatus::RJS_Succeeded);
            oh.set_payload(payload.SerializePartialAsString());
            return oh.SerializeAsString();
          }
        }
        throw cta::exception::Exception("In OStoreDB::RetrieveMount::batchSucceedRetrieveForRepack::lambda(): copyNb not found");
    };
    std::function <std::string(const std::string &)> update = update_callback;
    cta::objectstore::Backend::AsyncUpdater * updater = this->m_oStoreDB.m_objectStore.asyncUpdate(osdbJob->m_retrieveRequest.getAddressIfSet(), update);
    //TODO : Should the wait be removed ?
    updater->wait();
    auto & tapeFile = osdbJob->archiveFile.tapeFiles[osdbJob->selectedCopyNb];
    vid = osdbJob->m_retrieveMount->mountInfo.vid;
    insertedElementsLists.push_back(AqtrtrfsCa::InsertedElement{&osdbJob->m_retrieveRequest, (uint16_t)osdbJob->selectedCopyNb, tapeFile.fSeq,osdbJob->archiveFile.fileSize,cta::common::dataStructures::MountPolicy::s_defaultMountPolicyForRepack,serializers::RetrieveJobStatus::RJS_Succeeded});
  }
  aqtrtrfsCa.referenceAndSwitchOwnership(vid,insertedElementsLists,lc);
  return ret;
}
//------------------------------------------------------------------------------
// OStoreDB::ArchiveMount::setDriveStatus()
//------------------------------------------------------------------------------
void OStoreDB::ArchiveMount::setDriveStatus(cta::common::dataStructures::DriveStatus status, time_t completionTime) {
  // We just report the drive status as instructed by the tape thread.
  // Reset the drive state.
  common::dataStructures::DriveInfo driveInfo;
  driveInfo.driveName=mountInfo.drive;
  driveInfo.logicalLibrary=mountInfo.logicalLibrary;
  driveInfo.host=mountInfo.host;
  ReportDriveStatusInputs inputs;
  inputs.mountType = common::dataStructures::MountType::Archive;
  inputs.mountSessionId = mountInfo.mountId;
  inputs.reportTime = completionTime;
  inputs.status = status;
  inputs.vid = mountInfo.vid;
  inputs.tapepool = mountInfo.tapePool;
  // TODO: statistics!
  inputs.byteTransferred = 0;
  inputs.filesTransferred = 0;
  inputs.latestBandwidth = 0;
  log::LogContext lc(m_oStoreDB.m_logger);
  m_oStoreDB.updateDriveStatus(driveInfo, inputs, lc);
}

//------------------------------------------------------------------------------
// OStoreDB::ArchiveMount::setTapeSessionStats()
//------------------------------------------------------------------------------
void OStoreDB::ArchiveMount::setTapeSessionStats(const castor::tape::tapeserver::daemon::TapeSessionStats &stats) {
  // We just report the tape session statistics as instructed by the tape thread.
  // Reset the drive state.
  common::dataStructures::DriveInfo driveInfo;
  driveInfo.driveName=mountInfo.drive;
  driveInfo.logicalLibrary=mountInfo.logicalLibrary;
  driveInfo.host=mountInfo.host;
  
  ReportDriveStatsInputs inputs;
  inputs.reportTime = time(nullptr); 
  inputs.bytesTransferred = stats.dataVolume;
  inputs.filesTransferred = stats.filesCount;
  
  log::LogContext lc(m_oStoreDB.m_logger);
  m_oStoreDB.updateDriveStatistics(driveInfo, inputs, lc);
}

//------------------------------------------------------------------------------
// OStoreDB::ArchiveMount::setJobBatchTransferred()
//------------------------------------------------------------------------------
void OStoreDB::ArchiveMount::setJobBatchTransferred(std::list<std::unique_ptr<cta::SchedulerDatabase::ArchiveJob>>& jobsBatch,
    log::LogContext & lc) {
  std::set<cta::OStoreDB::ArchiveJob*> jobsToQueueForReporting;
  std::list<std::string> ajToUnown;
  utils::Timer t;
  log::TimingList timingList;
  // We will asynchronously report the archive jobs (which MUST be OStoreDBJobs).
  // We let the exceptions through as failing to report is fatal.
  for (auto & sDBJob: jobsBatch) {
    castFromSchedDBJob(sDBJob.get())->asyncSucceedTransfer();
  }
  timingList.insertAndReset("asyncSucceedLaunchTime", t);
  // TODO : could be optimized with single copy requests: we know we have to requeue. (minor optimization)
  // We will only know whether we need to queue the requests for reporting after updating request. So on a first
  // pass we update the request and on the second, we will queue a batch of them to the report queue. Report queues
  // are per VID and not tape pool: this limits contention (one tape written to at a time per mount, so the queuing should
  // be without contention.
  // Jobs that do not require queuing are done from our perspective and we should just remove them from agent ownership.
  for (auto & sDBJob: jobsBatch) {
    if (castFromSchedDBJob(sDBJob.get())->waitAsyncSucceed())
      jobsToQueueForReporting.insert(castFromSchedDBJob(sDBJob.get()));
    else
      ajToUnown.push_back(castFromSchedDBJob(sDBJob.get())->m_archiveRequest.getAddressIfSet());
  }
  timingList.insertAndReset("asyncSucceedCompletionTime", t);
  if (jobsToQueueForReporting.size()) {
    typedef objectstore::ContainerAlgorithms<objectstore::ArchiveQueue,objectstore::ArchiveQueueToReport> AqtrCa;
    AqtrCa aqtrCa(m_oStoreDB.m_objectStore, *m_oStoreDB.m_agentReference);
    std::map<std::string, AqtrCa::InsertedElement::list> insertedElementsLists;
    for (auto & j: jobsToQueueForReporting) {
      insertedElementsLists[j->tapeFile.vid].emplace_back(AqtrCa::InsertedElement{&j->m_archiveRequest, j->tapeFile.copyNb, 
          j->archiveFile, cta::nullopt, cta::nullopt});
      log::ScopedParamContainer params (lc);
      params.add("tapeVid", j->tapeFile.vid)
            .add("fileId", j->archiveFile.archiveFileID)
            .add("requestObject", j->m_archiveRequest.getAddressIfSet());
      lc.log(log::INFO, "In OStoreDB::ArchiveMount::setJobBatchTransferred(): will queue request for reporting.");
    }
    for (auto &list: insertedElementsLists) {
      try {
        utils::Timer tLocal;
        aqtrCa.referenceAndSwitchOwnership(list.first, m_oStoreDB.m_agentReference->getAgentAddress(),
            list.second, lc);
        log::ScopedParamContainer params(lc);
        params.add("tapeVid", list.first)
              .add("jobs", list.second.size())
              .add("enqueueTime", t.secs());
        lc.log(log::INFO, "In OStoreDB::ArchiveMount::setJobBatchTransferred(): queued a batch of requests for reporting.");
      } catch (cta::exception::Exception & ex) {
        log::ScopedParamContainer params(lc);
        params.add("tapeVid", list.first)
              .add("exceptionMSG", ex.getMessageValue());
        lc.log(log::ERR, "In OStoreDB::ArchiveMount::setJobBatchTransferred(): failed to queue a batch of requests for reporting.");
        lc.logBacktrace(log::ERR, ex.backtrace());
      }
    }
    timingList.insertAndReset("queueingToReportTime", t);
  }
  if (ajToUnown.size()) {
    m_oStoreDB.m_agentReference->removeBatchFromOwnership(ajToUnown, m_oStoreDB.m_objectStore);
    timingList.insertAndReset("removeFromOwnershipTime", t);
  }
  {
    log::ScopedParamContainer params(lc);
    params.add("QueuedRequests", jobsToQueueForReporting.size())
          .add("PartiallyCompleteRequests", ajToUnown.size());
    timingList.addToLog(params);
    lc.log(log::INFO, "In OStoreDB::ArchiveMount::setJobBatchTransferred(): set ArchiveRequests successful and queued for reporting.");
  }
}


//------------------------------------------------------------------------------
// OStoreDB::ArchiveJob::failTransfer()
//------------------------------------------------------------------------------
void OStoreDB::ArchiveJob::failTransfer(const std::string& failureReason, log::LogContext& lc) {
  if (!m_jobOwned)
    throw JobNotOwned("In OStoreDB::ArchiveJob::failTransfer: cannot fail a job not owned");
  // Lock the archive request. Fail the job.
  objectstore::ScopedExclusiveLock arl(m_archiveRequest);
  m_archiveRequest.fetch();
  // Add a job failure. We will know what to do next..
  typedef objectstore::ArchiveRequest::EnqueueingNextStep EnqueueingNextStep;
  typedef EnqueueingNextStep::NextStep NextStep;
  EnqueueingNextStep enQueueingNextStep = 
      m_archiveRequest.addTransferFailure(tapeFile.copyNb, m_mountId, failureReason, lc);
  // First set the job status
  m_archiveRequest.setJobStatus(tapeFile.copyNb, enQueueingNextStep.nextStatus);
  // Now apply the decision.
  // TODO: this will probably need to be factored out.
  switch (enQueueingNextStep.nextStep) {
  case NextStep::Nothing: {
      m_archiveRequest.commit();
      auto retryStatus = m_archiveRequest.getRetryStatus(tapeFile.copyNb);
      log::ScopedParamContainer params(lc);
      params.add("fileId", archiveFile.archiveFileID)
            .add("copyNb", tapeFile.copyNb)
            .add("failureReason", failureReason)
            .add("requestObject", m_archiveRequest.getAddressIfSet())
            .add("retriesWithinMount", retryStatus.retriesWithinMount)
            .add("maxRetriesWithinMount", retryStatus.maxRetriesWithinMount)
            .add("totalRetries", retryStatus.totalRetries)
            .add("maxTotalRetries", retryStatus.maxTotalRetries);
      lc.log(log::INFO,
          "In ArchiveJob::failTransfer(): left the request owned, to be garbage collected for retry at the end of the mount.");
      return;
    }
  case NextStep::Delete: {
      auto retryStatus = m_archiveRequest.getRetryStatus(tapeFile.copyNb);
      m_archiveRequest.remove();
      log::ScopedParamContainer params(lc);
      params.add("fileId", archiveFile.archiveFileID)
            .add("copyNb", tapeFile.copyNb)
            .add("failureReason", failureReason)
            .add("requestObject", m_archiveRequest.getAddressIfSet())
            .add("retriesWithinMount", retryStatus.retriesWithinMount)
            .add("maxRetriesWithinMount", retryStatus.maxRetriesWithinMount)
            .add("totalRetries", retryStatus.totalRetries)
            .add("maxTotalRetries", retryStatus.maxTotalRetries);
      lc.log(log::INFO, "In ArchiveJob::failTransfer(): removed request");
      return;
    }
  case NextStep::EnqueueForReport: {
      // Algorithms suppose the objects are not locked.
      auto retryStatus = m_archiveRequest.getRetryStatus(tapeFile.copyNb);
      m_archiveRequest.commit();
      arl.release();
      typedef objectstore::ContainerAlgorithms<ArchiveQueue,ArchiveQueueToReport> CaAqtr;
      CaAqtr caAqtr(m_oStoreDB.m_objectStore, *m_oStoreDB.m_agentReference);
      CaAqtr::InsertedElement::list insertedElements;
      insertedElements.push_back(CaAqtr::InsertedElement{&m_archiveRequest, tapeFile.copyNb, archiveFile, cta::nullopt, cta::nullopt });
      caAqtr.referenceAndSwitchOwnership(tapeFile.vid, insertedElements, lc);
      log::ScopedParamContainer params(lc);
      params.add("fileId", archiveFile.archiveFileID)
            .add("copyNb", tapeFile.copyNb)
            .add("failureReason", failureReason)
            .add("requestObject", m_archiveRequest.getAddressIfSet())
            .add("retriesWithinMount", retryStatus.retriesWithinMount)
            .add("maxRetriesWithinMount", retryStatus.maxRetriesWithinMount)
            .add("totalRetries", retryStatus.totalRetries)
            .add("maxTotalRetries", retryStatus.maxTotalRetries);
      lc.log(log::INFO, "In ArchiveJob::failTransfer(): enqueued job for reporting");
      return;
    }
  case NextStep::EnqueueForTransfer: {
      // Algorithms suppose the objects are not locked.
      auto tapepool = m_archiveRequest.getTapePoolForJob(tapeFile.copyNb);
      auto retryStatus = m_archiveRequest.getRetryStatus(tapeFile.copyNb);
      m_archiveRequest.commit();
      arl.release();
      typedef objectstore::ContainerAlgorithms<ArchiveQueue,ArchiveQueueToTransfer> CaAqtr;
      CaAqtr caAqtr(m_oStoreDB.m_objectStore, *m_oStoreDB.m_agentReference);
      CaAqtr::InsertedElement::list insertedElements;
      insertedElements.push_back(CaAqtr::InsertedElement{&m_archiveRequest, tapeFile.copyNb, archiveFile, cta::nullopt, cta::nullopt });
      caAqtr.referenceAndSwitchOwnership(tapepool, insertedElements, lc);
      log::ScopedParamContainer params(lc);
      params.add("fileId", archiveFile.archiveFileID)
            .add("copyNb", tapeFile.copyNb)
            .add("failureReason", failureReason)
            .add("requestObject", m_archiveRequest.getAddressIfSet())
            .add("retriesWithinMount", retryStatus.retriesWithinMount)
            .add("maxRetriesWithinMount", retryStatus.maxRetriesWithinMount)
            .add("totalRetries", retryStatus.totalRetries)
            .add("maxTotalRetries", retryStatus.maxTotalRetries);
      lc.log(log::INFO,
          "In ArchiveJob::failTransfer(): requeued job for (potentially in-mount) retry.");
      return;
    }
  case NextStep::StoreInFailedJobsContainer: {
      // Algorithms suppose the objects are not locked.
      auto retryStatus = m_archiveRequest.getRetryStatus(tapeFile.copyNb);
      m_archiveRequest.commit();
      arl.release();
      typedef objectstore::ContainerAlgorithms<ArchiveQueue,ArchiveQueueFailed> CaAqtr;
      CaAqtr caAqtr(m_oStoreDB.m_objectStore, *m_oStoreDB.m_agentReference);
      CaAqtr::InsertedElement::list insertedElements;
      insertedElements.push_back(CaAqtr::InsertedElement{&m_archiveRequest, tapeFile.copyNb, archiveFile, cta::nullopt, cta::nullopt });
      caAqtr.referenceAndSwitchOwnership(tapeFile.vid, insertedElements, lc);
      log::ScopedParamContainer params(lc);
      params.add("fileId", archiveFile.archiveFileID)
            .add("copyNb", tapeFile.copyNb)
            .add("failureReason", failureReason)
            .add("requestObject", m_archiveRequest.getAddressIfSet())
            .add("retriesWithinMount", retryStatus.retriesWithinMount)
            .add("maxRetriesWithinMount", retryStatus.maxRetriesWithinMount)
            .add("totalRetries", retryStatus.totalRetries)
            .add("maxTotalRetries", retryStatus.maxTotalRetries);
      lc.log(log::INFO,
          "In ArchiveJob::failTransfer(): stored job in failed container for operator handling.");
      return;
    }
  }
}

//------------------------------------------------------------------------------
// OStoreDB::ArchiveJob::failReport()
//------------------------------------------------------------------------------
void OStoreDB::ArchiveJob::failReport(const std::string& failureReason, log::LogContext& lc) {
  if (!m_jobOwned)
    throw JobNotOwned("In OStoreDB::ArchiveJob::failReport: cannot fail a job not owned");
  // Lock the archive request. Fail the job.
  objectstore::ScopedExclusiveLock arl(m_archiveRequest);
  m_archiveRequest.fetch();
  // Add a job failure. We will know what to do next..
  typedef objectstore::ArchiveRequest::EnqueueingNextStep EnqueueingNextStep;
  typedef EnqueueingNextStep::NextStep NextStep;
  EnqueueingNextStep enQueueingNextStep = 
      m_archiveRequest.addReportFailure(tapeFile.copyNb, m_mountId, failureReason, lc);
  // First set the job status
  m_archiveRequest.setJobStatus(tapeFile.copyNb, enQueueingNextStep.nextStatus);
  // Now apply the decision.
  // TODO: this will probably need to be factored out.
  switch (enQueueingNextStep.nextStep) {
    // We have a reduced set of supported next steps as some are not compatible with this event (see default).
  case NextStep::EnqueueForReport: {
      // Algorithms suppose the objects are not locked.
      m_archiveRequest.commit();
      arl.release();
      typedef objectstore::ContainerAlgorithms<ArchiveQueue,ArchiveQueueToReport> CaAqtr;
      CaAqtr caAqtr(m_oStoreDB.m_objectStore, *m_oStoreDB.m_agentReference);
      CaAqtr::InsertedElement::list insertedElements;
      insertedElements.push_back(CaAqtr::InsertedElement{&m_archiveRequest, tapeFile.copyNb, archiveFile, cta::nullopt, cta::nullopt });
      caAqtr.referenceAndSwitchOwnership(tapeFile.vid, insertedElements, lc);
      auto retryStatus = m_archiveRequest.getRetryStatus(tapeFile.copyNb);
      log::ScopedParamContainer params(lc);
      params.add("fileId", archiveFile.archiveFileID)
            .add("copyNb", tapeFile.copyNb)
            .add("failureReason", failureReason)
            .add("requestObject", m_archiveRequest.getAddressIfSet())
            .add("reportRetries", retryStatus.reportRetries)
            .add("maxReportRetries", retryStatus.maxReportRetries);
      lc.log(log::INFO, "In ArchiveJob::failReport(): requeued job for report retry.");
      return;
    }
  default: {
      // Algorithms suppose the objects are not locked.
      m_archiveRequest.commit();
      arl.release();
      typedef objectstore::ContainerAlgorithms<ArchiveQueue,ArchiveQueueFailed> CaAqtr;
      CaAqtr caAqtr(m_oStoreDB.m_objectStore, *m_oStoreDB.m_agentReference);
      CaAqtr::InsertedElement::list insertedElements;
      insertedElements.push_back(CaAqtr::InsertedElement{&m_archiveRequest, tapeFile.copyNb, archiveFile, cta::nullopt, cta::nullopt });
      caAqtr.referenceAndSwitchOwnership(tapeFile.vid, insertedElements, lc);
      auto retryStatus = m_archiveRequest.getRetryStatus(tapeFile.copyNb);
      log::ScopedParamContainer params(lc);
      params.add("fileId", archiveFile.archiveFileID)
            .add("copyNb", tapeFile.copyNb)
            .add("failureReason", failureReason)
            .add("requestObject", m_archiveRequest.getAddressIfSet())
            .add("reportRetries", retryStatus.reportRetries)
            .add("maxReportRetries", retryStatus.maxReportRetries);
      if (enQueueingNextStep.nextStep == NextStep::StoreInFailedJobsContainer)
        lc.log(log::INFO,
            "In ArchiveJob::failReport(): stored job in failed container for operator handling.");
      else
        lc.log(log::ERR,
            "In ArchiveJob::failReport(): stored job in failed contained after unexpected next step.");
      return;
    }
  }
}

//------------------------------------------------------------------------------
// OStoreDB::ArchiveJob::bumpUpTapeFileCount()
//------------------------------------------------------------------------------
void OStoreDB::ArchiveJob::bumpUpTapeFileCount(uint64_t newFileCount) {
  throw cta::exception::Exception(std::string("Not implemented: ") + __PRETTY_FUNCTION__);
//  m_archiveMount.setTapeMaxFileCount(newFileCount);
}

//------------------------------------------------------------------------------
// OStoreDB::ArchiveJob::asyncSucceed()
//------------------------------------------------------------------------------
void OStoreDB::ArchiveJob::asyncSucceedTransfer() {
  log::LogContext lc(m_oStoreDB.m_logger);
  log::ScopedParamContainer params(lc);
  params.add("requestObject", m_archiveRequest.getAddressIfSet());
  lc.log(log::DEBUG, "Will start async update archiveRequest for transfer success");
  m_succesfulTransferUpdater.reset(m_archiveRequest.asyncUpdateTransferSuccessful(tapeFile.copyNb));
}

//------------------------------------------------------------------------------
// OStoreDB::ArchiveJob::waitAsyncSucceed()
//------------------------------------------------------------------------------
bool OStoreDB::ArchiveJob::waitAsyncSucceed() {  
  m_succesfulTransferUpdater->wait();
  log::LogContext lc(m_oStoreDB.m_logger);
  log::ScopedParamContainer params(lc);
  params.add("requestObject", m_archiveRequest.getAddressIfSet());
  lc.log(log::DEBUG, "Async update of archiveRequest for transfer success complete");
  // We no more own the job (which could be gone)
  m_jobOwned = false;
  // Ownership removal will be done globally by the caller.
  return m_succesfulTransferUpdater->m_doReportTransferSuccess;
}

//------------------------------------------------------------------------------
// OStoreDB::ArchiveJob::asyncDeleteRequest()
//------------------------------------------------------------------------------
void OStoreDB::ArchiveJob::asyncDeleteRequest() {
  log::LogContext lc(m_oStoreDB.m_logger);
  log::ScopedParamContainer params(lc);
  params.add("requestObject", m_archiveRequest.getAddressIfSet());
  lc.log(log::DEBUG, "Will start async delete archiveRequest");
  m_requestDeleter.reset(m_archiveRequest.asyncDeleteRequest());
}

//------------------------------------------------------------------------------
// OStoreDB::ArchiveJob::waitAsyncDelete()
//------------------------------------------------------------------------------
void OStoreDB::ArchiveJob::waitAsyncDelete() {
  m_requestDeleter->wait();
  log::LogContext lc(m_oStoreDB.m_logger);
  log::ScopedParamContainer params(lc);
  params.add("requestObject", m_archiveRequest.getAddressIfSet());
  lc.log(log::DEBUG, "Async delete of archiveRequest complete");
  // We no more own the job (which could be gone)
  m_jobOwned = false;
}

//------------------------------------------------------------------------------
// OStoreDB::ArchiveJob::~ArchiveJob()
//------------------------------------------------------------------------------
OStoreDB::ArchiveJob::~ArchiveJob() {
  if (m_jobOwned) {
    log::LogContext lc(m_oStoreDB.m_logger);
    // Just log that the object will be left in agent's ownership.
    log::ScopedParamContainer params(lc);
    params.add("agentObject", m_oStoreDB.m_agentReference->getAgentAddress())
          .add("jobObject", m_archiveRequest.getAddressIfSet());
    lc.log(log::INFO, "In OStoreDB::ArchiveJob::~ArchiveJob(): will leave the job owned after destruction.");
  }
}

#if 0
//------------------------------------------------------------------------------
// OStoreDB::RetrieveJob::fail()
//------------------------------------------------------------------------------
bool OStoreDB::RetrieveJob::fail(const std::string& failureReason, log::LogContext& logContext) {
  if (!m_jobOwned)
    throw JobNotOwned("In OStoreDB::RetrieveJob::fail: cannot fail a job not owned");
  // Lock the retrieve request. Fail the job.
  objectstore::ScopedExclusiveLock rrl(m_retrieveRequest);
  m_retrieveRequest.fetch();
  // Add a job failure. If the job is failed, we will delete it.
  if (m_retrieveRequest.addJobFailure(selectedCopyNb, m_mountId, failureReason, logContext)) {
    // The job will not be retried. Either another jobs for the same request is 
    // queued and keeps the request referenced or the request has been deleted.
    // In any case, we can forget it.
    m_oStoreDB.m_agentReference->removeFromOwnership(m_retrieveRequest.getAddressIfSet(), m_oStoreDB.m_objectStore);
    m_jobOwned = false;
    log::ScopedParamContainer params(logContext);
    params.add("object", m_retrieveRequest.getAddressIfSet());
    logContext.log(log::ERR, "In OStoreDB::RetrieveJob::fail(): request was definitely failed and deleted.");
    return true;
  } else {
    auto retryStatus = m_retrieveRequest.getRetryStatus(selectedCopyNb);
    log::ScopedParamContainer params(logContext);
    params.add("fileId", archiveFile.archiveFileID)
         .add("copyNb", selectedCopyNb)
         .add("retriesWithinMount", retryStatus.retriesWithinMount)
         .add("maxRetriesWithinMount", retryStatus.maxRetriesWithinMount)
         .add("totalRetries", retryStatus.totalRetries)
         .add("maxTotalRetries", retryStatus.maxTotalRetries);
    logContext.log(log::INFO, "OStoreDB::RetrieveJob::fail(): increased the error count for retrieve job.");
  }
  // The job still has a chance, requeue is to the best tape.
  // Get the best vid from the cache
  std::set<std::string> candidateVids;
  using serializers::RetrieveJobStatus;
  for (auto & tf: m_retrieveRequest.getRetrieveFileQueueCriteria().archiveFile.tapeFiles)
    if (m_retrieveRequest.getJobStatus(tf.second.copyNb)==serializers::RetrieveJobStatus::RJS_ToTransfer)
      candidateVids.insert(tf.second.vid);
  if (candidateVids.empty())
    throw cta::exception::Exception("In OStoreDB::RetrieveJob::fail(): no active job after addJobFailure() returned false.");
  std::string bestVid=Helpers::selectBestRetrieveQueue(candidateVids, m_oStoreDB.m_catalogue, m_oStoreDB.m_objectStore);
  // Check that the requested retrieve job (for the provided vid) exists, and record the copynb.
  uint64_t bestCopyNb;
  for (auto & tf: m_retrieveRequest.getRetrieveFileQueueCriteria().archiveFile.tapeFiles) {
    if (tf.second.vid == bestVid) {
      bestCopyNb = tf.second.copyNb;
      goto vidFound;
    }
  }
  {
    std::stringstream err;
    err << "In OStoreDB::RetrieveJob::fail(): no tape file for requested vid. archiveId="
        << m_retrieveRequest.getRetrieveFileQueueCriteria().archiveFile.archiveFileID
        << " vid=" << bestVid;
    throw RetrieveRequestHasNoCopies(err.str());
  }
  vidFound:
  {
    // Add the request to the queue.
    objectstore::RetrieveQueue rq(m_oStoreDB.m_objectStore);
    objectstore::ScopedExclusiveLock rql;
    objectstore::Helpers::getLockedAndFetchedJobQueue<RetrieveQueue>(rq, rql, 
        *m_oStoreDB.m_agentReference, bestVid, objectstore::JobQueueType::JobsToTransfer, logContext);
    auto rfqc = m_retrieveRequest.getRetrieveFileQueueCriteria();
    auto & af = rfqc.archiveFile;
    auto & tf = af.tapeFiles.at(bestCopyNb);
    auto sr = m_retrieveRequest.getSchedulerRequest();
    std::list<objectstore::RetrieveQueue::JobToAdd> jta;
    jta.push_back({bestCopyNb, tf.fSeq, m_retrieveRequest.getAddressIfSet(), af.fileSize, rfqc.mountPolicy, sr.creationLog.time});
    rq.addJobsIfNecessaryAndCommit(jta, *m_oStoreDB.m_agentReference, logContext);
    m_retrieveRequest.setOwner(rq.getAddressIfSet());
    m_retrieveRequest.commit();
    // We do not own the request anymore
    m_jobOwned = false;
    // The lock on the queue is released here (has to be after the request commit for consistency.
  }
  rrl.release();
  // And relinquish ownership form agent
  m_oStoreDB.m_agentReference->removeFromOwnership(m_retrieveRequest.getAddressIfSet(), m_oStoreDB.m_objectStore);
  return false;
}
#endif

//------------------------------------------------------------------------------
// OStoreDB::RetrieveJob::failTransfer()
//------------------------------------------------------------------------------
void OStoreDB::RetrieveJob::failTransfer(const std::string &failureReason, log::LogContext &lc) {
  typedef objectstore::RetrieveRequest::EnqueueingNextStep EnqueueingNextStep;
  typedef EnqueueingNextStep::NextStep NextStep;

  if (!m_jobOwned)
    throw JobNotOwned("In OStoreDB::RetrieveJob::failTransfer: cannot fail a job not owned");

  // Lock the retrieve request. Fail the job.
  objectstore::ScopedExclusiveLock rel(m_retrieveRequest);
  m_retrieveRequest.fetch();

  // Add a job failure. We will know what to do next.
  EnqueueingNextStep enQueueingNextStep = m_retrieveRequest.addTransferFailure(selectedCopyNb, m_mountId,
    failureReason, lc);

  // First set the job status
  m_retrieveRequest.setJobStatus(selectedCopyNb, enQueueingNextStep.nextStatus);

  // Now apply the decision
  //
  // TODO: this will probably need to be factored out
  switch(enQueueingNextStep.nextStep)
  {
    case NextStep::Nothing: {
      m_retrieveRequest.commit();
      auto retryStatus = m_retrieveRequest.getRetryStatus(selectedCopyNb);
      log::ScopedParamContainer params(lc);
      params.add("fileId", archiveFile.archiveFileID)
            .add("copyNb", selectedCopyNb)
            .add("failureReason", failureReason)
            .add("requestObject", m_retrieveRequest.getAddressIfSet())
            .add("retriesWithinMount", retryStatus.retriesWithinMount)
            .add("maxRetriesWithinMount", retryStatus.maxRetriesWithinMount)
            .add("totalRetries", retryStatus.totalRetries)
            .add("maxTotalRetries", retryStatus.maxTotalRetries);
      lc.log(log::INFO,
          "In RetrieveJob::failTransfer(): left the request owned, to be garbage collected for retry at the end of the mount.");
      return;
    }

    case NextStep::Delete: {
      auto retryStatus = m_retrieveRequest.getRetryStatus(selectedCopyNb);
      m_retrieveRequest.remove();
      log::ScopedParamContainer params(lc);
      params.add("fileId", archiveFile.archiveFileID)
            .add("copyNb", selectedCopyNb)
            .add("failureReason", failureReason)
            .add("requestObject", m_retrieveRequest.getAddressIfSet())
            .add("retriesWithinMount", retryStatus.retriesWithinMount)
            .add("maxRetriesWithinMount", retryStatus.maxRetriesWithinMount)
            .add("totalRetries", retryStatus.totalRetries)
            .add("maxTotalRetries", retryStatus.maxTotalRetries);
      lc.log(log::INFO, "In RetrieveJob::failTransfer(): removed request");
      return;
    }

    case NextStep::EnqueueForReport: {
      typedef objectstore::ContainerAlgorithms<RetrieveQueue,RetrieveQueueToReport> CaRqtr;

      // Algorithms suppose the objects are not locked
      auto  retryStatus = m_retrieveRequest.getRetryStatus(selectedCopyNb);
      auto  rfqc        = m_retrieveRequest.getRetrieveFileQueueCriteria();
      auto &af          = rfqc.archiveFile;

      std::set<std::string> candidateVids;
      for(auto &tf: af.tapeFiles) {
        if(m_retrieveRequest.getJobStatus(tf.second.copyNb) == serializers::RetrieveJobStatus::RJS_ToReportForFailure)
          candidateVids.insert(tf.second.vid);
      }
      if(candidateVids.empty()) {
        throw cta::exception::Exception(
          "In OStoreDB::RetrieveJob::failTransfer(): no active job after addJobFailure() returned false."
        );
      }

      // Check that the requested retrieve job (for the provided VID) exists, and record the copy number
      std::string bestVid = Helpers::selectBestRetrieveQueue(candidateVids, m_oStoreDB.m_catalogue,
        m_oStoreDB.m_objectStore);

      auto tf_it = af.tapeFiles.begin();
      for( ; tf_it != af.tapeFiles.end() && tf_it->second.vid != bestVid; ++tf_it) ;
      if(tf_it == af.tapeFiles.end()) {
        std::stringstream err;
        err << "In OStoreDB::RetrieveJob::failTransfer(): no tape file for requested vid."
            << " archiveId=" << af.archiveFileID << " vid=" << bestVid;
        throw RetrieveRequestHasNoCopies(err.str());
      }
      auto &tf = tf_it->second;

      CaRqtr::InsertedElement::list insertedElements;
      insertedElements.push_back(CaRqtr::InsertedElement{
        &m_retrieveRequest, tf.copyNb, tf.fSeq, af.fileSize, rfqc.mountPolicy, serializers::RetrieveJobStatus::RJS_Failed
      });
      m_retrieveRequest.commit();
      rel.release();

      CaRqtr caRqtr(m_oStoreDB.m_objectStore, *m_oStoreDB.m_agentReference);
      caRqtr.referenceAndSwitchOwnership(tf.vid, insertedElements, lc);
      log::ScopedParamContainer params(lc);
      params.add("fileId", archiveFile.archiveFileID)
            .add("copyNb", selectedCopyNb)
            .add("failureReason", failureReason)
            .add("requestObject", m_retrieveRequest.getAddressIfSet())
            .add("retriesWithinMount", retryStatus.retriesWithinMount)
            .add("maxRetriesWithinMount", retryStatus.maxRetriesWithinMount)
            .add("totalRetries", retryStatus.totalRetries)
            .add("maxTotalRetries", retryStatus.maxTotalRetries);
      lc.log(log::INFO, "In RetrieveJob::failTransfer(): enqueued job for reporting");
      return;
    }

    case NextStep::EnqueueForTransfer: {
      typedef objectstore::ContainerAlgorithms<RetrieveQueue,RetrieveQueueToTransfer> CaRqtr;

      // Algorithms suppose the objects are not locked
      auto  retryStatus = m_retrieveRequest.getRetryStatus(selectedCopyNb);
      auto  rfqc        = m_retrieveRequest.getRetrieveFileQueueCriteria();
      auto &af          = rfqc.archiveFile;

      std::set<std::string> candidateVids;
      for(auto &tf : af.tapeFiles) {
        if(m_retrieveRequest.getJobStatus(tf.second.copyNb) == serializers::RetrieveJobStatus::RJS_ToTransfer)
          candidateVids.insert(tf.second.vid);
      }
      if(candidateVids.empty()) {
        throw cta::exception::Exception(
          "In OStoreDB::RetrieveJob::failTransfer(): no active job after addJobFailure() returned false."
        );
      }
      m_retrieveRequest.commit();
      rel.release();

      // Check that the requested retrieve job (for the provided VID) exists, and record the copy number
      std::string bestVid = Helpers::selectBestRetrieveQueue(candidateVids, m_oStoreDB.m_catalogue,
        m_oStoreDB.m_objectStore);

      auto tf_it = af.tapeFiles.begin();
      for( ; tf_it != af.tapeFiles.end() && tf_it->second.vid != bestVid; ++tf_it) ;
      if(tf_it == af.tapeFiles.end()) {
        std::stringstream err;
        err << "In OStoreDB::RetrieveJob::failTransfer(): no tape file for requested vid."
            << " archiveId=" << af.archiveFileID << " vid=" << bestVid;
        throw RetrieveRequestHasNoCopies(err.str());
      }
      auto &tf = tf_it->second;

      CaRqtr::InsertedElement::list insertedElements;
      insertedElements.push_back(CaRqtr::InsertedElement{
        &m_retrieveRequest, tf.copyNb, tf.fSeq, af.fileSize, rfqc.mountPolicy, serializers::RetrieveJobStatus::RJS_ToTransfer
      });

      CaRqtr caRqtr(m_oStoreDB.m_objectStore, *m_oStoreDB.m_agentReference);
      caRqtr.referenceAndSwitchOwnership(bestVid, insertedElements, lc);
      log::ScopedParamContainer params(lc);
      params.add("fileId", archiveFile.archiveFileID)
            .add("copyNb", selectedCopyNb)
            .add("failureReason", failureReason)
            .add("requestObject", m_retrieveRequest.getAddressIfSet())
            .add("retriesWithinMount", retryStatus.retriesWithinMount)
            .add("maxRetriesWithinMount", retryStatus.maxRetriesWithinMount)
            .add("totalRetries", retryStatus.totalRetries)
            .add("maxTotalRetries", retryStatus.maxTotalRetries);
      lc.log(log::INFO, "In RetrieveJob::failTransfer(): requeued job for (potentially in-mount) retry.");
      return;
    }

    case NextStep::StoreInFailedJobsContainer:
      // For retrieve queues, once the job has been queued for report, we don't retry any more, so we
      // can never arrive at this case
      throw cta::exception::Exception("In OStoreDB::RetrieveJob::failTransfer(): case NextStep::StoreInFailedJobsContainer is not implemented");
  }
}

//------------------------------------------------------------------------------
// OStoreDB::RetrieveJob::failReport()
//------------------------------------------------------------------------------
void OStoreDB::RetrieveJob::failReport(const std::string &failureReason, log::LogContext &lc) {
  typedef objectstore::RetrieveRequest::EnqueueingNextStep EnqueueingNextStep;
  typedef EnqueueingNextStep::NextStep NextStep;

  if(!m_jobOwned)
    throw JobNotOwned("In OStoreDB::RetrieveJob::failReport: cannot fail a job not owned");

  // Lock the retrieve request. Fail the job.
  objectstore::ScopedExclusiveLock rrl(m_retrieveRequest);
  m_retrieveRequest.fetch();

  // Algorithms suppose the objects are not locked
  auto  rfqc = m_retrieveRequest.getRetrieveFileQueueCriteria();
  auto &af   = rfqc.archiveFile;

  std::set<std::string> candidateVids;
  for(auto &tf: af.tapeFiles) {
    if(m_retrieveRequest.getJobStatus(tf.second.copyNb) == serializers::RetrieveJobStatus::RJS_ToReportForFailure)
      candidateVids.insert(tf.second.vid);
  }
  if(candidateVids.empty()) {
    throw cta::exception::Exception(
      "In OStoreDB::RetrieveJob::failReport(): no active job after addJobFailure() returned false."
    );
  }

  // Check that the requested retrieve job (for the provided VID) exists, and record the copy number
  std::string bestVid = Helpers::selectBestRetrieveQueue(candidateVids, m_oStoreDB.m_catalogue,
    m_oStoreDB.m_objectStore);

  auto tf_it = af.tapeFiles.begin();
  for( ; tf_it != af.tapeFiles.end() && tf_it->second.vid != bestVid; ++tf_it) ;
  if(tf_it == af.tapeFiles.end()) {
    std::stringstream err;
    err << "In OStoreDB::RetrieveJob::failTransfer(): no tape file for requested vid."
        << " archiveId=" << af.archiveFileID << " vid=" << bestVid;
    throw RetrieveRequestHasNoCopies(err.str());
  }
  auto &tf = tf_it->second;

  // Add a job failure. We will know what to do next.
  EnqueueingNextStep enQueueingNextStep = m_retrieveRequest.addReportFailure(tf.copyNb, m_mountId, failureReason, lc);

  // First set the job status
  m_retrieveRequest.setJobStatus(tf.copyNb, enQueueingNextStep.nextStatus);

  auto retryStatus = m_retrieveRequest.getRetryStatus(tf.copyNb);

  // Algorithms suppose the objects are not locked.
  m_retrieveRequest.commit();
  rrl.release();

  // Now apply the decision
  switch (enQueueingNextStep.nextStep) {
    // We have a reduced set of supported next steps as some are not compatible with this event
    case NextStep::EnqueueForReport: {
      typedef objectstore::ContainerAlgorithms<RetrieveQueue,RetrieveQueueToReport> CaRqtr;
      CaRqtr caRqtr(m_oStoreDB.m_objectStore, *m_oStoreDB.m_agentReference);
      CaRqtr::InsertedElement::list insertedElements;
      insertedElements.push_back(CaRqtr::InsertedElement{
        &m_retrieveRequest, tf.copyNb, tf.fSeq, af.fileSize, rfqc.mountPolicy, serializers::RetrieveJobStatus::RJS_ToReportForFailure
      });
      caRqtr.referenceAndSwitchOwnership(tf.vid, insertedElements, lc);
      log::ScopedParamContainer params(lc);
      params.add("fileId", archiveFile.archiveFileID)
            .add("copyNb", tf.copyNb)
            .add("failureReason", failureReason)
            .add("requestObject", m_retrieveRequest.getAddressIfSet())
            .add("totalReportRetries", retryStatus.totalReportRetries)
            .add("maxReportRetries", retryStatus.maxReportRetries);
      lc.log(log::INFO, "In RetrieveJob::failReport(): requeued job for report retry.");
      return;
    }
    default: {
      typedef objectstore::ContainerAlgorithms<RetrieveQueue,RetrieveQueueFailed> CaAqtr;
      CaAqtr caAqtr(m_oStoreDB.m_objectStore, *m_oStoreDB.m_agentReference);
      CaAqtr::InsertedElement::list insertedElements;
      insertedElements.push_back(CaAqtr::InsertedElement{
        &m_retrieveRequest, tf.copyNb, tf.fSeq, af.fileSize, rfqc.mountPolicy, serializers::RetrieveJobStatus::RJS_Failed
      });
      caAqtr.referenceAndSwitchOwnership(tf.vid, insertedElements, lc);
      log::ScopedParamContainer params(lc);
      params.add("fileId", archiveFile.archiveFileID)
            .add("copyNb", tf.copyNb)
            .add("failureReason", failureReason)
            .add("requestObject", m_retrieveRequest.getAddressIfSet())
            .add("totalReportRetries", retryStatus.totalReportRetries)
            .add("maxReportRetries", retryStatus.maxReportRetries);
      if (enQueueingNextStep.nextStep == NextStep::StoreInFailedJobsContainer)
        lc.log(log::INFO,
            "In RetrieveJob::failReport(): stored job in failed container for operator handling.");
      else
        lc.log(log::ERR,
            "In RetrieveJob::failReport(): stored job in failed contained after unexpected next step.");
      return;
    }
  }
}

//------------------------------------------------------------------------------
// OStoreDB::RetrieveJob::~RetrieveJob()
//------------------------------------------------------------------------------
OStoreDB::RetrieveJob::~RetrieveJob() {
  if (m_jobOwned) {
    log::LogContext lc(m_oStoreDB.m_logger);
    // Just log that the object will be left in agent's ownership.
    log::ScopedParamContainer params(lc);
    params.add("agentObject", m_oStoreDB.m_agentReference->getAgentAddress())
          .add("jobObject", m_retrieveRequest.getAddressIfSet());
    lc.log(log::INFO, "In OStoreDB::RetrieveJob::~RetrieveJob(): will leave the job owned after destruction.");
  }
}

//------------------------------------------------------------------------------
// OStoreDB::RetrieveJob::asyncSucceed()
//------------------------------------------------------------------------------
void OStoreDB::RetrieveJob::asyncSucceed() {
  // set the request as successful (delete it).
  m_jobDelete.reset(m_retrieveRequest.asyncDeleteJob());
}

//------------------------------------------------------------------------------
// OStoreDB::RetrieveJob::checkSucceed()
//------------------------------------------------------------------------------
void OStoreDB::RetrieveJob::checkSucceed() {
  m_jobDelete->wait();
  m_retrieveRequest.resetValues();
  // We no more own the job (which could be gone)
  m_jobOwned = false;
  // Ownership will be removed from agent by caller through retrieve mount object.
}

} // namespace cta<|MERGE_RESOLUTION|>--- conflicted
+++ resolved
@@ -687,34 +687,7 @@
   // Decide from which queue we are going to pop.
   RootEntry re(m_objectStore);
   re.fetchNoLock();
-<<<<<<< HEAD
-  while (true) {
-    auto queueList = re.dumpArchiveQueues(JobQueueType::JobsToReportToUser);
-    std::list<std::unique_ptr<SchedulerDatabase::ArchiveJob> > ret;
-    if (queueList.empty()) return ret;
-    // Try to get jobs from the first queue. If it is empty, it will be trimmed,
-    // so we can got for another round.
-    AQTRAlgo::PopCriteria criteria;
-    criteria.files = filesRequested;
-    auto jobs = aqtrAlgo.popNextBatch(queueList.front().tapePool, criteria, logContext);
-    if (jobs.elements.empty()) continue;
-    for (auto & j: jobs.elements) {
-      std::unique_ptr<OStoreDB::ArchiveJob> aj(new OStoreDB::ArchiveJob(j.archiveRequest->getAddressIfSet(), *this));
-      aj->tapeFile.copyNb = j.copyNb;
-      aj->archiveFile = j.archiveFile;
-      aj->srcURL = j.srcURL;
-      aj->archiveReportURL = j.archiveReportURL;
-      aj->errorReportURL = j.errorReportURL;
-      aj->latestError = j.latestError;
-      aj->reportType = j.reportType;
-      // We leave the tape file not set. It does not exist in all cases (not in case of failure).
-      aj->m_jobOwned = true;
-      aj->m_mountId = 0;
-      ret.emplace_back(std::move(aj));
-    }
-    return ret;
-=======
-  auto queueList = re.dumpArchiveQueues(JobQueueType::JobsToReport);
+  auto queueList = re.dumpArchiveQueues(JobQueueType::JobsToReportToUser);
   std::list<std::unique_ptr<SchedulerDatabase::ArchiveJob> > ret;
   if (queueList.empty()) return ret;
   // Try to get jobs from the first non-empty queue.
@@ -738,7 +711,6 @@
     aj->m_jobOwned = true;
     aj->m_mountId = 0;
     ret.emplace_back(std::move(aj));
->>>>>>> 83388e54
   }
   return ret;
 }
