/*
 * The CERN Tape Archive (CTA) project
 * Copyright (C) 2015  CERN
 *
 * This program is free software: you can redistribute it and/or modify
 * it under the terms of the GNU General Public License as published by
 * the Free Software Foundation, either version 3 of the License, or
 * (at your option) any later version.
 *
 * This program is distributed in the hope that it will be useful,
 * but WITHOUT ANY WARRANTY; without even the implied warranty of
 * MERCHANTABILITY or FITNESS FOR A PARTICULAR PURPOSE.  See the
 * GNU General Public License for more details.
 *
 * You should have received a copy of the GNU General Public License
 * along with this program.  If not, see <http://www.gnu.org/licenses/>.
 */

#include "OStoreDB.hpp"
#include "MemQueues.hpp"
//#include "common/dataStructures/SecurityIdentity.hpp"
#include "objectstore/DriveRegister.hpp"
#include "objectstore/DriveState.hpp"
//#include "objectstore/ArchiveRequest.hpp"
//#include "objectstore/RetrieveRequest.hpp"
#include "objectstore/Helpers.hpp"
#include "common/exception/Exception.hpp"
#include "common/admin/AdminHost.hpp"
#include "common/admin/AdminUser.hpp"
#include "common/archiveRoutes/ArchiveRoute.hpp"
#include "common/utils/utils.hpp"
#include "scheduler/LogicalLibrary.hpp"
#include "common/TapePool.hpp"
#include "common/dataStructures/MountPolicy.hpp"
#include "common/make_unique.hpp"
#include "tapeserver/castor/tape/tapeserver/daemon/TapeSessionStats.hpp"
#include <algorithm>
#include <stdlib.h>     /* srand, rand */
#include <time.h>       /* time */
#include <stdexcept>
#include <set>
#include <iostream>

namespace cta {  
using namespace objectstore;

//------------------------------------------------------------------------------
// OStoreDB::OStoreDB()
//------------------------------------------------------------------------------
OStoreDB::OStoreDB(objectstore::Backend& be, catalogue::Catalogue & catalogue, log::Logger &logger):
  m_taskQueueSize(0), m_taskPostingSemaphore(5), m_objectStore(be), m_catalogue(catalogue), m_logger(logger) {
  for (size_t i=0; i<5; i++) {
    m_enqueueingWorkerThreads.emplace_back(new EnqueueingWorkerThread(m_enqueueingTasksQueue));
    m_enqueueingWorkerThreads.back()->start();
  }
}

//------------------------------------------------------------------------------
// OStoreDB::~OStoreDB()
//------------------------------------------------------------------------------
OStoreDB::~OStoreDB() throw() {
  while (m_taskQueueSize) sleep(1);
  for (__attribute__((unused)) auto &t: m_enqueueingWorkerThreads) m_enqueueingTasksQueue.push(nullptr);
  for (auto &t: m_enqueueingWorkerThreads) {
    t->wait();
    delete t;
    t=nullptr;
  }
}

//------------------------------------------------------------------------------
// OStoreDB::setAgentReference()
//------------------------------------------------------------------------------
void OStoreDB::setAgentReference(objectstore::AgentReference *agentReference) {
  m_agentReference = agentReference;
}

//------------------------------------------------------------------------------
// OStoreDB::assertAgentAddressSet()
//------------------------------------------------------------------------------
void OStoreDB::assertAgentAddressSet() {
  if (!m_agentReference)
    throw AgentNotSet("In OStoreDB::assertAgentSet: Agent address not set");
}

//------------------------------------------------------------------------------
// OStoreDB::waitSubthreadsComplete()
//------------------------------------------------------------------------------
void OStoreDB::waitSubthreadsComplete() {
  while (m_taskQueueSize) std::this_thread::yield();
}

//------------------------------------------------------------------------------
// OStoreDB::waitSubthreadsComplete()
//------------------------------------------------------------------------------
void OStoreDB::setThreadNumber(uint64_t threadNumber) {
  // Clear all threads.
  for (__attribute__((unused)) auto &t: m_enqueueingWorkerThreads) m_enqueueingTasksQueue.push(nullptr);
  for (auto &t: m_enqueueingWorkerThreads) {
    t->wait();
    delete t;
    t=nullptr;
  }
  m_enqueueingWorkerThreads.clear();
  // Create the new ones.
  for (size_t i=0; i<threadNumber; i++) {
    m_enqueueingWorkerThreads.emplace_back(new EnqueueingWorkerThread(m_enqueueingTasksQueue));
    m_enqueueingWorkerThreads.back()->start();
  }
}

//------------------------------------------------------------------------------
// OStoreDB::setBottomHalfQueueSize()
//------------------------------------------------------------------------------
void OStoreDB::setBottomHalfQueueSize(uint64_t tasksNumber) {
  // 5 is the default queue size.
  m_taskPostingSemaphore.release(tasksNumber - 5);
}


//------------------------------------------------------------------------------
// OStoreDB::EnqueueingWorkerThread::run()
//------------------------------------------------------------------------------
void OStoreDB::EnqueueingWorkerThread::run() {
  while (true) {
    std::unique_ptr<EnqueueingTask> et(m_enqueueingTasksQueue.pop());
    if (!et.get()) break;
    ANNOTATE_HAPPENS_AFTER(et.get());
    (*et)();
    ANNOTATE_HAPPENS_BEFORE_FORGET_ALL(et.get());
  }
}

//------------------------------------------------------------------------------
// OStoreDB::delayIfNecessary()
//------------------------------------------------------------------------------
void OStoreDB::delayIfNecessary(log::LogContext& lc) {
  bool delayInserted = false;
  utils::Timer t;
  uint64_t taskQueueSize = m_taskQueueSize;
  double sleepDelay = 0;
  double lockDelay = 0;
  if (m_taskQueueSize > 10000) {
    // Put a linear delay starting at 0 at 10000 element and going to 10s at 25000
    double delay = 10.0 * (taskQueueSize - 10000) / 15000;
    double delayInt;
    ::timespec ts;
    ts.tv_nsec = std::modf(delay, &delayInt) * 1000 * 1000 *1000;
    ts.tv_sec = delayInt;
    nanosleep(&ts, nullptr);
    sleepDelay = t.secs(utils::Timer::resetCounter);
    delayInserted = true;
  }
  if (!m_taskPostingSemaphore.tryAcquire()) {
    m_taskPostingSemaphore.acquire();
    lockDelay = t.secs(utils::Timer::resetCounter);
    delayInserted = true;
  }
  if (delayInserted) {
    log::ScopedParamContainer params(lc);
    params.add("sleepDelay", sleepDelay)
          .add("lockDelay", lockDelay)
          .add("taskQueueSize", taskQueueSize);
    lc.log(log::INFO, "In OStoreDB::delayIfNecessary(): inserted delay.");
  }
}

//------------------------------------------------------------------------------
// OStoreDB::ping()
//------------------------------------------------------------------------------
void OStoreDB::ping() {
  // Validate we can lock and fetch the root entry.
  objectstore::RootEntry re(m_objectStore);
  re.fetchNoLock();
}

//------------------------------------------------------------------------------
// OStoreDB::fetchMountInfo()
//------------------------------------------------------------------------------
void OStoreDB::fetchMountInfo(SchedulerDatabase::TapeMountDecisionInfo& tmdi, RootEntry& re, 
    log::LogContext & logContext) {
  utils::Timer t, t2;
  // Walk the archive queues for statistics
  for (auto & aqp: re.dumpArchiveQueues(QueueType::LiveJobs)) {
    objectstore::ArchiveQueue aqueue(aqp.address, m_objectStore);
    // debug utility variable
    std::string __attribute__((__unused__)) poolName = aqp.tapePool;
    objectstore::ScopedSharedLock aqlock;
    double queueLockTime = 0;
    double queueFetchTime = 0;
    try {
      aqueue.fetchNoLock();
      queueFetchTime = t.secs(utils::Timer::resetCounter);
    } catch (cta::exception::Exception &ex) {
      log::ScopedParamContainer params (logContext);
      params.add("queueObject", aqp.address)
            .add("tapepool", aqp.tapePool)
            .add("exceptionMessage", ex.getMessageValue());
      logContext.log(log::WARNING, "In OStoreDB::fetchMountInfo(): failed to lock/fetch an archive queue. Skipping it.");
      continue;
    }
    // If there are files queued, we create an entry for this tape pool in the
    // mount candidates list.
    if (aqueue.getJobsSummary().jobs) {
      tmdi.potentialMounts.push_back(SchedulerDatabase::PotentialMount());
      auto & m = tmdi.potentialMounts.back();
      m.tapePool = aqp.tapePool;
      m.type = cta::common::dataStructures::MountType::Archive;
      m.bytesQueued = aqueue.getJobsSummary().bytes;
      m.filesQueued = aqueue.getJobsSummary().jobs;      
      m.oldestJobStartTime = aqueue.getJobsSummary().oldestJobStartTime;
      m.priority = aqueue.getJobsSummary().priority;
      m.maxDrivesAllowed = aqueue.getJobsSummary().maxDrivesAllowed;
      m.minRequestAge = aqueue.getJobsSummary().minArchiveRequestAge;
      m.logicalLibrary = "";
    } else {
      tmdi.queueTrimRequired = true;
    }
    auto processingTime = t.secs(utils::Timer::resetCounter);
    log::ScopedParamContainer params (logContext);
    params.add("queueObject", aqp.address)
          .add("tapepool", aqp.tapePool)
          .add("queueLockTime", queueLockTime)
          .add("queueFetchTime", queueFetchTime)
          .add("processingTime", processingTime);
    logContext.log(log::INFO, "In OStoreDB::fetchMountInfo(): fetched an archive queue.");
  }
  // Walk the retrieve queues for statistics
  for (auto & rqp: re.dumpRetrieveQueues(QueueType::LiveJobs)) {
    RetrieveQueue rqueue(rqp.address, m_objectStore);
    // debug utility variable
    std::string __attribute__((__unused__)) vid = rqp.vid;
    ScopedSharedLock rqlock;
    double queueLockTime = 0;
    double queueFetchTime = 0;
    try {
      rqueue.fetchNoLock();
      queueFetchTime = t.secs(utils::Timer::resetCounter);
    } catch (cta::exception::Exception &ex) {
      log::LogContext lc(m_logger);
      log::ScopedParamContainer params (lc);
      params.add("queueObject", rqp.address)
            .add("vid", rqp.vid)
            .add("exceptionMessage", ex.getMessageValue());
      lc.log(log::WARNING, "In OStoreDB::fetchMountInfo(): failed to lock/fetch a retrieve queue. Skipping it.");
      continue;
    }
    // If there are files queued, we create an entry for this retrieve queue in the
    // mount candidates list.
    if (rqueue.getJobsSummary().files) {
      tmdi.potentialMounts.push_back(SchedulerDatabase::PotentialMount());
      auto & m = tmdi.potentialMounts.back();
      m.vid = rqp.vid;
      m.type = cta::common::dataStructures::MountType::Retrieve;
      m.bytesQueued = rqueue.getJobsSummary().bytes;
      m.filesQueued = rqueue.getJobsSummary().files;      
      m.oldestJobStartTime = rqueue.getJobsSummary().oldestJobStartTime;
      m.priority = rqueue.getJobsSummary().priority;
      m.maxDrivesAllowed = rqueue.getJobsSummary().maxDrivesAllowed;
      m.minRequestAge = rqueue.getJobsSummary().minRetrieveRequestAge;
      m.logicalLibrary = ""; // The logical library is not known here, and will be determined by the caller.
    } else {
      tmdi.queueTrimRequired = true;
    }
    auto processingTime = t.secs(utils::Timer::resetCounter);
    log::ScopedParamContainer params (logContext);
    params.add("queueObject", rqp.address)
          .add("vid", rqp.vid)
          .add("queueLockTime", queueLockTime)
          .add("queueFetchTime", queueFetchTime)
          .add("processingTime", processingTime);
    logContext.log(log::INFO, "In OStoreDB::fetchMountInfo(): fetched a retrieve queue.");
  }
  // Collect information about the existing and next mounts
  // If a next mount exists the drive "counts double", but the corresponding drive
  // is either about to mount, or about to replace its current mount.
  double registerFetchTime = 0;
  auto driveStates = Helpers::getAllDriveStates(m_objectStore, logContext);
  registerFetchTime = t.secs(utils::Timer::resetCounter);
  using common::dataStructures::DriveStatus;
  std::set<int> activeDriveStatuses = {
    (int)cta::common::dataStructures::DriveStatus::Starting,
    (int)cta::common::dataStructures::DriveStatus::Mounting,
    (int)cta::common::dataStructures::DriveStatus::Transferring,
    (int)cta::common::dataStructures::DriveStatus::Unloading,
    (int)cta::common::dataStructures::DriveStatus::Unmounting,
    (int)cta::common::dataStructures::DriveStatus::DrainingToDisk,
    (int)cta::common::dataStructures::DriveStatus::CleaningUp };
  std::set<int> activeMountTypes = {
    (int)cta::common::dataStructures::MountType::Archive,
    (int)cta::common::dataStructures::MountType::Retrieve,
    (int)cta::common::dataStructures::MountType::Label };
  for (const auto &d : driveStates) {
    if (activeDriveStatuses.count((int)d.driveStatus)) {
      tmdi.existingOrNextMounts.push_back(ExistingMount());
      tmdi.existingOrNextMounts.back().type = d.mountType;
      tmdi.existingOrNextMounts.back().tapePool = d.currentTapePool;
      tmdi.existingOrNextMounts.back().driveName = d.driveName;
      tmdi.existingOrNextMounts.back().vid = d.currentVid;
      tmdi.existingOrNextMounts.back().currentMount = true;
      tmdi.existingOrNextMounts.back().bytesTransferred = d.bytesTransferredInSession;
      tmdi.existingOrNextMounts.back().filesTransferred = d.filesTransferredInSession;
      tmdi.existingOrNextMounts.back().latestBandwidth = d.latestBandwidth;
    }
    if (activeMountTypes.count((int)d.nextMountType)) {
      tmdi.existingOrNextMounts.push_back(ExistingMount());
      tmdi.existingOrNextMounts.back().type = d.nextMountType;
      tmdi.existingOrNextMounts.back().tapePool = d.nextTapepool;
      tmdi.existingOrNextMounts.back().driveName = d.driveName;
      tmdi.existingOrNextMounts.back().vid = d.nextVid;
      tmdi.existingOrNextMounts.back().currentMount = false;
      tmdi.existingOrNextMounts.back().bytesTransferred = 0;
      tmdi.existingOrNextMounts.back().filesTransferred = 0;
      tmdi.existingOrNextMounts.back().latestBandwidth = 0;
    }
  }
  auto registerProcessingTime = t.secs(utils::Timer::resetCounter);
  log::ScopedParamContainer params (logContext);
  params.add("queueFetchTime", registerFetchTime)
        .add("processingTime", registerProcessingTime);
  logContext.log(log::INFO, "In OStoreDB::fetchMountInfo(): fetched the drive register.");
}

//------------------------------------------------------------------------------
// OStoreDB::getMountInfo()
//------------------------------------------------------------------------------
std::unique_ptr<SchedulerDatabase::TapeMountDecisionInfo> 
  OStoreDB::getMountInfo(log::LogContext& logContext) {
  utils::Timer t;
  //Allocate the getMountInfostructure to return.
  assertAgentAddressSet();
  std::unique_ptr<OStoreDB::TapeMountDecisionInfo> privateRet (new OStoreDB::TapeMountDecisionInfo(*this));
  TapeMountDecisionInfo & tmdi=*privateRet;
  // Get all the tape pools and tapes with queues (potential mounts)
  objectstore::RootEntry re(m_objectStore);
  re.fetchNoLock();
  auto rootFetchNoLockTime = t.secs(utils::Timer::resetCounter);
  // Take an exclusive lock on the scheduling and fetch it.
  tmdi.m_schedulerGlobalLock.reset(
    new SchedulerGlobalLock(re.getSchedulerGlobalLock(), m_objectStore));
  tmdi.m_lockOnSchedulerGlobalLock.lock(*tmdi.m_schedulerGlobalLock);
  auto lockSchedGlobalTime = t.secs(utils::Timer::resetCounter);
  tmdi.m_lockTaken = true;
  tmdi.m_schedulerGlobalLock->fetch();
  auto fetchSchedGlobalTime = t.secs(utils::Timer::resetCounter);;
  fetchMountInfo(tmdi, re, logContext);
  auto fetchMountInfoTime = t.secs(utils::Timer::resetCounter);
  std::unique_ptr<SchedulerDatabase::TapeMountDecisionInfo> ret(std::move(privateRet));
  {
    log::ScopedParamContainer params(logContext);
    params.add("rootFetchNoLockTime", rootFetchNoLockTime)
          .add("lockSchedGlobalTime", lockSchedGlobalTime)
          .add("fetchSchedGlobalTime", fetchSchedGlobalTime)
          .add("fetchMountInfoTime", fetchMountInfoTime);
    logContext.log(log::INFO, "In OStoreDB::getMountInfo(): success.");
  }
  return ret;
}

//------------------------------------------------------------------------------
// OStoreDB::getMountInfoNoLock()
//------------------------------------------------------------------------------
std::unique_ptr<SchedulerDatabase::TapeMountDecisionInfo> OStoreDB::getMountInfoNoLock(log::LogContext & logContext) {
  utils::Timer t;
  //Allocate the getMountInfostructure to return.
  assertAgentAddressSet();
  std::unique_ptr<OStoreDB::TapeMountDecisionInfoNoLock> privateRet (new OStoreDB::TapeMountDecisionInfoNoLock);
  // Get all the tape pools and tapes with queues (potential mounts)
  objectstore::RootEntry re(m_objectStore);
  re.fetchNoLock();
  auto rootFetchNoLockTime = t.secs(utils::Timer::resetCounter);
  TapeMountDecisionInfoNoLock & tmdi=*privateRet;
  fetchMountInfo(tmdi, re, logContext);
  auto fetchMountInfoTime = t.secs(utils::Timer::resetCounter);
  std::unique_ptr<SchedulerDatabase::TapeMountDecisionInfo> ret(std::move(privateRet));
  {
    log::ScopedParamContainer params(logContext);
    params.add("rootFetchNoLockTime", rootFetchNoLockTime)
          .add("fetchMountInfoTime", fetchMountInfoTime);
    logContext.log(log::INFO, "In OStoreDB::getMountInfoNoLock(): success.");
  }
  return ret;
}
//------------------------------------------------------------------------------
// OStoreDB::trimEmptyQueues()
//------------------------------------------------------------------------------
void OStoreDB::trimEmptyQueues(log::LogContext& lc) {
  // We will trim empty queues from the root entry.
  lc.log(log::INFO, "In OStoreDB::trimEmptyQueues(): will start trimming empty queues");
  // Get an exclusive lock on the root entry, we have good chances to need it.
  RootEntry re(m_objectStore);
  ScopedExclusiveLock rel(re);
  re.fetch();
  try {
    auto archiveQueueList = re.dumpArchiveQueues(QueueType::LiveJobs);
    for (auto & a: archiveQueueList) {
      ArchiveQueue aq(a.address, m_objectStore);
      ScopedSharedLock aql(aq);
      aq.fetch();
      if (!aq.getJobsSummary().jobs) {
        aql.release();
        re.removeArchiveQueueAndCommit(a.tapePool, QueueType::LiveJobs, lc);
        log::ScopedParamContainer params(lc);
        params.add("tapePool", a.tapePool)
              .add("queueObject", a.address);
        lc.log(log::INFO, "In OStoreDB::trimEmptyQueues(): deleted empty archive queue.");
      }
    }
    auto retrieveQeueueList = re.dumpRetrieveQueues(QueueType::LiveJobs);
    for (auto & r:retrieveQeueueList) {
      RetrieveQueue rq(r.address, m_objectStore);
      ScopedSharedLock rql(rq);
      rq.fetch();
      if (!rq.getJobsSummary().files) {
        rql.release();
        re.removeRetrieveQueueAndCommit(r.vid, QueueType::LiveJobs, lc);
        log::ScopedParamContainer params(lc);
        params.add("vid", r.vid)
              .add("queueObject", r.address);
        lc.log(log::INFO, "In OStoreDB::trimEmptyQueues(): deleted empty retrieve queue.");
      }
    }
  } catch (cta::exception::Exception & ex) {
    log::ScopedParamContainer params(lc);
    params.add("exceptionMessage", ex.getMessageValue());
    lc.log(log::ERR, "In OStoreDB::trimEmptyQueues(): got an exception. Stack trace follows.");
    lc.logBacktrace(log::ERR, ex.backtrace());
  }
}

//------------------------------------------------------------------------------
// OStoreDB::TapeMountDecisionInfoNoLock::createArchiveMount()
//------------------------------------------------------------------------------
std::unique_ptr<SchedulerDatabase::ArchiveMount> OStoreDB::TapeMountDecisionInfoNoLock::createArchiveMount(const catalogue::TapeForWriting& tape, const std::string driveName, const std::string& logicalLibrary, const std::string& hostName, time_t startTime) {
  throw cta::exception::Exception("In OStoreDB::TapeMountDecisionInfoNoLock::createArchiveMount(): This function should not be called");
}

//------------------------------------------------------------------------------
// OStoreDB::TapeMountDecisionInfoNoLock::createRetrieveMount()
//------------------------------------------------------------------------------
std::unique_ptr<SchedulerDatabase::RetrieveMount> OStoreDB::TapeMountDecisionInfoNoLock::createRetrieveMount(const std::string& vid, const std::string& tapePool, const std::string driveName, const std::string& logicalLibrary, const std::string& hostName, time_t startTime) {
  throw cta::exception::Exception("In OStoreDB::TapeMountDecisionInfoNoLock::createRetrieveMount(): This function should not be called");
}

//------------------------------------------------------------------------------
// OStoreDB::TapeMountDecisionInfoNoLock::~TapeMountDecisionInfoNoLock()
//------------------------------------------------------------------------------
OStoreDB::TapeMountDecisionInfoNoLock::~TapeMountDecisionInfoNoLock() {}

//------------------------------------------------------------------------------
// OStoreDB::queueArchive()
//------------------------------------------------------------------------------
void OStoreDB::queueArchive(const std::string &instanceName, const cta::common::dataStructures::ArchiveRequest &request, 
        const cta::common::dataStructures::ArchiveFileQueueCriteriaAndFileId &criteria, log::LogContext &logContext) {
  assertAgentAddressSet();
  cta::utils::Timer timer;
  auto mutexForHelgrind = cta::make_unique<cta::threading::Mutex>();
  cta::threading::MutexLocker mlForHelgrind(*mutexForHelgrind);
  auto * mutexForHelgrindAddr = mutexForHelgrind.release();
  // Construct the archive request object in memory
  auto aReq = cta::make_unique<cta::objectstore::ArchiveRequest> (m_agentReference->nextId("ArchiveRequest"), m_objectStore);
  aReq->initialize();
  // Summarize all as an archiveFile
  cta::common::dataStructures::ArchiveFile aFile;
  aFile.archiveFileID = criteria.fileId;
  aFile.checksumType = request.checksumType;
  aFile.checksumValue = request.checksumValue;
  // TODO: fully fledged archive file should not be the representation of the request.
  aFile.creationTime = std::numeric_limits<decltype(aFile.creationTime)>::min();
  aFile.reconciliationTime = 0;
  aFile.diskFileId = request.diskFileID;
  aFile.diskFileInfo = request.diskFileInfo;
  aFile.diskInstance = instanceName;
  aFile.fileSize = request.fileSize;
  aFile.storageClass = request.storageClass;
  aReq->setArchiveFile(aFile);
  aReq->setMountPolicy(criteria.mountPolicy);
  aReq->setArchiveReportURL(request.archiveReportURL);
  aReq->setArchiveErrorReportURL(request.archiveErrorReportURL);
  aReq->setRequester(request.requester);
  aReq->setSrcURL(request.srcURL);
  aReq->setEntryLog(request.creationLog);
  std::list<cta::objectstore::ArchiveRequest::JobDump> jl;
  for (auto & copy:criteria.copyToPoolMap) {
    const uint32_t hardcodedRetriesWithinMount = 3;
    const uint32_t hardcodedTotalRetries = 6;
    aReq->addJob(copy.first, copy.second, m_agentReference->getAgentAddress(), hardcodedRetriesWithinMount, hardcodedTotalRetries);
    jl.push_back(cta::objectstore::ArchiveRequest::JobDump());
    jl.back().copyNb = copy.first;
    jl.back().tapePool = copy.second;
  }
  if (jl.empty()) {
    throw ArchiveRequestHasNoCopies("In OStoreDB::queue: the archive to file request has no copy");
  }
  // We create the object here
  m_agentReference->addToOwnership(aReq->getAddressIfSet(), m_objectStore);
  double agentReferencingTime = timer.secs(cta::utils::Timer::reset_t::resetCounter);
  aReq->setOwner(m_agentReference->getAgentAddress());
  aReq->insert();
  double insertionTime = timer.secs(cta::utils::Timer::reset_t::resetCounter);
  // The request is now safe in the object store. We can now return to the caller and fire (and forget) a thread
  // complete the bottom half of it.
  m_taskQueueSize++;
  uint64_t taskQueueSize = m_taskQueueSize;
  // Prepare the logs to avoid multithread access on the object.
  log::ScopedParamContainer params(logContext);
  params.add("jobObject", aReq->getAddressIfSet())
        .add("fileId", aFile.archiveFileID)
        .add("diskInstance", aFile.diskInstance)
        .add("diskFilePath", aFile.diskFileInfo.path)
        .add("diskFileId", aFile.diskFileId)
        .add("agentReferencingTime", agentReferencingTime)
        .add("insertionTime", insertionTime);
  delayIfNecessary(logContext);
  auto * aReqPtr = aReq.release();
  auto * et = new EnqueueingTask([aReqPtr, mutexForHelgrindAddr, this]{
    std::unique_ptr<cta::threading::Mutex> mutexForHelgrind(mutexForHelgrindAddr);
    cta::threading::MutexLocker mlForHelgrind(*mutexForHelgrind);
    std::unique_ptr<cta::objectstore::ArchiveRequest> aReq(aReqPtr);
    // This unique_ptr's destructor will ensure the OStoreDB object is not deleted before the thread exits.
    auto scopedCounterDecrement = [this](void *){ 
      m_taskQueueSize--;
      m_taskPostingSemaphore.release();
    };
    // A bit ugly, but we need a non-null pointer for the "deleter" to be called.
    std::unique_ptr<void, decltype(scopedCounterDecrement)> scopedCounterDecrementerInstance((void *)1, scopedCounterDecrement);
    log::LogContext logContext(m_logger);
    utils::Timer timer;
    ScopedExclusiveLock arl(*aReq);
    double arRelockTime = timer.secs(cta::utils::Timer::reset_t::resetCounter);
    double arTotalQueueingTime = 0;
    double arTotalCommitTime = 0;
    double arTotalQueueUnlockTime = 0;
    // We can now enqueue the requests
    std::list<std::string> linkedTapePools;
    std::string currentTapepool;
    try {
      for (auto &j: aReq->dumpJobs()) {
        currentTapepool = j.tapePool;
        // The shared lock will be released automatically at the end of this scope.
        // The queueing implicitly sets the job owner as the queue (as should be). The queue should not
        // be unlocked before we commit the archive request (otherwise, the pointer could be seen as
        // stale and the job would be dereferenced from the queue.
        auto shareLock = ostoredb::MemArchiveQueue::sharedAddToQueue(j, j.tapePool, *aReq, *this, logContext);
        double qTime = timer.secs(cta::utils::Timer::reset_t::resetCounter);
        arTotalQueueingTime += qTime;
        aReq->commit();
        double cTime = timer.secs(cta::utils::Timer::reset_t::resetCounter);
        arTotalCommitTime += cTime;
        // Now we can let go off the queue.
        shareLock.reset();
        double qUnlockTime = timer.secs(cta::utils::Timer::reset_t::resetCounter);
        arTotalQueueUnlockTime += qUnlockTime;
        linkedTapePools.push_back(j.owner);
        log::ScopedParamContainer params(logContext);
        params.add("tapepool", j.tapePool)
              .add("queueObject", j.owner)
              .add("jobObject", aReq->getAddressIfSet())
              .add("queueingTime", qTime)
              .add("commitTime", cTime)
              .add("queueUnlockTime", qUnlockTime);
        logContext.log(log::INFO, "In OStoreDB::queueArchive_bottomHalf(): added job to queue.");
      }
    } catch (NoSuchArchiveQueue &ex) {
      // Unlink the request from already connected tape pools
      for (auto tpa=linkedTapePools.begin(); tpa!=linkedTapePools.end(); tpa++) {
        objectstore::ArchiveQueue aq(*tpa, m_objectStore);
        ScopedExclusiveLock aql(aq);
        aq.fetch();
        aq.removeJobsAndCommit({aReq->getAddressIfSet()});
      }
      aReq->remove();
      log::ScopedParamContainer params(logContext);
      params.add("tapepool", currentTapepool)
            .add("archiveRequestObject", aReq->getAddressIfSet())
            .add("exceptionMessage", ex.getMessageValue())
            .add("jobObject", aReq->getAddressIfSet());
      logContext.log(log::ERR, "In OStoreDB::queueArchive_bottomHalf(): failed to enqueue job");
      return;
    }
    // The request is now fully set. As it's multi-owned, we do not set the owner,
    // just to disown it from the agent.
    aReq->setOwner("");
    auto archiveFile = aReq->getArchiveFile();
    aReq->commit();
    double arOwnerResetTime = timer.secs(cta::utils::Timer::reset_t::resetCounter);
    arl.release();
    double arLockRelease = timer.secs(cta::utils::Timer::reset_t::resetCounter);
    // And remove reference from the agent
    m_agentReference->removeFromOwnership(aReq->getAddressIfSet(), m_objectStore);
    double agOwnershipResetTime = timer.secs(cta::utils::Timer::reset_t::resetCounter);
    log::ScopedParamContainer params(logContext);
    params.add("jobObject", aReq->getAddressIfSet())
          .add("fileId", archiveFile.archiveFileID)
          .add("diskInstance", archiveFile.diskInstance)
          .add("diskFilePath", archiveFile.diskFileInfo.path)
          .add("diskFileId", archiveFile.diskFileId)
          .add("creationAndRelockTime", arRelockTime)
          .add("totalQueueingTime", arTotalQueueingTime)
          .add("totalCommitTime", arTotalCommitTime)
          .add("totalQueueUnlockTime", arTotalQueueUnlockTime)
          .add("ownerResetTime", arOwnerResetTime)
          .add("lockReleaseTime", arLockRelease)
          .add("agentOwnershipResetTime", agOwnershipResetTime)
          .add("totalTime", arRelockTime + arTotalQueueingTime + arTotalCommitTime
             + arTotalQueueUnlockTime + arOwnerResetTime + arLockRelease 
             + agOwnershipResetTime);
    logContext.log(log::INFO, "In OStoreDB::queueArchive_bottomHalf(): Finished enqueueing request.");
  });
  ANNOTATE_HAPPENS_BEFORE(et);
  mlForHelgrind.unlock();
  m_enqueueingTasksQueue.push(et);
  double taskPostingTime = timer.secs(cta::utils::Timer::reset_t::resetCounter);
  params.add("taskPostingTime", taskPostingTime)
        .add("taskQueueSize", taskQueueSize)
        .add("totalTime", agentReferencingTime + insertionTime + taskPostingTime);
  logContext.log(log::INFO, "In OStoreDB::queueArchive(): recorded request for queueing (enqueueing posted to thread pool).");  
}

//------------------------------------------------------------------------------
// OStoreDB::ArchiveToFileRequestCancelation::complete()
//------------------------------------------------------------------------------
void OStoreDB::ArchiveToFileRequestCancelation::complete(log::LogContext & lc) {
  if (m_closed)
    throw ArchiveRequestAlreadyDeleted("OStoreDB::ArchiveToFileRequestCancelation::complete(): called twice");
  // We just need to delete the object and forget it
  m_request.remove();
  log::ScopedParamContainer params(lc);
  params.add("archiveRequestObject", m_request.getAddressIfSet());
  lc.log(log::INFO, "In ArchiveToFileRequestCancelation::complete(): removed archive request.");
  m_agentReference.removeFromOwnership(m_request.getAddressIfSet(), m_objectStore);
  m_closed = true;
}

//------------------------------------------------------------------------------
// OStoreDB::ArchiveToFileRequestCancelation::~ArchiveToFileRequestCancelation()
//------------------------------------------------------------------------------
OStoreDB::ArchiveToFileRequestCancelation::~ArchiveToFileRequestCancelation() {
  if (!m_closed) {
    try {
      log::LogContext lc(m_logger);
      m_request.garbageCollect(m_agentReference.getAgentAddress(), m_agentReference, lc, m_catalogue);
      m_agentReference.removeFromOwnership(m_request.getAddressIfSet(), m_objectStore);
    } catch (...) {}
  }
}

//------------------------------------------------------------------------------
// OStoreDB::getArchiveJobs()
//------------------------------------------------------------------------------
std::list<cta::common::dataStructures::ArchiveJob>
<<<<<<< HEAD
  OStoreDB::getArchiveJobs(const std::string &tapePoolName) const
{
  std::list<cta::common::dataStructures::ArchiveJob> ret;

  for(ArchiveQueueItor_t q_it(m_objectStore, tapePoolName); !q_it.end() ; ++q_it) {
    ret.push_back(*q_it);
=======
  OStoreDB::getArchiveJobs(const std::string& tapePoolName) const {
  objectstore::RootEntry re(m_objectStore);
  objectstore::ScopedSharedLock rel(re);
  re.fetch();
  auto tpl = re.dumpArchiveQueues(QueueType::LiveJobs);
  rel.release();
  for (auto & tpp:tpl) {
    if (tpp.tapePool != tapePoolName) continue;
    std::list<cta::common::dataStructures::ArchiveJob> ret;
    objectstore::ArchiveQueue osaq(tpp.address, m_objectStore);
    ScopedSharedLock ostpl(osaq);
    osaq.fetch();
    auto arl = osaq.dumpJobs();
    ostpl.release();
    for (auto ar=arl.begin(); ar!=arl.end(); ar++) {
      objectstore::ArchiveRequest osar(ar->address, m_objectStore);
      ScopedSharedLock osarl(osar);
      osar.fetch();
      // Find which copy number is for this tape pool.
      // skip the request if not found
      uint16_t copynb;
      bool copyndFound=false;
      for (auto & j:osar.dumpJobs()) {
        if (j.tapePool == tpp.tapePool) {
          copynb = j.copyNb;
          copyndFound = true;
          break;
        }
      }
      if (!copyndFound) continue;
      ret.push_back(cta::common::dataStructures::ArchiveJob());
      ret.back().archiveFileID = osar.getArchiveFile().archiveFileID;
      ret.back().copyNumber = copynb;
      ret.back().tapePool = tpp.tapePool;
      ret.back().request.checksumType = osar.getArchiveFile().checksumType;
      ret.back().request.checksumValue = osar.getArchiveFile().checksumValue;
      ret.back().request.creationLog = osar.getEntryLog();
      ret.back().request.diskFileID = osar.getArchiveFile().diskFileId;
      ret.back().request.diskFileInfo = osar.getArchiveFile().diskFileInfo;
      ret.back().request.fileSize = osar.getArchiveFile().fileSize;
      ret.back().instanceName = osar.getArchiveFile().diskInstance;
      ret.back().request.requester = osar.getRequester();
      ret.back().request.srcURL = osar.getSrcURL();
      ret.back().request.archiveReportURL = osar.getArchiveReportURL();
      ret.back().request.storageClass = osar.getArchiveFile().storageClass;
    }
    return ret;
>>>>>>> 500645a1
  }

  return ret;
}

//------------------------------------------------------------------------------
// OStoreDB::getArchiveJobs()
//------------------------------------------------------------------------------
<<<<<<< HEAD
std::map<std::string, std::list<common::dataStructures::ArchiveJob>>
   OStoreDB::getArchiveJobs() const
{
  std::map<std::string, std::list<common::dataStructures::ArchiveJob>> ret;

  for(ArchiveQueueItor_t q_it(m_objectStore); !q_it.end(); ++q_it) {
    ret[q_it.qid()].push_back(*q_it);
=======
std::map<std::string, std::list<common::dataStructures::ArchiveJob> >
  OStoreDB::getArchiveJobs() const {
  objectstore::RootEntry re(m_objectStore);
  objectstore::ScopedSharedLock rel(re);
  re.fetch();
  auto tpl = re.dumpArchiveQueues(QueueType::LiveJobs);
  rel.release();
  std::map<std::string, std::list<common::dataStructures::ArchiveJob> > ret;
  for (auto & tpp:tpl) {
    objectstore::ArchiveQueue osaq(tpp.address, m_objectStore);
    ScopedSharedLock ostpl(osaq);
    osaq.fetch();
    auto arl = osaq.dumpJobs();
    ostpl.release();
    for (auto ar=arl.begin(); ar!=arl.end(); ar++) {
      objectstore::ArchiveRequest osar(ar->address, m_objectStore);
      ScopedSharedLock osarl(osar);
      osar.fetch();
      // Find which copy number is for this tape pool.
      // skip the request if not found
      uint16_t copynb;
      bool copyndFound=false;
      for (auto & j:osar.dumpJobs()) {
        if (j.tapePool == tpp.tapePool) {
          copynb = j.copyNb;
          copyndFound = true;
          break;
        }
      }
      if (!copyndFound) continue;
      ret[tpp.tapePool].push_back(cta::common::dataStructures::ArchiveJob());
      ret[tpp.tapePool].back().archiveFileID = osar.getArchiveFile().archiveFileID;
      ret[tpp.tapePool].back().copyNumber = copynb;
      ret[tpp.tapePool].back().tapePool = tpp.tapePool;
      ret[tpp.tapePool].back().request.checksumType = osar.getArchiveFile().checksumType;
      ret[tpp.tapePool].back().request.checksumValue = osar.getArchiveFile().checksumValue;
      ret[tpp.tapePool].back().request.creationLog = osar.getEntryLog();
      ret[tpp.tapePool].back().request.diskFileID = osar.getArchiveFile().diskFileId;
      ret[tpp.tapePool].back().request.diskFileInfo = osar.getArchiveFile().diskFileInfo;
      ret[tpp.tapePool].back().request.fileSize = osar.getArchiveFile().fileSize;
      ret[tpp.tapePool].back().instanceName = osar.getArchiveFile().diskInstance;
      ret[tpp.tapePool].back().request.requester = osar.getRequester();
      ret[tpp.tapePool].back().request.srcURL = osar.getSrcURL();
      ret[tpp.tapePool].back().request.archiveReportURL = osar.getArchiveReportURL();
      ret[tpp.tapePool].back().request.storageClass = osar.getArchiveFile().storageClass;
    }
>>>>>>> 500645a1
  }

  return ret;
}

//------------------------------------------------------------------------------
// OStoreDB::getArchiveJobItor()
//------------------------------------------------------------------------------
OStoreDB::ArchiveQueueItor_t OStoreDB::getArchiveJobItor(const std::string &tapePoolName) const
{
  return ArchiveQueueItor_t(m_objectStore, tapePoolName);
}

//------------------------------------------------------------------------------
// OStoreDB::getRetrieveQueueStatistics()
//------------------------------------------------------------------------------
std::list<SchedulerDatabase::RetrieveQueueStatistics> OStoreDB::getRetrieveQueueStatistics(
  const cta::common::dataStructures::RetrieveFileQueueCriteria& criteria,
  const std::set<std::string> & vidsToConsider) {
  return Helpers::getRetrieveQueueStatistics(criteria, vidsToConsider, m_objectStore);
}

//------------------------------------------------------------------------------
// OStoreDB::queueRetrieve()
//------------------------------------------------------------------------------
std::string OStoreDB::queueRetrieve(const cta::common::dataStructures::RetrieveRequest& rqst,
  const cta::common::dataStructures::RetrieveFileQueueCriteria& criteria, log::LogContext &logContext) {
  assertAgentAddressSet();
  auto mutexForHelgrind = cta::make_unique<cta::threading::Mutex>();
  cta::threading::MutexLocker mlForHelgrind(*mutexForHelgrind);
  auto *mutexForHelgrindAddr = mutexForHelgrind.release();
  cta::utils::Timer timer;
  // Get the best vid from the cache
  std::set<std::string> candidateVids;
  for (auto & tf:criteria.archiveFile.tapeFiles) candidateVids.insert(tf.second.vid);
  std::string bestVid=Helpers::selectBestRetrieveQueue(candidateVids, m_catalogue, m_objectStore);
  // Check that the requested retrieve job (for the provided vid) exists, and record the copynb.
  uint64_t bestCopyNb;
  for (auto & tf: criteria.archiveFile.tapeFiles) {
    if (tf.second.vid == bestVid) {
      bestCopyNb = tf.second.copyNb;
      goto vidFound;
    }
  }
  {
    std::stringstream err;
    err << "In OStoreDB::queueRetrieve(): no tape file for requested vid. archiveId=" << criteria.archiveFile.archiveFileID
        << " vid=" << bestVid;
    throw RetrieveRequestHasNoCopies(err.str());
  }
  vidFound:
  // In order to post the job, construct it first in memory.
  auto rReq = cta::make_unique<objectstore::RetrieveRequest> (m_agentReference->nextId("RetrieveRequest"), m_objectStore);
  rReq->initialize();
  rReq->setSchedulerRequest(rqst);
  rReq->setRetrieveFileQueueCriteria(criteria);
  // Find the job corresponding to the vid (and check we indeed have one).
  auto jobs = rReq->getJobs();
  objectstore::RetrieveRequest::JobDump job;
  for (auto & j:jobs) {
    if (j.copyNb == bestCopyNb) {
      job = j;
      goto jobFound;
    }
  }
  {
    std::stringstream err;
    err << "In OStoreDB::queueRetrieve(): no job for requested copyNb. archiveId=" << criteria.archiveFile.archiveFileID
        << " vid=" << bestVid << " copyNb=" << bestCopyNb;
    throw RetrieveRequestHasNoCopies(err.str());
  }
  jobFound:
  {
    // We are ready to enqueue the request. Let's make the data safe and do the rest behind the scenes.
    // Reference the request in the process's agent.
    double vidSelectionTime = timer.secs(cta::utils::Timer::reset_t::resetCounter);
    m_agentReference->addToOwnership(rReq->getAddressIfSet(), m_objectStore);
    double agentReferencingTime = timer.secs(cta::utils::Timer::reset_t::resetCounter);
    rReq->setOwner(m_agentReference->getAgentAddress());
    // "Select" an arbitrary copy number. This is needed to serialize the object.
    rReq->setActiveCopyNumber(criteria.archiveFile.tapeFiles.begin()->second.copyNb);
    rReq->insert();
    double insertionTime = timer.secs(cta::utils::Timer::reset_t::resetCounter);
    m_taskQueueSize++;
    uint64_t taskQueueSize = m_taskQueueSize;
    // Prepare the logs to avoid multithread access on the object.
    log::ScopedParamContainer params(logContext);
    params.add("vid", bestVid)
          .add("jobObject", rReq->getAddressIfSet())
          .add("fileId", rReq->getArchiveFile().archiveFileID)
          .add("diskInstance", rReq->getArchiveFile().diskInstance)
          .add("diskFilePath", rReq->getArchiveFile().diskFileInfo.path)
          .add("diskFileId", rReq->getArchiveFile().diskFileId)
          .add("vidSelectionTime", vidSelectionTime)
          .add("agentReferencingTime", agentReferencingTime)
          .add("insertionTime", insertionTime);
    delayIfNecessary(logContext);
    auto rReqPtr = rReq.release();
    auto * et = new EnqueueingTask([rReqPtr, job, bestVid, mutexForHelgrindAddr, this]{
      std::unique_ptr<cta::threading::Mutex> mutexForHelgrind(mutexForHelgrindAddr);
      std::unique_ptr<objectstore::RetrieveRequest> rReq(rReqPtr);
      cta::threading::MutexLocker mlForHelgrind(*mutexForHelgrind);
      // This unique_ptr's destructor will ensure the OStoreDB object is not deleted before the thread exits.
      auto scopedCounterDecrement = [this](void *){ 
        m_taskQueueSize--;
        m_taskPostingSemaphore.release();
      };
      // A bit ugly, but we need a non-null pointer for the "deleter" to be called.
      std::unique_ptr<void, decltype(scopedCounterDecrement)> scopedCounterDecrementerInstance((void *)1, scopedCounterDecrement);
      log::LogContext logContext(m_logger);
      utils::Timer timer;
      // Add the request to the queue (with a shared access).
      auto nonConstJob = job;
      objectstore::ScopedExclusiveLock rReqL(*rReq);
      double rLockTime = timer.secs(cta::utils::Timer::reset_t::resetCounter);
      rReq->fetch();
      auto sharedLock = ostoredb::MemRetrieveQueue::sharedAddToQueue(nonConstJob, bestVid, *rReq, *this, logContext);
      double qTime = timer.secs(cta::utils::Timer::reset_t::resetCounter);
      // The object ownership was set in SharedAdd.
      // We need to extract the owner before inserting. After, we would need to hold a lock.
      auto owner = rReq->getOwner();
      rReq->commit();
      double cTime = timer.secs(cta::utils::Timer::reset_t::resetCounter);
      // The lock on the queue is released here (has to be after the request commit for consistency.
      sharedLock.reset();
      double qUnlockTime = timer.secs(cta::utils::Timer::reset_t::resetCounter);
      rReqL.release();
      double rUnlockTime = timer.secs(cta::utils::Timer::reset_t::resetCounter);
      // And remove reference from the agent
      m_agentReference->removeFromOwnership(rReq->getAddressIfSet(), m_objectStore);
      double agOwnershipResetTime = timer.secs(cta::utils::Timer::reset_t::resetCounter);
      log::ScopedParamContainer params(logContext);
      params.add("vid", bestVid)
            .add("queueObject", owner)
            .add("jobObject", rReq->getAddressIfSet())
            .add("fileId", rReq->getArchiveFile().archiveFileID)
            .add("diskInstance", rReq->getArchiveFile().diskInstance)
            .add("diskFilePath", rReq->getArchiveFile().diskFileInfo.path)
            .add("diskFileId", rReq->getArchiveFile().diskFileId)
            .add("requestLockTime", rLockTime)
            .add("queueingTime", qTime)
            .add("commitTime", cTime)
            .add("queueUnlockTime", qUnlockTime)
            .add("requestUnlockTime", rUnlockTime)
            .add("agentOwnershipResetTime", agOwnershipResetTime)
            .add("totalTime", rLockTime + qTime + cTime + qUnlockTime 
                + rUnlockTime + agOwnershipResetTime);
      logContext.log(log::INFO, "In OStoreDB::queueRetrieve_bottomHalf(): added job to queue (enqueueing finished).");
    });
    ANNOTATE_HAPPENS_BEFORE(et);
    mlForHelgrind.unlock();
    m_enqueueingTasksQueue.push(et);
    double taskPostingTime = timer.secs(cta::utils::Timer::reset_t::resetCounter);
    params.add("taskPostingTime", taskPostingTime)
          .add("taskQueueSize", taskQueueSize)
          .add("totalTime", vidSelectionTime + agentReferencingTime + insertionTime + taskPostingTime);
    logContext.log(log::INFO, "In OStoreDB::queueRetrieve(): recorded request for queueing (enqueueing posted to thread pool).");  
  }
  return bestVid;
}

//------------------------------------------------------------------------------
// OStoreDB::getRetrieveRequestsByVid()
//------------------------------------------------------------------------------
std::list<RetrieveRequestDump> OStoreDB::getRetrieveRequestsByVid(const std::string& vid) const {
  throw exception::Exception(std::string("Not implemented: ") + __PRETTY_FUNCTION__);
}

//------------------------------------------------------------------------------
// OStoreDB::getRetrieveRequestsByRequester()
//------------------------------------------------------------------------------
std::list<RetrieveRequestDump> OStoreDB::getRetrieveRequestsByRequester(const std::string& vid) const {
  throw cta::exception::Exception(std::string("Not implemented: ") + __PRETTY_FUNCTION__);
}

//------------------------------------------------------------------------------
// OStoreDB::getRetrieveRequests()
//------------------------------------------------------------------------------
std::map<std::string, std::list<RetrieveRequestDump> > OStoreDB::getRetrieveRequests() const {
  throw cta::exception::Exception(std::string("Not implemented: ") + __PRETTY_FUNCTION__);
//  std::map<cta::Tape, std::list<RetrieveRequestDump> > ret;
//  // Get list of tape pools and then tapes
//  objectstore::RootEntry re(m_objectStore);
//  objectstore::ScopedSharedLock rel(re);
//  re.fetch();
//  auto tpl=re.dumpTapePools();
//  rel.release();
//  for (auto tpp = tpl.begin(); tpp != tpl.end(); tpp++) {
//    // Get the list of tapes for the tape pool
//    objectstore::TapePool tp(tpp->address, m_objectStore);
//    objectstore::ScopedSharedLock tplock(tp);
//    tp.fetch();
//    auto tl = tp.dumpTapes();
//    for (auto tptr = tl.begin(); tptr!= tl.end(); tptr++) {
//      // Get the list of retrieve requests for the tape.
//      objectstore::Tape t(tptr->address, m_objectStore);
//      objectstore::ScopedSharedLock tlock(t);
//      t.fetch();
//      auto jobs = t.dumpAndFetchRetrieveRequests();
//      // If the list is not empty, add to the map.
//      if (jobs.size()) {
//        cta::Tape tkey;
//        // TODO tkey.capacityInBytes;
//        tkey.creationLog = t.getCreationLog();
//        // TODO tkey.dataOnTapeInBytes;
//        tkey.logicalLibraryName = t.getLogicalLibrary();
//        tkey.nbFiles = t.getLastFseq();
//        // TODO tkey.status
//        tkey.tapePoolName = tp.getName();
//        tkey.vid = t.getVid();
//        ret[tkey] = std::move(jobs);
//      }
//    }
//  }
//  return ret;
}

//------------------------------------------------------------------------------
// OStoreDB::deleteRetrieveRequest()
//------------------------------------------------------------------------------
void OStoreDB::deleteRetrieveRequest(const common::dataStructures::SecurityIdentity& requester, 
  const std::string& remoteFile) {
  throw exception::Exception("Not Implemented");
}

//------------------------------------------------------------------------------
// OStoreDB::getRetrieveJobs()
//------------------------------------------------------------------------------
std::list<cta::common::dataStructures::RetrieveJob>
OStoreDB::getRetrieveJobs(const std::string &tapePoolName) const
{
  throw cta::exception::Exception(std::string("Not implemented: ") + __PRETTY_FUNCTION__);

  // To implement this method, needs a way to get a list of vids in the tapepool, then
  // create a QueueItor object for each vid...
}

//------------------------------------------------------------------------------
// OStoreDB::getRetrieveJobs()
//------------------------------------------------------------------------------
<<<<<<< HEAD
std::map<std::string, std::list<common::dataStructures::RetrieveJob>>
OStoreDB::getRetrieveJobs() const
{
  std::map<std::string, std::list<common::dataStructures::RetrieveJob>> ret;

  for(RetrieveQueueItor_t q_it(m_objectStore); !q_it.end(); ++q_it) {
    ret[q_it.qid()].push_back(*q_it);
=======
std::map<std::string, std::list<common::dataStructures::RetrieveJob> > OStoreDB::getRetrieveJobs() const {
  // We will walk all the tapes to get the jobs.
  std::map<std::string, std::list<common::dataStructures::RetrieveJob> > ret;
  RootEntry re(m_objectStore);
  ScopedSharedLock rel(re);
  re.fetch();
  auto rql=re.dumpRetrieveQueues(QueueType::LiveJobs);
  rel.release();
  for (auto & rqp: rql) {
    // This implementation gives imperfect consistency. Do we need better? (If so, TODO: improve).
    // This implementation is racy, so we tolerate that the queue is gone.
    try {
      RetrieveQueue rq(rqp.address, m_objectStore);
      ScopedSharedLock rql(rq);
      rq.fetch();
      for (auto & j: rq.dumpJobs()) {
        ret[rqp.vid].push_back(common::dataStructures::RetrieveJob());
        try {
          auto & jd=ret[rqp.vid].back();
          RetrieveRequest rr(j.address, m_objectStore);
          ScopedSharedLock rrl(rr);
          rr.fetch();
          jd.request=rr.getSchedulerRequest();
          for (auto & tf: rr.getArchiveFile().tapeFiles) {
            jd.tapeCopies[tf.second.vid].first=tf.second.copyNb;
            jd.tapeCopies[tf.second.vid].second=tf.second;
          }
        } catch (...) {
          ret[rqp.vid].pop_back();
        }
            
      }
    } catch (...) {}
>>>>>>> 500645a1
  }

  return ret;
}

//------------------------------------------------------------------------------
// OStoreDB::getRetrieveJobItor()
//------------------------------------------------------------------------------
OStoreDB::RetrieveQueueItor_t OStoreDB::getRetrieveJobItor(const std::string &vid) const
{
  return RetrieveQueueItor_t(m_objectStore, vid);
}


//------------------------------------------------------------------------------
// OStoreDB::getDriveStates()
//------------------------------------------------------------------------------
std::list<cta::common::dataStructures::DriveState> OStoreDB::getDriveStates(log::LogContext & lc) const {
  return Helpers::getAllDriveStates(m_objectStore, lc);
}

//------------------------------------------------------------------------------
// OStoreDB::setDesiredDriveState()
//------------------------------------------------------------------------------
void OStoreDB::setDesiredDriveState(const std::string& drive, const common::dataStructures::DesiredDriveState & desiredState, log::LogContext &lc) {
  objectstore::DriveState ds(m_objectStore);
  ScopedExclusiveLock dsl;
  Helpers::getLockedAndFetchedDriveState(ds, dsl, *m_agentReference, drive, lc);
  auto driveState = ds.getState();
  driveState.desiredDriveState = desiredState;
  ds.setState(driveState);
  ds.commit();
}

//------------------------------------------------------------------------------
// OStoreDB::removeDrive()
//------------------------------------------------------------------------------
void OStoreDB::removeDrive(const std::string& drive, log::LogContext &lc) {
  RootEntry re(m_objectStore);
  re.fetchNoLock();
  auto driveRegisterAddress = re.getDriveRegisterAddress();
  objectstore::DriveRegister dr(driveRegisterAddress, m_objectStore);
  objectstore::ScopedExclusiveLock drl(dr);
  dr.fetch();
  // If the driveStatus exists, take ownership before deleting and finally dereferencing.
  auto driveAddresses = dr.getDriveAddresses();
  // If the drive is present, find status and lock it. If not, nothing to do.
  auto di = std::find_if(driveAddresses.begin(), driveAddresses.end(),
      [&](const DriveRegister::DriveAddress & da){ return da.driveName == drive; });
  if (di!=driveAddresses.end()) {
    // Try and take an exclusive lock on the object
    log::ScopedParamContainer params(lc);
    params.add("driveName", drive)
          .add("driveRegisterObject", dr.getAddressIfSet())
          .add("driveStateObject", di->driveStateAddress);
    try {
      objectstore::DriveState ds(di->driveStateAddress, m_objectStore);
      objectstore::ScopedExclusiveLock dsl(ds);
      ds.fetch();
      params.add("driveName", drive)
            .add("driveRegisterObject", dr.getAddressIfSet())
            .add("driveStateObject", ds.getAddressIfSet());
      if (ds.getOwner() == dr.getAddressIfSet()) {
        // The drive state is owned as expected, delete it and then de-reference it.
        ds.remove();
        dr.removeDrive(drive);
        dr.commit();
        log::ScopedParamContainer params(lc);
        params.add("driveStateObject", ds.getAddressIfSet());
        lc.log(log::INFO, "In OStoreDB::removeDrive(): removed and dereferenced drive state object.");
      } else {
        dr.removeDrive(drive);
        dr.commit();
        lc.log(log::WARNING, "In OStoreDB::removeDrive(): just dereferenced drive state object not owned by drive register.");
      }
    } catch (cta::exception::Exception & ex) {
      // The drive might not exist anymore, in which case we can proceed to
      // dereferencing from DriveRegister.
      if (!m_objectStore.exists(di->driveStateAddress)) {
        dr.removeDrive(drive);
        dr.commit();
        lc.log(log::WARNING, "In OStoreDB::removeDrive(): dereferenced non-existing drive state object.");
      } else {
        params.add("exceptionMessage", ex.getMessageValue());
        lc.log(log::ERR, "In OStoreDB::removeDrive(): unexpected error dereferencing drive state. Doing nothing.");
      }
    }
  } else {
    log::ScopedParamContainer params (lc);
    params.add("driveName", drive);
    lc.log(log::INFO, "In OStoreDB::removeDrive(): no such drive reference in register.");
  }
}
 
//------------------------------------------------------------------------------
// OStoreDB::reportDriveStatus()
//------------------------------------------------------------------------------
void OStoreDB::reportDriveStatus(const common::dataStructures::DriveInfo& driveInfo,
  cta::common::dataStructures::MountType mountType, common::dataStructures::DriveStatus status,
  time_t reportTime, log::LogContext & lc, uint64_t mountSessionId, uint64_t byteTransferred,
  uint64_t filesTransferred, double latestBandwidth, const std::string& vid, 
  const std::string& tapepool) {
  using common::dataStructures::DriveStatus;
  // Wrap all the parameters together for easier manipulation by sub-functions
  ReportDriveStatusInputs inputs;
  inputs.mountType = mountType;
  inputs.byteTransferred = byteTransferred;
  inputs.filesTransferred = filesTransferred;
  inputs.latestBandwidth = latestBandwidth;
  inputs.mountSessionId = mountSessionId;
  inputs.reportTime = reportTime;
  inputs.status = status;
  inputs.vid = vid;
  inputs.tapepool = tapepool;
  updateDriveStatus(driveInfo, inputs, lc);
}

//------------------------------------------------------------------------------
// OStoreDB::updateDriveStatus()
//------------------------------------------------------------------------------
void OStoreDB::updateDriveStatus(const common::dataStructures::DriveInfo& driveInfo, const ReportDriveStatusInputs& inputs,
  log::LogContext &lc) {
  using common::dataStructures::DriveStatus;
  // First, get the drive state.
  objectstore::DriveState ds(m_objectStore);
  objectstore::ScopedExclusiveLock dsl;
  Helpers::getLockedAndFetchedDriveState(ds, dsl, *m_agentReference, driveInfo.driveName, lc);
  // The drive state might not be present, in which case we have to fill it up with default values.
  cta::common::dataStructures::DriveState driveState = ds.getState();
  // Set the parameters that we always set
  driveState.host = driveInfo.host;
  driveState.logicalLibrary = driveInfo.logicalLibrary;
  // Set the status
  switch (inputs.status) {
    case DriveStatus::Down:
      setDriveDown(driveState, inputs);
      break;
    case DriveStatus::Up:
      setDriveUpOrMaybeDown(driveState, inputs);
      break;
    case DriveStatus::Probing:
      setDriveProbing(driveState, inputs);
      break;
    case DriveStatus::Starting:
      setDriveStarting(driveState, inputs);
      break;
    case DriveStatus::Mounting:
      setDriveMounting(driveState, inputs);
      break;
    case DriveStatus::Transferring:
      setDriveTransferring(driveState, inputs);
      break;
    case DriveStatus::Unloading:
      setDriveUnloading(driveState, inputs);
      break;
    case DriveStatus::Unmounting:
      setDriveUnmounting(driveState, inputs);
      break;
    case DriveStatus::DrainingToDisk:
      setDriveDrainingToDisk(driveState, inputs);
      break;
    case DriveStatus::CleaningUp:
      setDriveCleaningUp(driveState, inputs);
      break;
    case DriveStatus::Shutdown:
      setDriveShutdown(driveState, inputs);
      break;
    default:
      throw exception::Exception("Unexpected status in DriveRegister::reportDriveStatus");
  }
  ds.setState(driveState);
  ds.commit();
}

//------------------------------------------------------------------------------
// OStoreDB::updateDriveStatsInRegitry()
//------------------------------------------------------------------------------
void OStoreDB::updateDriveStatistics(const common::dataStructures::DriveInfo& driveInfo, const ReportDriveStatsInputs& inputs, log::LogContext & lc) {
  using common::dataStructures::DriveStatus;
  // The drive state might not be present, in which case we do nothing.
  cta::common::dataStructures::DriveState driveState;
  objectstore::DriveState ds(m_objectStore);
  objectstore::ScopedExclusiveLock dsl;
  try { 
    Helpers::getLockedAndFetchedDriveState(ds, dsl, *m_agentReference, driveInfo.driveName,
      lc, Helpers::CreateIfNeeded::doNotCreate);
  } catch (cta::exception::Exception & ex) {
    // The drive is missing in the registry. Nothing to update
    return;    
  }
  driveState = ds.getState();
  // Set the parameters that we always set
  driveState.host = driveInfo.host;
  driveState.logicalLibrary = driveInfo.logicalLibrary;
  
  switch (driveState.driveStatus) {    
    case DriveStatus::Transferring:
    {
      const time_t timeDifference = inputs.reportTime -  driveState.lastUpdateTime;
      const uint64_t bytesDifference = inputs.bytesTransferred - driveState.bytesTransferredInSession;   
      driveState.lastUpdateTime=inputs.reportTime;
      driveState.bytesTransferredInSession=inputs.bytesTransferred;
      driveState.filesTransferredInSession=inputs.filesTransferred;
      driveState.latestBandwidth = timeDifference?1.0*bytesDifference/timeDifference:0.0;
      break;
    }
    default:
      return;
  }
  ds.setState(driveState);
  ds.commit();
}  

//------------------------------------------------------------------------------
// OStoreDB::setDriveDown()
//------------------------------------------------------------------------------
void OStoreDB::setDriveDown(common::dataStructures::DriveState & driveState,
  const ReportDriveStatusInputs & inputs) {
  // If we were already down, then we only update the last update time.
  if (driveState.driveStatus == common::dataStructures::DriveStatus::Down) {
    driveState.lastUpdateTime=inputs.reportTime;
    return;
  }
  // If we are changing state, then all should be reset.
  driveState.sessionId=0;
  driveState.bytesTransferredInSession=0;
  driveState.filesTransferredInSession=0;
  driveState.latestBandwidth=0;
  driveState.sessionStartTime=0;
  driveState.mountStartTime=0;
  driveState.transferStartTime=0;
  driveState.unloadStartTime=0;
  driveState.unmountStartTime=0;
  driveState.drainingStartTime=0;
  driveState.downOrUpStartTime=inputs.reportTime;
  driveState.probeStartTime=0;
  driveState.cleanupStartTime=0;
  driveState.shutdownTime=0;
  driveState.lastUpdateTime=inputs.reportTime;
  driveState.mountType=common::dataStructures::MountType::NoMount;
  driveState.driveStatus=common::dataStructures::DriveStatus::Down;
  driveState.desiredDriveState.up=false;
  driveState.desiredDriveState.forceDown=false;
  driveState.currentVid="";
  driveState.currentTapePool="";
}

//------------------------------------------------------------------------------
// OStoreDB::setDriveUp()
//------------------------------------------------------------------------------
void OStoreDB::setDriveUpOrMaybeDown(common::dataStructures::DriveState & driveState,
  const ReportDriveStatusInputs & inputs) {
  using common::dataStructures::DriveStatus;
  // Decide whether we should be up or down
  DriveStatus  targetStatus=DriveStatus::Up;
  if (!driveState.desiredDriveState.up) {
    driveState.driveStatus = common::dataStructures::DriveStatus::Down;
  }
  // If we were already up (or down), then we only update the last update time.
  if (driveState.driveStatus == targetStatus) {
    driveState.lastUpdateTime=inputs.reportTime;
    return;
  }
  // If we are changing state, then all should be reset.
  driveState.sessionId=0;
  driveState.bytesTransferredInSession=0;
  driveState.filesTransferredInSession=0;
  driveState.latestBandwidth=0;
  driveState.sessionStartTime=0;
  driveState.mountStartTime=0;
  driveState.transferStartTime=0;
  driveState.unloadStartTime=0;
  driveState.unmountStartTime=0;
  driveState.drainingStartTime=0;
  driveState.downOrUpStartTime=inputs.reportTime;
  driveState.probeStartTime=0;
  driveState.cleanupStartTime=0;
  driveState.shutdownTime=0;
  driveState.lastUpdateTime=inputs.reportTime;
  driveState.mountType=common::dataStructures::MountType::NoMount;
  driveState.driveStatus=targetStatus;
  driveState.currentVid="";
  driveState.currentTapePool="";
}

//------------------------------------------------------------------------------
// OStoreDB::setDriveUp()
//------------------------------------------------------------------------------
void OStoreDB::setDriveProbing(common::dataStructures::DriveState & driveState,
  const ReportDriveStatusInputs & inputs) {
  using common::dataStructures::DriveStatus;
  // If we were already up (or down), then we only update the last update time.
  if (driveState.driveStatus == inputs.status) {
    driveState.lastUpdateTime=inputs.reportTime;
    return;
  }
  // If we are changing state, then all should be reset.
  driveState.sessionId=0;
  driveState.bytesTransferredInSession=0;
  driveState.filesTransferredInSession=0;
  driveState.latestBandwidth=0;
  driveState.sessionStartTime=0;
  driveState.mountStartTime=0;
  driveState.transferStartTime=0;
  driveState.unloadStartTime=0;
  driveState.unmountStartTime=0;
  driveState.drainingStartTime=0;
  driveState.downOrUpStartTime=0;
  driveState.probeStartTime=inputs.reportTime;
  driveState.cleanupStartTime=0;
  driveState.shutdownTime=0;
  driveState.lastUpdateTime=inputs.reportTime;
  driveState.mountType=common::dataStructures::MountType::NoMount;
  driveState.driveStatus=inputs.status;
  driveState.currentVid="";
  driveState.currentTapePool="";
}

//------------------------------------------------------------------------------
// OStoreDB::setDriveStarting()
//------------------------------------------------------------------------------
void OStoreDB::setDriveStarting(common::dataStructures::DriveState & driveState,
  const ReportDriveStatusInputs & inputs) {
  // If we were already starting, then we only update the last update time.
  if (driveState.driveStatus == common::dataStructures::DriveStatus::Starting) {
    driveState.lastUpdateTime = inputs.reportTime;
    return;
  }
  // If we are changing state, then all should be reset. We are not supposed to
  // know the direction yet.
  driveState.sessionId=inputs.mountSessionId;
  driveState.bytesTransferredInSession=0;
  driveState.filesTransferredInSession=0;
  driveState.latestBandwidth=0;
  driveState.sessionStartTime=inputs.reportTime;
  driveState.mountStartTime=0;
  driveState.transferStartTime=0;
  driveState.unloadStartTime=0;
  driveState.unmountStartTime=0;
  driveState.drainingStartTime=0;
  driveState.downOrUpStartTime=0;
  driveState.probeStartTime=0;
  driveState.cleanupStartTime=0;
  driveState.shutdownTime=0;
  driveState.startStartTime=inputs.reportTime;
  driveState.lastUpdateTime=inputs.reportTime;
  driveState.mountType=inputs.mountType;
  driveState.driveStatus=common::dataStructures::DriveStatus::Starting;
  driveState.currentVid=inputs.vid;
  driveState.currentTapePool=inputs.tapepool;
}

//------------------------------------------------------------------------------
// OStoreDB::setDriveMounting()
//------------------------------------------------------------------------------
void OStoreDB::setDriveMounting(common::dataStructures::DriveState & driveState,
  const ReportDriveStatusInputs & inputs) {
  // If we were already starting, then we only update the last update time.
  if (driveState.driveStatus == common::dataStructures::DriveStatus::Mounting) {
    driveState.lastUpdateTime = inputs.reportTime;
    return;
  }
  // If we are changing state, then all should be reset. We are not supposed to
  // know the direction yet.
  driveState.sessionId=inputs.mountSessionId;
  driveState.bytesTransferredInSession=0;
  driveState.filesTransferredInSession=0;
  driveState.latestBandwidth=0;
  //driveState.sessionstarttime=inputs.reportTime;
  driveState.mountStartTime=inputs.reportTime;
  driveState.transferStartTime=0;
  driveState.unloadStartTime=0;
  driveState.unmountStartTime=0;
  driveState.drainingStartTime=0;
  driveState.downOrUpStartTime=0;
  driveState.probeStartTime=0;
  driveState.cleanupStartTime=0;
  driveState.shutdownTime=0;
  driveState.lastUpdateTime=inputs.reportTime;
  driveState.mountType=inputs.mountType;
  driveState.driveStatus=common::dataStructures::DriveStatus::Mounting;
  driveState.currentVid=inputs.vid;
  driveState.currentTapePool=inputs.tapepool;
}

//------------------------------------------------------------------------------
// OStoreDB::setDriveTransferring()
//------------------------------------------------------------------------------
void OStoreDB::setDriveTransferring(common::dataStructures::DriveState & driveState,
  const ReportDriveStatusInputs & inputs) {
  // If we were already transferring, we update the full statistics
  if (driveState.driveStatus == common::dataStructures::DriveStatus::Transferring) {
    driveState.lastUpdateTime=inputs.reportTime;
    driveState.bytesTransferredInSession=inputs.byteTransferred;
    driveState.filesTransferredInSession=inputs.filesTransferred;
    driveState.latestBandwidth=inputs.latestBandwidth;
    return;
  }
  driveState.sessionId=inputs.mountSessionId;
  driveState.bytesTransferredInSession=inputs.byteTransferred;
  driveState.filesTransferredInSession=inputs.filesTransferred;
  driveState.latestBandwidth=inputs.latestBandwidth;
  //driveState.sessionstarttime=inputs.reportTime;
  //driveState.mountstarttime=inputs.reportTime;
  driveState.transferStartTime=inputs.reportTime;
  driveState.unloadStartTime=0;
  driveState.unmountStartTime=0;
  driveState.drainingStartTime=0;
  driveState.downOrUpStartTime=0;
  driveState.probeStartTime=0;
  driveState.cleanupStartTime=0;
  driveState.shutdownTime=0;
  driveState.lastUpdateTime=inputs.reportTime;
  driveState.mountType=inputs.mountType;
  driveState.driveStatus=common::dataStructures::DriveStatus::Transferring;
  driveState.currentVid=inputs.vid;
  driveState.currentTapePool=inputs.tapepool;
}

//------------------------------------------------------------------------------
// OStoreDB::setDriveUnloading()
//------------------------------------------------------------------------------
void OStoreDB::setDriveUnloading(common::dataStructures::DriveState & driveState,
  const ReportDriveStatusInputs & inputs) {
  if (driveState.driveStatus == common::dataStructures::DriveStatus::Unloading) {
    driveState.lastUpdateTime=inputs.reportTime;
    return;
  }
  // If we are changing state, then all should be reset. We are not supposed to
  // know the direction yet.
  driveState.sessionId=inputs.mountSessionId;
  driveState.bytesTransferredInSession=0;
  driveState.filesTransferredInSession=0;
  driveState.latestBandwidth=0;
  driveState.sessionStartTime=0;
  driveState.mountStartTime=0;
  driveState.transferStartTime=0;
  driveState.unloadStartTime=inputs.reportTime;
  driveState.unmountStartTime=0;
  driveState.drainingStartTime=0;
  driveState.downOrUpStartTime=0;
  driveState.probeStartTime=0;
  driveState.cleanupStartTime=0;
  driveState.shutdownTime=0;
  driveState.lastUpdateTime=inputs.reportTime;
  driveState.mountType=inputs.mountType;
  driveState.driveStatus=common::dataStructures::DriveStatus::Unloading;
  driveState.currentVid=inputs.vid;
  driveState.currentTapePool=inputs.tapepool;
}

//------------------------------------------------------------------------------
// OStoreDB::setDriveUnmounting()
//------------------------------------------------------------------------------
void OStoreDB::setDriveUnmounting(common::dataStructures::DriveState & driveState,
  const ReportDriveStatusInputs & inputs) {
  if (driveState.driveStatus == common::dataStructures::DriveStatus::Unmounting) {
    driveState.lastUpdateTime=inputs.reportTime;
    return;
  }
  // If we are changing state, then all should be reset. We are not supposed to
  // know the direction yet.
  driveState.sessionId=inputs.mountSessionId;
  driveState.bytesTransferredInSession=0;
  driveState.filesTransferredInSession=0;
  driveState.latestBandwidth=0;
  driveState.sessionStartTime=0;
  driveState.mountStartTime=0;
  driveState.transferStartTime=0;
  driveState.unloadStartTime=0;
  driveState.unmountStartTime=inputs.reportTime;
  driveState.drainingStartTime=0;
  driveState.downOrUpStartTime=0;
  driveState.probeStartTime=0;
  driveState.cleanupStartTime=0;
  driveState.shutdownTime=0;
  driveState.lastUpdateTime=inputs.reportTime;
  driveState.mountType=inputs.mountType;
  driveState.driveStatus=common::dataStructures::DriveStatus::Unmounting;
  driveState.currentVid=inputs.vid;
  driveState.currentTapePool=inputs.tapepool;
}

//------------------------------------------------------------------------------
// OStoreDB::setDriveDrainingToDisk()
//------------------------------------------------------------------------------
void OStoreDB::setDriveDrainingToDisk(common::dataStructures::DriveState & driveState,
  const ReportDriveStatusInputs & inputs) {
  if (driveState.driveStatus == common::dataStructures::DriveStatus::DrainingToDisk) {
    driveState.lastUpdateTime=inputs.reportTime;
    return;
  }
  // If we are changing state, then all should be reset. We are not supposed to
  // know the direction yet.
  driveState.sessionId=inputs.mountSessionId;
  driveState.bytesTransferredInSession=0;
  driveState.filesTransferredInSession=0;
  driveState.latestBandwidth=0;
  driveState.sessionStartTime=0;
  driveState.mountStartTime=0;
  driveState.transferStartTime=0;
  driveState.unloadStartTime=0;
  driveState.unmountStartTime=0;
  driveState.drainingStartTime=inputs.reportTime;
  driveState.downOrUpStartTime=0;
  driveState.probeStartTime=0;
  driveState.cleanupStartTime=0;
  driveState.shutdownTime=0;
  driveState.lastUpdateTime=inputs.reportTime;
  driveState.mountType=inputs.mountType;
  driveState.driveStatus=common::dataStructures::DriveStatus::DrainingToDisk;
  driveState.currentVid=inputs.vid;
  driveState.currentTapePool=inputs.tapepool;
}

//------------------------------------------------------------------------------
// OStoreDB::setDriveCleaningUp()
//------------------------------------------------------------------------------
void OStoreDB::setDriveCleaningUp(common::dataStructures::DriveState & driveState,
  const ReportDriveStatusInputs & inputs) {
  if (driveState.driveStatus == common::dataStructures::DriveStatus::CleaningUp) {
    driveState.lastUpdateTime=inputs.reportTime;
    return;
  }
  // If we are changing state, then all should be reset. We are not supposed to
  // know the direction yet.
  driveState.sessionId=inputs.mountSessionId;
  driveState.bytesTransferredInSession=0;
  driveState.filesTransferredInSession=0;
  driveState.latestBandwidth=0;
  driveState.sessionStartTime=0;
  driveState.mountStartTime=0;
  driveState.transferStartTime=0;
  driveState.unloadStartTime=0;
  driveState.unmountStartTime=0;
  driveState.drainingStartTime=0;
  driveState.downOrUpStartTime=0;
  driveState.probeStartTime=0;
  driveState.cleanupStartTime=inputs.reportTime;
  driveState.shutdownTime=0;
  driveState.lastUpdateTime=inputs.reportTime;
  driveState.mountType=inputs.mountType;
  driveState.driveStatus=common::dataStructures::DriveStatus::CleaningUp;
  driveState.currentVid=inputs.vid;
  driveState.currentTapePool=inputs.tapepool;
}

//------------------------------------------------------------------------------
// OStoreDB::setDriveShutdown()
//------------------------------------------------------------------------------
void OStoreDB::setDriveShutdown(common::dataStructures::DriveState & driveState,
  const ReportDriveStatusInputs & inputs) {
  if (driveState.driveStatus == common::dataStructures::DriveStatus::Shutdown) {
    driveState.lastUpdateTime=inputs.reportTime;
    return;
  }
  // If we are changing state, then all should be reset. We are not supposed to
  // know the direction yet.
  driveState.sessionId=0;
  driveState.bytesTransferredInSession=0;
  driveState.filesTransferredInSession=0;
  driveState.latestBandwidth=0;
  driveState.sessionStartTime=0;
  driveState.mountStartTime=0;
  driveState.transferStartTime=0;
  driveState.unloadStartTime=0;
  driveState.unmountStartTime=0;
  driveState.drainingStartTime=0;
  driveState.downOrUpStartTime=0;
  driveState.probeStartTime=0;
  driveState.cleanupStartTime=0;
  driveState.shutdownTime=inputs.reportTime;
  driveState.lastUpdateTime=inputs.reportTime;
  driveState.mountType=inputs.mountType;
  driveState.driveStatus=common::dataStructures::DriveStatus::CleaningUp;
  driveState.currentVid=inputs.vid;
  driveState.currentTapePool=inputs.tapepool;
}
//------------------------------------------------------------------------------
// OStoreDB::TapeMountDecisionInfo::createArchiveMount()
//------------------------------------------------------------------------------
std::unique_ptr<SchedulerDatabase::ArchiveMount> 
  OStoreDB::TapeMountDecisionInfo::createArchiveMount(
    const catalogue::TapeForWriting & tape, const std::string driveName,
    const std::string& logicalLibrary, const std::string& hostName, time_t startTime) {
  // In order to create the mount, we have to:
  // Check we actually hold the scheduling lock
  // Set the drive status to up, and indicate which tape we use.
  std::unique_ptr<OStoreDB::ArchiveMount> privateRet(
    new OStoreDB::ArchiveMount(m_oStoreDB));
  auto &am = *privateRet;
  // Check we hold the scheduling lock
  if (!m_lockTaken)
    throw SchedulingLockNotHeld("In OStoreDB::TapeMountDecisionInfo::createArchiveMount: "
      "cannot create mount without holding scheduling lock");
  objectstore::RootEntry re(m_oStoreDB.m_objectStore);
  re.fetchNoLock();
  auto driveRegisterAddress = re.getDriveRegisterAddress();
  am.nbFilesCurrentlyOnTape = tape.lastFSeq;
  am.mountInfo.vid = tape.vid;
  // Fill up the mount info
  am.mountInfo.drive = driveName;
  am.mountInfo.host = hostName;
  am.mountInfo.mountId = m_schedulerGlobalLock->getIncreaseCommitMountId();
  m_schedulerGlobalLock->commit();
  am.mountInfo.tapePool = tape.tapePool;
  am.mountInfo.logicalLibrary = logicalLibrary;
  // Update the status of the drive in the registry
  {
    // The drive is already in-session, to prevent double scheduling before it 
    // goes to mount state. If the work to be done gets depleted in the mean time,
    // we will switch back to up.
    common::dataStructures::DriveInfo driveInfo;
    driveInfo.driveName=driveName;
    driveInfo.logicalLibrary=logicalLibrary;
    driveInfo.host=hostName;
    ReportDriveStatusInputs inputs;
    inputs.mountType = common::dataStructures::MountType::Archive;
    inputs.byteTransferred = 0;
    inputs.filesTransferred = 0;
    inputs.latestBandwidth = 0;
    inputs.mountSessionId = am.mountInfo.mountId;
    inputs.reportTime = startTime;
    inputs.status = common::dataStructures::DriveStatus::Mounting;
    inputs.vid = tape.vid;
    inputs.tapepool = tape.tapePool;
    log::LogContext lc(m_oStoreDB.m_logger);
    m_oStoreDB.updateDriveStatus(driveInfo, inputs, lc);
  }
  // We committed the scheduling decision. We can now release the scheduling lock.
  m_lockOnSchedulerGlobalLock.release();
  m_lockTaken = false;
  // We can now return the mount session object to the user.
  std::unique_ptr<SchedulerDatabase::ArchiveMount> ret(privateRet.release());
  return ret;
}

//------------------------------------------------------------------------------
// OStoreDB::TapeMountDecisionInfo::TapeMountDecisionInfo()
//------------------------------------------------------------------------------
OStoreDB::TapeMountDecisionInfo::TapeMountDecisionInfo(OStoreDB & oStroeDb): m_lockTaken(false), m_oStoreDB(oStroeDb) {}

//------------------------------------------------------------------------------
// OStoreDB::TapeMountDecisionInfo::createArchiveMount()
//------------------------------------------------------------------------------
std::unique_ptr<SchedulerDatabase::RetrieveMount> 
  OStoreDB::TapeMountDecisionInfo::createRetrieveMount(
    const std::string& vid, const std::string & tapePool, const std::string driveName, 
    const std::string& logicalLibrary, const std::string& hostName, time_t startTime) {
  // In order to create the mount, we have to:
  // Check we actually hold the scheduling lock
  // Check the tape exists, add it to ownership and set its activity status to 
  // busy, with the current agent pointing to it for unbusying
  // Set the drive status to up, but do not commit anything to the drive register
  // the drive register does not need garbage collection as it should reflect the
  // latest known state of the drive (and its absence of updating if needed)
  // Prepare the return value
  std::unique_ptr<OStoreDB::RetrieveMount> privateRet(
    new OStoreDB::RetrieveMount(m_oStoreDB));
  auto &rm = *privateRet;
  // Check we hold the scheduling lock
  if (!m_lockTaken)
    throw SchedulingLockNotHeld("In OStoreDB::TapeMountDecisionInfo::createRetrieveMount: "
      "cannot create mount without holding scheduling lock");
  // Find the tape and update it
  objectstore::RootEntry re(m_oStoreDB.m_objectStore);
  re.fetchNoLock();
  auto driveRegisterAddress = re.getDriveRegisterAddress();
  // Fill up the mount info
  rm.mountInfo.vid = vid;
  rm.mountInfo.drive = driveName;
  rm.mountInfo.host = hostName;
  rm.mountInfo.mountId = m_schedulerGlobalLock->getIncreaseCommitMountId();
  m_schedulerGlobalLock->commit();
  rm.mountInfo.tapePool = tapePool;
  rm.mountInfo.logicalLibrary = logicalLibrary;
  // Update the status of the drive in the registry
  {
    // Get hold of the drive registry
    // The drive is already in-session, to prevent double scheduling before it 
    // goes to mount state. If the work to be done gets depleted in the mean time,
    // we will switch back to up.
    common::dataStructures::DriveInfo driveInfo;
    driveInfo.driveName=driveName;
    driveInfo.logicalLibrary=logicalLibrary;
    driveInfo.host=hostName;
    ReportDriveStatusInputs inputs;
    inputs.mountType = common::dataStructures::MountType::Retrieve;
    inputs.mountSessionId = rm.mountInfo.mountId;
    inputs.reportTime = startTime;
    inputs.status = common::dataStructures::DriveStatus::Mounting;
    inputs.vid = rm.mountInfo.vid;
    inputs.tapepool = rm.mountInfo.tapePool;
    log::LogContext lc(m_oStoreDB.m_logger);
    m_oStoreDB.updateDriveStatus(driveInfo, inputs, lc);
  }
  // We committed the scheduling decision. We can now release the scheduling lock.
  m_lockOnSchedulerGlobalLock.release();
  m_lockTaken = false;
  // We can now return the mount session object to the user.
  std::unique_ptr<SchedulerDatabase::RetrieveMount> ret(privateRet.release());
  return ret;
}

//------------------------------------------------------------------------------
// OStoreDB::TapeMountDecisionInfo::~TapeMountDecisionInfo()
//------------------------------------------------------------------------------
OStoreDB::TapeMountDecisionInfo::~TapeMountDecisionInfo() {
  // The lock should be released before the objectstore object 
  // m_schedulerGlobalLock gets destroyed. We explicitely release the lock,
  // and then destroy the object
  if (m_lockTaken)
    m_lockOnSchedulerGlobalLock.release();
  m_schedulerGlobalLock.reset(NULL);
}

//------------------------------------------------------------------------------
// OStoreDB::ArchiveMount::ArchiveMount()
//------------------------------------------------------------------------------
OStoreDB::ArchiveMount::ArchiveMount(OStoreDB & oStoreDB): m_oStoreDB(oStoreDB) {}

//------------------------------------------------------------------------------
// OStoreDB::ArchiveMount::getMountInfo()
//------------------------------------------------------------------------------
const SchedulerDatabase::ArchiveMount::MountInfo& OStoreDB::ArchiveMount::getMountInfo() {
  return mountInfo;
}

//------------------------------------------------------------------------------
// OStoreDB::ArchiveMount::getNextJobBatch()
//------------------------------------------------------------------------------
std::list<std::unique_ptr<SchedulerDatabase::ArchiveJob> > OStoreDB::ArchiveMount::getNextJobBatch(uint64_t filesRequested,
    uint64_t bytesRequested, log::LogContext& logContext) {
  utils::Timer t, totalTime;
  double driveRegisterCheckTime = 0;
  double findQueueTime = 0;
  double lockFetchQueueTime = 0;
  double emptyQueueCleanupTime = 0;
  double jobSelectionTime = 0;
  double ownershipAdditionTime = 0;
  double asyncUpdateLaunchTime = 0;
  double jobsUpdateTime = 0;
  double queueProcessAndCommitTime = 0;
  double queueRemovalTime = 0;
  double ownershipRemovalTime = 0;
  // Find the next files to archive
  // First, check we should not forcibly go down. In such an occasion, we just find noting to do.
  // Get drive register
  {
    // Get the archive queue. Failure is non-fatal. We will carry on.
    try { 
      objectstore::RootEntry re(m_oStoreDB.m_objectStore);
      re.fetchNoLock();
      objectstore::DriveRegister dr(re.getDriveRegisterAddress(), m_oStoreDB.m_objectStore);
      dr.fetchNoLock();
      objectstore::DriveState ds(dr.getDriveAddress(mountInfo.drive), m_oStoreDB.m_objectStore);
      ds.fetchNoLock();
      auto driveStateValue = ds.getState();
      if (!driveStateValue.desiredDriveState.up && driveStateValue.desiredDriveState.forceDown) {
        logContext.log(log::INFO, "In OStoreDB::ArchiveMount::getNextJobBatch(): returning no job as we are forcibly going down.");
        return std::list<std::unique_ptr<SchedulerDatabase::ArchiveJob> >();
      }
    } catch (cta::exception::Exception & ex) {
      log::ScopedParamContainer params (logContext);
      params.add("exceptionMessage", ex.getMessageValue());
      logContext.log(log::INFO, "In OStoreDB::ArchiveMount::getNextJobBatch(): failed to check up/down status.");
    }
    driveRegisterCheckTime = t.secs(utils::Timer::resetCounter);
  }
  // Now, we should repeatedly fetch jobs from the queue until we fulfilled the request or there is nothing to get form the
  // queue anymore.
  // Requests are left as-is on errors. We will keep a list of them to avoid re-accessing them in the same batch.
  std::set<std::string> archiveRequestsToSkip;
  // Prepare the returned jobs that we might accumulate in several rounds.
  std::list<std::unique_ptr<OStoreDB::ArchiveJob>> privateRet;
  uint64_t currentBytes=0;
  uint64_t currentFiles=0;
  size_t iterationCount=0;
  while (true) {
    double localFindQueueTime = 0;
    double localLockFetchQueueTime = 0;
    double localEmptyCleanupQueueTime = 0;
    double localJobSelectionTime = 0;
    double localOwnershipAdditionTime = 0;
    double localAsyncLaunchTime = 0;
    double localQueueProcessAndCommitTime = 0;
    double localOwnershipRemovalTime = 0;
    double localJobsUpdateTime = 0;
    double localQueueRemovalTime = 0;
    iterationCount++;
    uint64_t beforeBytes=currentBytes;
    uint64_t beforeFiles=currentFiles;
    // Try and get access to a queue.
    objectstore::RootEntry re(m_oStoreDB.m_objectStore);
    re.fetchNoLock();
    std::string aqAddress;
    auto aql = re.dumpArchiveQueues(QueueType::LiveJobs);
    for (auto & aqp : aql) {
    if (aqp.tapePool == mountInfo.tapePool)
      aqAddress = aqp.address;
    }
    if (!aqAddress.size()) break;
    // try and lock the archive queue. Any failure from here on means the end of the getting jobs.
    objectstore::ArchiveQueue aq(aqAddress, m_oStoreDB.m_objectStore);
    objectstore::ScopedExclusiveLock aqlock;
    findQueueTime += localFindQueueTime = t.secs(utils::Timer::resetCounter);
    try {
      try {
        aqlock.lock(aq);
        aq.fetch();
        lockFetchQueueTime += localLockFetchQueueTime = t.secs(utils::Timer::resetCounter);
      } catch (cta::exception::Exception & ex) {
        // The queue is now absent. We can remove its reference in the root entry.
        // A new queue could have been added in the mean time, and be non-empty.
        // We will then fail to remove from the RootEntry (non-fatal).
        ScopedExclusiveLock rexl(re);
        re.fetch();
        try {
          re.removeArchiveQueueAndCommit(mountInfo.tapePool, QueueType::LiveJobs, logContext);
          log::ScopedParamContainer params(logContext);
          params.add("tapepool", mountInfo.tapePool)
                .add("queueObject", aq.getAddressIfSet());
          logContext.log(log::INFO, "In ArchiveMount::getNextJobBatch(): de-referenced missing queue from root entry");
        } catch (RootEntry::ArchiveQueueNotEmpty & ex) {
          // TODO: improve: if we fail here we could retry to fetch a job.
          log::ScopedParamContainer params(logContext);
          params.add("tapepool", mountInfo.tapePool)
                .add("queueObject", aq.getAddressIfSet())
                .add("Message", ex.getMessageValue());
          logContext.log(log::INFO, "In ArchiveMount::getNextJobBatch(): could not de-referenced missing queue from root entry");
        } catch (RootEntry::NoSuchArchiveQueue & ex) {
          // Somebody removed the queue in the mean time. Barely worth mentioning.
          log::ScopedParamContainer params(logContext);
          params.add("tapepool", mountInfo.tapePool)
                .add("queueObject", aq.getAddressIfSet());
          logContext.log(log::DEBUG, "In ArchiveMount::getNextJobBatch(): could not de-referenced missing queue from root entry: already done.");
        }
        emptyQueueCleanupTime += localEmptyCleanupQueueTime = t.secs(utils::Timer::resetCounter);
        continue;
      }
      // We now have the queue.
      auto queueObject = aq.getAddressIfSet();
      auto queueSummaryBefore = aq.getJobsSummary();
      {
        log::ScopedParamContainer params(logContext);
        params.add("tapepool", mountInfo.tapePool)
              .add("queueObject", queueObject)
              .add("jobs", queueSummaryBefore.jobs)
              .add("bytes", queueSummaryBefore.bytes);
        logContext.log(log::INFO, "In ArchiveMount::getNextJobBatch(): archive queue found.");
      }
      // The queue will give us a list of files to try and grab. We will attempt to 
      // dequeue them in one go, updating jobs in parallel. If some jobs turn out
      // to not be there really, we will have to do several passes.
      // We build directly the return value in the process.
      auto candidateJobsFromQueue=aq.getCandidateList(bytesRequested, filesRequested, archiveRequestsToSkip);
      std::list<std::unique_ptr<OStoreDB::ArchiveJob>> candidateJobs;
      // If we fail to find jobs in one round, we will exit.
      for (auto & cj: candidateJobsFromQueue.candidates) {
        currentFiles++;
        currentBytes+=cj.size;
        candidateJobs.emplace_back(new OStoreDB::ArchiveJob(cj.address, m_oStoreDB, *this));
        candidateJobs.back()->tapeFile.copyNb = cj.copyNb;
      }
      {
        log::ScopedParamContainer params(logContext);
        params.add("tapepool", mountInfo.tapePool)
              .add("queueObject", aq.getAddressIfSet())
              .add("candidatesCount", candidateJobs.size())
              .add("currentFiles", currentFiles)
              .add("currentBytes", currentBytes)
              .add("requestedFiles", filesRequested)
              .add("requestedBytes", bytesRequested);
        logContext.log(log::INFO, "In ArchiveMount::getNextJobBatch(): will process a set of candidate jobs.");
      }
      jobSelectionTime += localJobSelectionTime = t.secs(utils::Timer::resetCounter);
      // We now have a batch of jobs to try and dequeue. Should not be empty.
      // First add the jobs to the owned list of the agent.
      std::list<std::string> addedJobs;
      for (const auto &j: candidateJobs) addedJobs.emplace_back(j->m_archiveRequest.getAddressIfSet());
      m_oStoreDB.m_agentReference->addBatchToOwnership(addedJobs, m_oStoreDB.m_objectStore);
      ownershipAdditionTime += localOwnershipAdditionTime =  t.secs(utils::Timer::resetCounter);
      // We can now attempt to switch the ownership of the jobs. Depending on the type of failure (if any) we
      // will adapt the rest.
      // First, start the parallel updates of jobs
      std::list<std::unique_ptr<objectstore::ArchiveRequest::AsyncJobOwnerUpdater>> jobUpdates;
      for (const auto &j: candidateJobs) jobUpdates.emplace_back(
        j->m_archiveRequest.asyncUpdateJobOwner(j->tapeFile.copyNb, m_oStoreDB.m_agentReference->getAgentAddress(), aqAddress));
      asyncUpdateLaunchTime += localAsyncLaunchTime = t.secs(utils::Timer::resetCounter);
      // Now run through the results of the asynchronous updates. Non-success results come in the form of exceptions.
      std::list<std::string> jobsToForget; // The jobs either absent or not owned, for which we should just remove references (agent).
      std::list<std::string> jobsToDequeue; // The jobs that should not be queued anymore. All of them indeed (invalid or successfully poped).
      std::list<std::unique_ptr<OStoreDB::ArchiveJob>> validatedJobs; // The jobs we successfully validated.
      auto j=candidateJobs.begin(); // We will iterate on 2 lists...
      auto ju=jobUpdates.begin();
      while (ju!=jobUpdates.end()) {
        // Get the processing status of update
        try {
          (*ju)->wait();
          // Getting here means the update went through... We can proceed with removing the 
          // job from the queue, and populating the job to report in memory.
          jobsToDequeue.emplace_back((*j)->m_archiveRequest.getAddressIfSet());
          (*j)->archiveFile = (*ju)->getArchiveFile();
          (*j)->srcURL = (*ju)->getSrcURL();
          (*j)->archiveReportURL = (*ju)->getArchiveReportURL();
          (*j)->errorReportURL = (*ju)->getArchiveErrorReportURL();
          (*j)->tapeFile.fSeq = ++nbFilesCurrentlyOnTape;
          (*j)->tapeFile.vid = mountInfo.vid;
          (*j)->tapeFile.blockId =
              std::numeric_limits<decltype((*j)->tapeFile.blockId)>::max();
          (*j)->m_jobOwned = true;
          (*j)->m_mountId = mountInfo.mountId;
          (*j)->m_tapePool = mountInfo.tapePool;
          log::ScopedParamContainer params(logContext);
          auto timingsReport = (*ju)->getTimeingsReport();
          params.add("tapepool", mountInfo.tapePool)
                .add("queueObject", aq.getAddressIfSet())
                .add("requestObject", (*j)->m_archiveRequest.getAddressIfSet())
                .add("fileId", (*j)->archiveFile.archiveFileID)
                .add("lockFetchTime", timingsReport.lockFetchTime)
                .add("processTime", timingsReport.processTime)
                .add("commitUnlockTime", timingsReport.commitUnlockTime);
          logContext.log(log::INFO, "In ArchiveMount::getNextJobBatch(): popped one job");
          validatedJobs.emplace_back(std::move(*j));
        } catch (cta::exception::Exception & e) {
          std::string debugType=typeid(e).name();
          if (typeid(e) == typeid(Backend::NoSuchObject) ||
              typeid(e) == typeid(objectstore::ArchiveRequest::WrongPreviousOwner)) {
            // The object was not present or not owned, so we skip it. It should be removed from
            // the queue.
            jobsToDequeue.emplace_back((*j)->m_archiveRequest.getAddressIfSet());
            // Log the event.
            log::ScopedParamContainer params(logContext);
            params.add("tapepool", mountInfo.tapePool)
                  .add("queueObject", aq.getAddressIfSet())
                  .add("requestObject", (*j)->m_archiveRequest.getAddressIfSet());
            logContext.log(log::WARNING, "In ArchiveMount::getNextJobBatch(): skipped job not owned or not present.");
          } else if (typeid(e) == typeid(Backend::CouldNotUnlock)) {
            // We failed to unlock the object. The request was successfully updated, so we do own it. This is a non-fatal
            // situation, so we just issue a warning. Removing the request from our agent ownership would 
            // orphan it.
            log::ScopedParamContainer params(logContext);
            int demangleStatus;
            char * exceptionTypeStr = abi::__cxa_demangle(typeid(e).name(), nullptr, nullptr, &demangleStatus);
            params.add("tapepool", mountInfo.tapePool)
                  .add("queueObject", aq.getAddressIfSet())
                  .add("requestObject", (*j)->m_archiveRequest.getAddressIfSet());
            if (!demangleStatus) {
              params.add("exceptionType", exceptionTypeStr);
            } else {
              params.add("exceptionType", typeid(e).name());
            }
            free(exceptionTypeStr);
            exceptionTypeStr = nullptr;
            params.add("message", e.getMessageValue());
            logContext.log(log::WARNING, "In ArchiveMount::getNextJobBatch(): Failed to unlock the request (lock expiration). Request remains selected.");
            validatedJobs.emplace_back(std::move(*j));
          } else {
            // This is not a success, yet we could not confirm the job status due to an unexpected error.
            // We leave the queue as is. We forget about owning this job. This is an error.
            log::ScopedParamContainer params(logContext);
            int demangleStatus;
            char * exceptionTypeStr = abi::__cxa_demangle(typeid(e).name(), nullptr, nullptr, &demangleStatus);
            params.add("tapepool", mountInfo.tapePool)
                  .add("queueObject", aq.getAddressIfSet())
                  .add("requestObject", (*j)->m_archiveRequest.getAddressIfSet());
            if (!demangleStatus) {
              params.add("exceptionType", exceptionTypeStr);
            } else {
              params.add("exceptionType", typeid(e).name());
            }
            free(exceptionTypeStr);
            exceptionTypeStr = nullptr;
            params.add("message", e.getMessageValue());
            logContext.log(log::ERR, "In ArchiveMount::getNextJobBatch(): unexpected error. Leaving the job queued.");
            jobsToForget.emplace_back((*j)->m_archiveRequest.getAddressIfSet());
            archiveRequestsToSkip.insert((*j)->m_archiveRequest.getAddressIfSet());
          }
          // This job is not for us.
          jobsToForget.emplace_back((*j)->m_archiveRequest.getAddressIfSet());
          // We also need to update the counts.
          currentFiles--;
          currentBytes-=(*j)->archiveFile.fileSize;
        }
        jobsUpdateTime += localJobsUpdateTime = t.secs(utils::Timer::resetCounter);
        // In all cases: move to the nexts.
        ju=jobUpdates.erase(ju);
        j=candidateJobs.erase(j);
      }
      // All (most) jobs are now officially owned by our agent. We can hence remove them from the queue.
      aq.removeJobsAndCommit(jobsToDequeue);
      queueProcessAndCommitTime += localQueueProcessAndCommitTime = t.secs(utils::Timer::resetCounter);
      if (jobsToForget.size()) {
        m_oStoreDB.m_agentReference->removeBatchFromOwnership(jobsToForget, m_oStoreDB.m_objectStore);
        ownershipRemovalTime += localOwnershipRemovalTime = t.secs(utils::Timer::resetCounter);
      }
      // We can now add the validated jobs to the return value.
      auto vj = validatedJobs.begin();
      while (vj != validatedJobs.end()) {
        privateRet.emplace_back(std::move(*vj));
        vj=validatedJobs.erase(vj);
      }
      // Before going for another round, we can release the queue and delete it if we emptied it.
      auto queueSummaryAfter=aq.getJobsSummary();
      aqlock.release();
      // If the queue is empty, we can get rid of it.
      if (!queueSummaryAfter.jobs) {
        try {
          // The queue should be removed as it is empty.
          ScopedExclusiveLock rexl(re);
          re.fetch();
          re.removeArchiveQueueAndCommit(mountInfo.tapePool, QueueType::LiveJobs, logContext);
          log::ScopedParamContainer params(logContext);
          params.add("tapepool", mountInfo.tapePool)
                .add("queueObject", aq.getAddressIfSet());
          logContext.log(log::INFO, "In ArchiveMount::getNextJobBatch(): deleted empty queue");
        } catch (cta::exception::Exception &ex) {
          log::ScopedParamContainer params(logContext);
          params.add("tapepool", mountInfo.tapePool)
                .add("queueObject", aq.getAddressIfSet())
                .add("Message", ex.getMessageValue());
          logContext.log(log::INFO, "In ArchiveMount::getNextJobBatch(): could not delete a presumably empty queue");
        }
        queueRemovalTime += localQueueRemovalTime = t.secs(utils::Timer::resetCounter);
      }
      // We can now summarize this round
      {
        log::ScopedParamContainer params(logContext);
        params.add("tapepool", mountInfo.tapePool)
              .add("queueObject", aq.getAddressIfSet())
              .add("filesAdded", currentFiles - beforeFiles)
              .add("bytesAdded", currentBytes - beforeBytes)
              .add("filesBefore", beforeFiles)
              .add("bytesBefore", beforeBytes)
              .add("filesAfter", currentFiles)
              .add("bytesAfter", currentBytes)
              .add("queueJobsBefore", queueSummaryBefore.jobs)
              .add("queueBytesBefore", queueSummaryBefore.bytes)
              .add("queueJobsAfter", queueSummaryAfter.jobs)
              .add("queueBytesAfter", queueSummaryAfter.bytes)
              .add("queueObject", queueObject)
              .add("findQueueTime", localFindQueueTime)
              .add("lockFetchQueueTime", localLockFetchQueueTime)
              .add("emptyQueueCleanupTime", localEmptyCleanupQueueTime)
              .add("jobSelectionTime", localJobSelectionTime)
              .add("ownershipAdditionTime", localOwnershipAdditionTime)
              .add("asyncUpdateLaunchTime", localAsyncLaunchTime)
              .add("jobsUpdateTime", localJobsUpdateTime)
              .add("queueProcessAndCommitTime", localQueueProcessAndCommitTime)
              .add("ownershipRemovalTime", localOwnershipRemovalTime)
              .add("queueRemovalTime", localQueueRemovalTime)
              .add("iterationTime", localFindQueueTime + localLockFetchQueueTime + localEmptyCleanupQueueTime
                                    + localJobSelectionTime + localOwnershipAdditionTime + localAsyncLaunchTime
                                    + localJobsUpdateTime + localQueueProcessAndCommitTime + localOwnershipRemovalTime
                                    + localQueueRemovalTime)
              .add("iterationCount", iterationCount);
        logContext.log(log::INFO, "In ArchiveMount::getNextJobBatch(): did one round of jobs retrieval.");
      }
      // We could be done now.
      if (currentBytes >= bytesRequested || currentFiles >= filesRequested)
        break;
      // If we had exhausted the queue while selecting the jobs, we stop here, else we can go for another
      // round.
      if (!candidateJobsFromQueue.remainingFilesAfterCandidates)
        break;
    } catch (cta::exception::Exception & ex) {
      log::ScopedParamContainer params (logContext);
      params.add("exceptionMessage", ex.getMessageValue());
      logContext.log(log::ERR, "In OStoreDB::ArchiveMount::getNextJobBatch(): error (CTA exception) getting more jobs. Backtrace follows.");
      logContext.logBacktrace(log::ERR, ex.backtrace());
      break;
    } catch (std::exception & e) {
      log::ScopedParamContainer params (logContext);
      params.add("exceptionWhat", e.what());
      logContext.log(log::ERR, "In OStoreDB::ArchiveMount::getNextJobBatch(): error (std exception) getting more jobs.");
      break;
    } catch (...) {
      logContext.log(log::ERR, "In OStoreDB::ArchiveMount::getNextJobBatch(): error (unknown exception) getting more jobs.");
      break;
    }
  }
  // We either ran out of jobs or fulfilled the requirements. Time to build up the reply.
  // Log the outcome.
  uint64_t nFiles=privateRet.size();
  uint64_t nBytes=0;
  for (auto & j: privateRet) {
    nBytes+=j->archiveFile.fileSize;
  }
  {
    log::ScopedParamContainer params(logContext);
    params.add("tapepool", mountInfo.tapePool)
          .add("files", nFiles)
          .add("bytes", nBytes)
          .add("driveRegisterCheckTime", driveRegisterCheckTime)
          .add("findQueueTime", findQueueTime)
          .add("lockFetchQueueTime", lockFetchQueueTime)
          .add("emptyQueueCleanupTime", emptyQueueCleanupTime)
          .add("jobSelectionTime", jobSelectionTime)
          .add("ownershipAdditionTime", ownershipAdditionTime)
          .add("asyncUpdateLaunchTime", asyncUpdateLaunchTime)
          .add("jobsUpdateTime", jobsUpdateTime)
          .add("queueProcessAndCommitTime", queueProcessAndCommitTime)
          .add("ownershipRemovalTime", ownershipRemovalTime)
          .add("queueRemovalTime", queueRemovalTime)
          .add("schedulerDbTime", totalTime.secs());
    logContext.log(log::INFO, "In ArchiveMount::getNextJobBatch(): jobs retrieval complete.");
  }
  // We can construct the return value.
  std::list<std::unique_ptr<SchedulerDatabase::ArchiveJob> > ret;
  for (auto & j: privateRet) ret.emplace_back(std::move(j));
  return ret;
}

//------------------------------------------------------------------------------
// OStoreDB::ArchiveMount::complete()
//------------------------------------------------------------------------------
void OStoreDB::ArchiveMount::complete(time_t completionTime) {
  // When the session is complete, we can reset the status of the drive.
  // Tape will be implicitly released
  // Reset the drive state.
  common::dataStructures::DriveInfo driveInfo;
  driveInfo.driveName=mountInfo.drive;
  driveInfo.logicalLibrary=mountInfo.logicalLibrary;
  driveInfo.host=mountInfo.host;
  ReportDriveStatusInputs inputs;
  inputs.mountType = common::dataStructures::MountType::NoMount;
  inputs.mountSessionId = mountInfo.mountId;
  inputs.reportTime = completionTime;
  inputs.status = common::dataStructures::DriveStatus::Up;
  inputs.vid = mountInfo.vid;
  inputs.tapepool = mountInfo.tapePool;
  log::LogContext lc(m_oStoreDB.m_logger);
  m_oStoreDB.updateDriveStatus(driveInfo, inputs, lc);
}

//------------------------------------------------------------------------------
// OStoreDB::ArchiveJob::ArchiveJob()
//------------------------------------------------------------------------------
OStoreDB::ArchiveJob::ArchiveJob(const std::string& jobAddress, OStoreDB& oStoreDB, ArchiveMount& am): m_jobOwned(false),
  m_oStoreDB(oStoreDB), m_archiveRequest(jobAddress, m_oStoreDB.m_objectStore), m_archiveMount(am) {}

//------------------------------------------------------------------------------
// OStoreDB::RetrieveMount::RetrieveMount()
//------------------------------------------------------------------------------
OStoreDB::RetrieveMount::RetrieveMount(OStoreDB & oStoreDB): m_oStoreDB(oStoreDB) {}

//------------------------------------------------------------------------------
// OStoreDB::RetrieveMount::getMountInfo()
//------------------------------------------------------------------------------
const OStoreDB::RetrieveMount::MountInfo& OStoreDB::RetrieveMount::getMountInfo() {
  return mountInfo;
}

//------------------------------------------------------------------------------
// OStoreDB::RetrieveMount::getNextJobBatch()
//------------------------------------------------------------------------------
std::list<std::unique_ptr<SchedulerDatabase::RetrieveJob> > OStoreDB::RetrieveMount::getNextJobBatch(uint64_t filesRequested, 
    uint64_t bytesRequested, log::LogContext& logContext) {
  utils::Timer t, totalTime;
  double driveRegisterCheckTime = 0;
  double findQueueTime = 0;
  double lockFetchQueueTime = 0;
  double emptyQueueCleanupTime = 0;
  double jobSelectionTime = 0;
  double ownershipAdditionTime = 0;
  double asyncUpdateLaunchTime = 0;
  double jobsUpdateTime = 0;
  double queueProcessAndCommitTime = 0;
  double queueRemovalTime = 0;
  double ownershipRemovalTime = 0;
  // Find the next files to retrieve
  // First, check we should not forcibly go down. In such an occasion, we just find noting to do.
  // Get drive register
  {
    // Get the drive status. Failure is non-fatal. We will carry on.
    try { 
      objectstore::RootEntry re(m_oStoreDB.m_objectStore);
      re.fetchNoLock();
      objectstore::DriveRegister dr(re.getDriveRegisterAddress(), m_oStoreDB.m_objectStore);
      dr.fetchNoLock();
      objectstore::DriveState ds(dr.getDriveAddress(mountInfo.drive), m_oStoreDB.m_objectStore);
      ds.fetchNoLock();
      auto driveStateValue = ds.getState();
      if (!driveStateValue.desiredDriveState.up && driveStateValue.desiredDriveState.forceDown) {
        logContext.log(log::INFO, "In OStoreDB::RetrieveMount::getNextJobBatch(): returning no job as we are forcibly going down.");
        return std::list<std::unique_ptr<SchedulerDatabase::RetrieveJob> >();
      }
    } catch (cta::exception::Exception & ex) {
      log::ScopedParamContainer params (logContext);
      params.add("exceptionMessage", ex.getMessageValue());
      logContext.log(log::INFO, "In OStoreDB::RetrieveMount::getNextJobBatch(): failed to check up/down status.");
    }
    driveRegisterCheckTime = t.secs(utils::Timer::resetCounter);
  }
  // Now, we should repeatedly fetch jobs from the queue until we fulfilled the request or there is nothing to get form the
  // queue anymore.
  // Requests are left as-is on errors. We will keep a list of them to avoid re-accessing them in the same batch.
  std::set<std::string> retrieveRequestsToSkip;
  // Prepare the returned jobs that we might accumulate in several rounds.
  std::list<std::unique_ptr<OStoreDB::RetrieveJob>> privateRet;
  uint64_t currentBytes=0;
  uint64_t currentFiles=0;
  size_t iterationCount=0;
  while (true) {
    double localFindQueueTime = 0;
    double localLockFetchQueueTime = 0;
    double localEmptyCleanupQueueTime = 0;
    double localJobSelectionTime = 0;
    double localOwnershipAdditionTime = 0;
    double localAsyncLaunchTime = 0;
    double localQueueProcessAndCommitTime = 0;
    double localOwnershipRemovalTime = 0;
    double localJobsUpdateTime = 0;
    double localQueueRemovalTime = 0;
    iterationCount++;
    uint64_t beforeBytes=currentBytes;
    uint64_t beforeFiles=currentFiles;
    // Try and get access to a queue.
    objectstore::RootEntry re(m_oStoreDB.m_objectStore);
    re.fetchNoLock();
    std::string rqAddress;
    auto rql = re.dumpRetrieveQueues(QueueType::LiveJobs);
    for (auto & rqp : rql) {
    if (rqp.vid == mountInfo.vid)
      rqAddress = rqp.address;
    }
    if (!rqAddress.size()) break;
    // try and lock the retrieve queue. Any failure from here on means the end of the getting jobs.
    objectstore::RetrieveQueue rq(rqAddress, m_oStoreDB.m_objectStore);
    objectstore::ScopedExclusiveLock rqLock;
    findQueueTime += localFindQueueTime = t.secs(utils::Timer::resetCounter);
    try {
      try {
        rqLock.lock(rq);
        rq.fetch();
        lockFetchQueueTime += localLockFetchQueueTime = t.secs(utils::Timer::resetCounter);
      } catch (cta::exception::Exception & ex) {
        // The queue is now absent. We can remove its reference in the root entry.
        // A new queue could have been added in the mean time, and be non-empty.
        // We will then fail to remove from the RootEntry (non-fatal).
        ScopedExclusiveLock rexl(re);
        re.fetch();
        try {
          re.removeRetrieveQueueAndCommit(mountInfo.vid, QueueType::LiveJobs, logContext);
          log::ScopedParamContainer params(logContext);
          params.add("vid", mountInfo.vid)
                .add("queueObject", rq.getAddressIfSet());
          logContext.log(log::INFO, "In RetrieveMount::getNextJobBatch(): de-referenced missing queue from root entry");
        } catch (RootEntry::ArchiveQueueNotEmpty & ex) {
          // TODO: improve: if we fail here we could retry to fetch a job.
          log::ScopedParamContainer params(logContext);
          params.add("vid", mountInfo.vid)
                .add("queueObject", rq.getAddressIfSet())
                .add("Message", ex.getMessageValue());
          logContext.log(log::INFO, "In RetrieveMount::getNextJobBatch(): could not de-referenced missing queue from root entry");
        }
        emptyQueueCleanupTime += localEmptyCleanupQueueTime = t.secs(utils::Timer::resetCounter);
        continue;
      }
      // We now have the queue.
      auto queueObject = rq.getAddressIfSet();
      auto queueSummaryBefore = rq.getJobsSummary();
      {
        log::ScopedParamContainer params(logContext);
        params.add("vid", mountInfo.vid)
              .add("queueObject", rq.getAddressIfSet())
              .add("queueSize", rq.getJobsSummary().files);
        logContext.log(log::INFO, "In RetrieveMount::getNextJobBatch(): retrieve queue found.");
      }
      // We should build the list of jobs we intend to grab. We will attempt to 
      // dequeue them in one go, updating jobs in parallel. If some jobs turn out
      // to not be there really, we will have to do several passes.
      // We build directly the return value in the process.
      auto candidateJobsFromQueue=rq.getCandidateList(bytesRequested, filesRequested, retrieveRequestsToSkip);
      std::list<std::unique_ptr<OStoreDB::RetrieveJob>> candidateJobs;
      // If we fail to find jobs in one round, we will exit.
      for (auto & cj: candidateJobsFromQueue.candidates) {
        currentFiles++;
        currentBytes+=cj.size;
        candidateJobs.emplace_back(new OStoreDB::RetrieveJob(cj.address, m_oStoreDB, *this));
        candidateJobs.back()->selectedCopyNb = cj.copyNb;
      }
      {
        log::ScopedParamContainer params(logContext);
        params.add("vid", mountInfo.vid)
              .add("queueObject", rq.getAddressIfSet())
              .add("candidatesCount", candidateJobs.size())
              .add("currentFiles", currentFiles)
              .add("currentBytes", currentBytes)
              .add("requestedFiles", filesRequested)
              .add("requestedBytes", bytesRequested);
        logContext.log(log::INFO, "In RetrieveMount::getNextJobBatch(): will process a set of candidate jobs.");
      }
      jobSelectionTime += localJobSelectionTime = t.secs(utils::Timer::resetCounter);
      // We now have a batch of jobs to try and dequeue. Should not be empty.
      // First add the jobs to the owned list of the agent.
      std::list<std::string> addedJobs;
      for (const auto &j: candidateJobs) addedJobs.emplace_back(j->m_retrieveRequest.getAddressIfSet());
      m_oStoreDB.m_agentReference->addBatchToOwnership(addedJobs, m_oStoreDB.m_objectStore);
      ownershipAdditionTime += localOwnershipAdditionTime = t.secs(utils::Timer::resetCounter);
      // We can now attempt to switch the ownership of the jobs. Depending on the type of failure (if any) we
      // will adapt the rest.
      // First, start the parallel updates of jobs
      std::list<std::unique_ptr<objectstore::RetrieveRequest::AsyncOwnerUpdater>> jobUpdates;
      for (const auto &j: candidateJobs) jobUpdates.emplace_back(
        j->m_retrieveRequest.asyncUpdateOwner(j->selectedCopyNb, m_oStoreDB.m_agentReference->getAgentAddress(), rqAddress));
      asyncUpdateLaunchTime += localAsyncLaunchTime = t.secs(utils::Timer::resetCounter);
      // Now run through the results of the asynchronous updates. Non-sucess results come in the form of exceptions.
      std::list<std::string> jobsToForget; // The jobs either absent or not owned, for which we should just remove references (agent).
      std::list<std::string> jobsToDequeue; // The jobs that should not be queued anymore. All of them indeed (invalid or successfully poped).
      std::list<std::unique_ptr<OStoreDB::RetrieveJob>> validatedJobs; // The jobs we successfully validated.
      auto j=candidateJobs.begin(); // We will iterate on 2 lists...
      auto ju=jobUpdates.begin();
      while (ju!=jobUpdates.end()) {
        // Get the processing status of update
        try {
          (*ju)->wait();
          // Getting here means the update went through... We can proceed with removing the 
          // job from the queue, and populating the job to report in memory.
          jobsToDequeue.emplace_back((*j)->m_retrieveRequest.getAddressIfSet());
          (*j)->archiveFile = (*ju)->getArchiveFile();
          (*j)->retrieveRequest = (*ju)->getRetrieveRequest();
          (*j)->m_jobOwned = true;
          (*j)->m_mountId = mountInfo.mountId;
          log::ScopedParamContainer params(logContext);
          params.add("vid", mountInfo.vid)
                .add("queueObject", rq.getAddressIfSet())
                .add("requestObject", (*j)->m_retrieveRequest.getAddressIfSet())
                .add("fileId", (*j)->archiveFile.archiveFileID);
          logContext.log(log::INFO, "In RetrieveMount::getNextJobBatch(): popped one job");
          validatedJobs.emplace_back(std::move(*j));
        } catch (cta::exception::Exception & e) {
          std::string debugType=typeid(e).name();
          if (typeid(e) == typeid(Backend::NoSuchObject) ||
              typeid(e) == typeid(objectstore::RetrieveRequest::WrongPreviousOwner)) {
            // The object was not present or not owned, so we skip it. It should be removed from
            // the queue.
            jobsToDequeue.emplace_back((*j)->m_retrieveRequest.getAddressIfSet());
            // Log the event.
            log::ScopedParamContainer params(logContext);
            params.add("vid", mountInfo.vid)
                  .add("queueObject", rq.getAddressIfSet())
                  .add("requestObject", (*j)->m_retrieveRequest.getAddressIfSet());
            logContext.log(log::WARNING, "In RetrieveMount::getNextJobBatch(): skipped job not owned or not present.");
          } else if (typeid(e) == typeid(Backend::CouldNotUnlock)) {
            // We failed to unlock the object. The request was successfully updated, so we do own it. This is a non-fatal
            // situation, so we just issue a warning. Removing the request from our agent ownership would 
            // orphan it.
            log::ScopedParamContainer params(logContext);
            int demangleStatus;
            char * exceptionTypeStr = abi::__cxa_demangle(typeid(e).name(), nullptr, nullptr, &demangleStatus);
            params.add("vid", mountInfo.vid)
                  .add("queueObject", rq.getAddressIfSet())
                  .add("requestObject", (*j)->m_retrieveRequest.getAddressIfSet());
            if (!demangleStatus) {
              params.add("exceptionType", exceptionTypeStr);
            } else {
              params.add("exceptionType", typeid(e).name());
            }
            free(exceptionTypeStr);
            exceptionTypeStr = nullptr;
            params.add("message", e.getMessageValue());
            logContext.log(log::WARNING, "In RetrieveMount::getNextJobBatch(): Failed to unlock the request (lock expiration). Request remains selected.");
            validatedJobs.emplace_back(std::move(*j));
          } else {
            // This is not a success, yet we could not confirm the job status due to an unexpected error.
            // We leave the queue as is. We forget about owning this job. This is an error.
            log::ScopedParamContainer params(logContext);
            int demangleStatus;
            char * exceptionTypeStr = abi::__cxa_demangle(typeid(e).name(), nullptr, nullptr, &demangleStatus);
            params.add("vid", mountInfo.vid)
                  .add("queueObject", rq.getAddressIfSet())
                  .add("requestObject", (*j)->m_retrieveRequest.getAddressIfSet());
            if (!demangleStatus) {
              params.add("exceptionType", exceptionTypeStr);
            } else {
              params.add("exceptionType", typeid(e).name());
            }
            free(exceptionTypeStr);
            exceptionTypeStr = nullptr;
            params.add("message", e.getMessageValue());
            logContext.log(log::ERR, "In RetrieveMount::getNextJobBatch(): unexpected error. Leaving the job queued.");
            jobsToForget.emplace_back((*j)->m_retrieveRequest.getAddressIfSet());
            retrieveRequestsToSkip.insert((*j)->m_retrieveRequest.getAddressIfSet());
          }
          // This job is not for us.
          jobsToForget.emplace_back((*j)->m_retrieveRequest.getAddressIfSet());
          // We also need to update the counts.
          currentFiles--;
          currentBytes-=(*j)->archiveFile.fileSize;
        }
        jobsUpdateTime += localJobsUpdateTime = t.secs(utils::Timer::resetCounter);
        // In all cases: move to the nexts.
        ju=jobUpdates.erase(ju);
        j=candidateJobs.erase(j);
      }
      // All (most) jobs are now officially owned by our agent. We can hence remove them from the queue.
      rq.removeJobsAndCommit(jobsToDequeue);
      queueProcessAndCommitTime += localQueueProcessAndCommitTime = t.secs(utils::Timer::resetCounter);
      if (jobsToForget.size()) {
        m_oStoreDB.m_agentReference->removeBatchFromOwnership(jobsToForget, m_oStoreDB.m_objectStore);
        ownershipRemovalTime += localOwnershipRemovalTime = t.secs(utils::Timer::resetCounter);
      }
      // We can now add the validated jobs to the return value.
      auto vj = validatedJobs.begin();
      while (vj != validatedJobs.end()) {
        privateRet.emplace_back(std::move(*vj));
        vj=validatedJobs.erase(vj);
      }
      // Before going for another round, we can release the queue and delete it if we emptied it.
      auto queueSummaryAfter=rq.getJobsSummary();
      rqLock.release();
      // If the queue is empty, we can get rid of it.
      if (!queueSummaryAfter.files) {
        try {
          // The queue should be removed as it is empty.
          ScopedExclusiveLock rexl(re);
          re.fetch();
          re.removeRetrieveQueueAndCommit(mountInfo.vid, QueueType::LiveJobs, logContext);
          log::ScopedParamContainer params(logContext);
          params.add("vid", mountInfo.vid)
                .add("queueObject", rq.getAddressIfSet());
          logContext.log(log::INFO, "In RetrieveMount::getNextJobBatch(): deleted empty queue");
        } catch (cta::exception::Exception &ex) {
          log::ScopedParamContainer params(logContext);
          params.add("vid", mountInfo.vid)
                .add("queueObject", rq.getAddressIfSet())
                .add("Message", ex.getMessageValue());
          logContext.log(log::INFO, "In RetrieveMount::getNextJobBatch(): could not delete a presumably empty queue");
        }
        queueRemovalTime += localQueueRemovalTime = t.secs(utils::Timer::resetCounter);
      }
      // We can now summarize this round
      {
        log::ScopedParamContainer params(logContext);
        params.add("vid", mountInfo.vid)
              .add("queueObject", rq.getAddressIfSet())
              .add("filesAdded", currentFiles - beforeFiles)
              .add("bytesAdded", currentBytes - beforeBytes)
              .add("filesBefore", beforeFiles)
              .add("bytesBefore", beforeBytes)
              .add("filesAfter", currentFiles)
              .add("bytesAfter", currentBytes)
              .add("queueJobsBefore", queueSummaryBefore.files)
              .add("queueBytesBefore", queueSummaryBefore.bytes)
              .add("queueJobsAfter", queueSummaryAfter.files)
              .add("queueBytesAfter", queueSummaryAfter.bytes)
              .add("queueObject", queueObject)
              .add("findQueueTime", localFindQueueTime)
              .add("lockFetchQueueTime", localLockFetchQueueTime)
              .add("emptyQueueCleanupTime", localEmptyCleanupQueueTime)
              .add("jobSelectionTime", localJobSelectionTime)
              .add("ownershipAdditionTime", localOwnershipAdditionTime)
              .add("asyncUpdateLaunchTime", localAsyncLaunchTime)
              .add("jobsUpdateTime", localJobsUpdateTime)
              .add("queueProcessAndCommitTime", localQueueProcessAndCommitTime)
              .add("ownershipRemovalTime", localOwnershipRemovalTime)
              .add("queueRemovalTime", localQueueRemovalTime)
              .add("iterationTime", localFindQueueTime + localLockFetchQueueTime + localEmptyCleanupQueueTime
                                    + localJobSelectionTime + localOwnershipAdditionTime + localAsyncLaunchTime
                                    + localJobsUpdateTime + localQueueProcessAndCommitTime + localOwnershipRemovalTime
                                    + localQueueRemovalTime)
              .add("iterationCount", iterationCount);
        logContext.log(log::INFO, "In RetrieveMount::getNextJobBatch(): did one round of jobs retrieval.");
      }
      // We could be done now.
      if (currentBytes >= bytesRequested || currentFiles >= filesRequested)
        break;
      // If we had exhausted the queue while selecting the jobs, we stop here, else we can go for another
      // round.
      if (!candidateJobsFromQueue.remainingFilesAfterCandidates)
        break;
    } catch (cta::exception::Exception & ex) {
      log::ScopedParamContainer params (logContext);
      params.add("exceptionMessage", ex.getMessageValue());
      logContext.log(log::ERR, "In OStoreDB::RetrieveMount::getNextJobBatch(): error (CTA exception) getting more jobs. Backtrace follows.");
      logContext.logBacktrace(log::ERR, ex.backtrace());
      break;
    } catch (std::exception & e) {
      log::ScopedParamContainer params (logContext);
      params.add("exceptionWhat", e.what());
      logContext.log(log::ERR, "In OStoreDB::RetrieveMount::getNextJobBatch(): error (std exception) getting more jobs.");
      break;
    } catch (...) {
      logContext.log(log::ERR, "In OStoreDB::RetrieveMount::getNextJobBatch(): error (unknown exception) getting more jobs.");
      break;
    }
  }
  // We either ran out of jobs or fulfilled the requirements. Time to build up the reply.
  // Log the outcome.
  uint64_t nFiles=privateRet.size();
  uint64_t nBytes=0;
  for (auto & j: privateRet) {
    nBytes+=j->archiveFile.fileSize;
  }
  {
    log::ScopedParamContainer params(logContext);
    params.add("tapepool", mountInfo.tapePool)
          .add("files", nFiles)
          .add("bytes", nBytes)
          .add("driveRegisterCheckTime", driveRegisterCheckTime)
          .add("findQueueTime", findQueueTime)
          .add("lockFetchQueueTime", lockFetchQueueTime)
          .add("emptyQueueCleanupTime", emptyQueueCleanupTime)
          .add("jobSelectionTime", jobSelectionTime)
          .add("ownershipAdditionTime", ownershipAdditionTime)
          .add("asyncUpdateLaunchTime", asyncUpdateLaunchTime)
          .add("jobsUpdateTime", jobsUpdateTime)
          .add("queueProcessAndCommitTime", queueProcessAndCommitTime)
          .add("ownershipRemovalTime", ownershipRemovalTime)
          .add("schedulerDbTime", totalTime.secs());
    logContext.log(log::INFO, "In RetrieveMount::getNextJobBatch(): jobs retrieval complete.");
  }
  // We can construct the return value.
  std::list<std::unique_ptr<SchedulerDatabase::RetrieveJob> > ret;
  for (auto & j: privateRet) ret.emplace_back(std::move(j));
  return ret;
}


//------------------------------------------------------------------------------
// OStoreDB::RetrieveMount::complete()
//------------------------------------------------------------------------------
void OStoreDB::RetrieveMount::complete(time_t completionTime) {
  // When the session is complete, we can reset the status of the tape and the
  // drive
  // Reset the drive state.
  common::dataStructures::DriveInfo driveInfo;
  driveInfo.driveName=mountInfo.drive;
  driveInfo.logicalLibrary=mountInfo.logicalLibrary;
  driveInfo.host=mountInfo.host;
  ReportDriveStatusInputs inputs;
  inputs.mountType = common::dataStructures::MountType::NoMount;
  inputs.mountSessionId = mountInfo.mountId;
  inputs.reportTime = completionTime;
  inputs.status = common::dataStructures::DriveStatus::Up;
  inputs.vid = mountInfo.vid;
  inputs.tapepool = mountInfo.tapePool;
  log::LogContext lc(m_oStoreDB.m_logger);
  m_oStoreDB.updateDriveStatus(driveInfo, inputs, lc);
}

//------------------------------------------------------------------------------
// OStoreDB::RetrieveMount::setDriveStatus()
//------------------------------------------------------------------------------
void OStoreDB::RetrieveMount::setDriveStatus(cta::common::dataStructures::DriveStatus status, time_t completionTime) {
  // We just report the drive status as instructed by the tape thread.
  // Reset the drive state.
  common::dataStructures::DriveInfo driveInfo;
  driveInfo.driveName=mountInfo.drive;
  driveInfo.logicalLibrary=mountInfo.logicalLibrary;
  driveInfo.host=mountInfo.host;
  ReportDriveStatusInputs inputs;
  inputs.mountType = common::dataStructures::MountType::Retrieve;
  inputs.mountSessionId = mountInfo.mountId;
  inputs.reportTime = completionTime;
  inputs.status = status;
  inputs.vid = mountInfo.vid;
  inputs.tapepool = mountInfo.tapePool;
  // TODO: statistics!
  inputs.byteTransferred = 0;
  inputs.filesTransferred = 0;
  inputs.latestBandwidth = 0;
  log::LogContext lc(m_oStoreDB.m_logger);
  m_oStoreDB.updateDriveStatus(driveInfo, inputs, lc);
}

//------------------------------------------------------------------------------
// OStoreDB::RetrieveMount::setTapeSessionStats()
//------------------------------------------------------------------------------
void OStoreDB::RetrieveMount::setTapeSessionStats(const castor::tape::tapeserver::daemon::TapeSessionStats &stats) {
  // We just report tthe tape session statistics as instructed by the tape thread.
  // Reset the drive state.
  common::dataStructures::DriveInfo driveInfo;
  driveInfo.driveName=mountInfo.drive;
  driveInfo.logicalLibrary=mountInfo.logicalLibrary;
  driveInfo.host=mountInfo.host;
  
  ReportDriveStatsInputs inputs;
  inputs.reportTime = time(nullptr); 
  inputs.bytesTransferred = stats.dataVolume;
  inputs.filesTransferred = stats.filesCount;
  
  log::LogContext lc(m_oStoreDB.m_logger);
  m_oStoreDB.updateDriveStatistics(driveInfo, inputs, lc);
}


//------------------------------------------------------------------------------
// OStoreDB::RetrieveMount::castFromSchedDBJob()
//------------------------------------------------------------------------------
OStoreDB::RetrieveJob * OStoreDB::RetrieveMount::castFromSchedDBJob(SchedulerDatabase::RetrieveJob * job) {
  OStoreDB::RetrieveJob * ret = dynamic_cast<OStoreDB::RetrieveJob *> (job);
  if (!ret) {
    std::string unexpectedType = typeid(*job).name();
    throw cta::exception::Exception(std::string("In OStoreDB::RetrieveMount::castFromSchedDBJob(): unexpected archive job type while casting: ")+
        unexpectedType);
  }
  return ret;
}

//------------------------------------------------------------------------------
// OStoreDB::RetrieveMount::waitAndFinishSettingJobsBatchSuccessful()
//------------------------------------------------------------------------------
std::set<cta::SchedulerDatabase::RetrieveJob*> OStoreDB::RetrieveMount::finishSettingJobsBatchSuccessful(
  std::list<cta::SchedulerDatabase::RetrieveJob*>& jobsBatch, log::LogContext& lc) {
  std::set<cta::SchedulerDatabase::RetrieveJob*> ret;
  std::list<std::string> rjToUnown;
  // We will wait on the asynchronously started reports of jobs and remove them from
  // ownership.
  for (auto & sDBJob: jobsBatch) {
    auto osdbJob = castFromSchedDBJob(sDBJob);
    rjToUnown.push_back(osdbJob->m_retrieveRequest.getAddressIfSet());
    ret.insert(sDBJob);
  }
  m_oStoreDB.m_agentReference->removeBatchFromOwnership(rjToUnown, m_oStoreDB.m_objectStore);
  return ret;
}

//------------------------------------------------------------------------------
// OStoreDB::ArchiveMount::setDriveStatus()
//------------------------------------------------------------------------------
void OStoreDB::ArchiveMount::setDriveStatus(cta::common::dataStructures::DriveStatus status, time_t completionTime) {
  // We just report the drive status as instructed by the tape thread.
  // Reset the drive state.
  common::dataStructures::DriveInfo driveInfo;
  driveInfo.driveName=mountInfo.drive;
  driveInfo.logicalLibrary=mountInfo.logicalLibrary;
  driveInfo.host=mountInfo.host;
  ReportDriveStatusInputs inputs;
  inputs.mountType = common::dataStructures::MountType::Archive;
  inputs.mountSessionId = mountInfo.mountId;
  inputs.reportTime = completionTime;
  inputs.status = status;
  inputs.vid = mountInfo.vid;
  inputs.tapepool = mountInfo.tapePool;
  // TODO: statistics!
  inputs.byteTransferred = 0;
  inputs.filesTransferred = 0;
  inputs.latestBandwidth = 0;
  log::LogContext lc(m_oStoreDB.m_logger);
  m_oStoreDB.updateDriveStatus(driveInfo, inputs, lc);
}

//------------------------------------------------------------------------------
// OStoreDB::ArchiveMount::setTapeSessionStats()
//------------------------------------------------------------------------------
void OStoreDB::ArchiveMount::setTapeSessionStats(const castor::tape::tapeserver::daemon::TapeSessionStats &stats) {
  // We just report the tape session statistics as instructed by the tape thread.
  // Reset the drive state.
  common::dataStructures::DriveInfo driveInfo;
  driveInfo.driveName=mountInfo.drive;
  driveInfo.logicalLibrary=mountInfo.logicalLibrary;
  driveInfo.host=mountInfo.host;
  
  ReportDriveStatsInputs inputs;
  inputs.reportTime = time(nullptr); 
  inputs.bytesTransferred = stats.dataVolume;
  inputs.filesTransferred = stats.filesCount;
  
  log::LogContext lc(m_oStoreDB.m_logger);
  m_oStoreDB.updateDriveStatistics(driveInfo, inputs, lc);
}

//------------------------------------------------------------------------------
// OStoreDB::ArchiveMount::castFromSchedDBJob()
//------------------------------------------------------------------------------
OStoreDB::ArchiveJob * OStoreDB::ArchiveMount::castFromSchedDBJob(SchedulerDatabase::ArchiveJob * job) {
  OStoreDB::ArchiveJob * ret = dynamic_cast<OStoreDB::ArchiveJob *> (job);
  if (!ret) {
    std::string unexpectedType = typeid(*job).name();
    throw cta::exception::Exception(std::string("In OStoreDB::ArchiveMount::castFromSchedDBJob(): unexpected archive job type while casting: ")+
        unexpectedType);
  }
  return ret;
}

//------------------------------------------------------------------------------
// OStoreDB::ArchiveMount::asyncSetJobBatchSuccessful()
//------------------------------------------------------------------------------
std::set<cta::SchedulerDatabase::ArchiveJob*> OStoreDB::ArchiveMount::setJobBatchSuccessful(
  std::list<cta::SchedulerDatabase::ArchiveJob*>& jobsBatch, log::LogContext & lc) {
  std::set<cta::SchedulerDatabase::ArchiveJob*> ret;
  std::list<std::string> ajToUnown;
  // We will asynchronously report the archive jobs (which MUST be OStoreDBJobs).
  // We let the exceptions through as failing to report is fatal.
  for (auto & sDBJob: jobsBatch) {
    castFromSchedDBJob(sDBJob)->asyncSucceed();
  }
  for (auto & sDBJob: jobsBatch) {
    if (castFromSchedDBJob(sDBJob)->waitAsyncSucceed())
      ret.insert(sDBJob);
    ajToUnown.push_back(castFromSchedDBJob(sDBJob)->m_archiveRequest.getAddressIfSet());
  }
  m_oStoreDB.m_agentReference->removeBatchFromOwnership(ajToUnown, m_oStoreDB.m_objectStore);
  return ret;
}


//------------------------------------------------------------------------------
// OStoreDB::ArchiveJob::fail()
//------------------------------------------------------------------------------
bool OStoreDB::ArchiveJob::fail(const std::string& failureReason, log::LogContext& lc) {
  if (!m_jobOwned)
    throw JobNowOwned("In OStoreDB::ArchiveJob::fail: cannot fail a job not owned");
  // Lock the archive request. Fail the job.
  objectstore::ScopedExclusiveLock arl(m_archiveRequest);
  m_archiveRequest.fetch();
  // Add a job failure. If the job is failed, we will delete it.
  if (m_archiveRequest.addJobFailure(tapeFile.copyNb, m_mountId, failureReason, lc)) {
    // The job will not be retried. Either another jobs for the same request is 
    // queued and keeps the request referenced or the request has been deleted.
    // In any case, we can forget it.
    m_oStoreDB.m_agentReference->removeFromOwnership(m_archiveRequest.getAddressIfSet(), m_oStoreDB.m_objectStore);
    m_jobOwned = false;
    log::ScopedParamContainer params(lc);
    params.add("fileId", archiveFile.archiveFileID)
          .add("copyNb", tapeFile.copyNb);
    lc.log(log::INFO, "OStoreDB::ArchiveJob::fail(): retries exhausted after error: the job will not be retried.");
    return true;
  }
  {
    auto retryStatus = m_archiveRequest.getRetryStatus(tapeFile.copyNb);
    log::ScopedParamContainer params(lc);
    params.add("fileId", archiveFile.archiveFileID)
          .add("copyNb", tapeFile.copyNb)
          .add("retriesWithinMount", retryStatus.retriesWithinMount)
          .add("maxRetriesWithinMount", retryStatus.maxRetriesWithinMount)
          .add("totalRetries", retryStatus.totalRetries)
          .add("maxTotalRetries", retryStatus.maxTotalRetries);
    lc.log(log::INFO, "OStoreDB::ArchiveJob::fail(): increased the error count for retrieve job.");
  }
  // The job still has a chance, return it to its original tape pool's queue
  objectstore::ArchiveQueue aq(m_oStoreDB.m_objectStore);
  objectstore::ScopedExclusiveLock aqlock;
  objectstore::Helpers::getLockedAndFetchedQueue<ArchiveQueue>(aq, aqlock, 
      *m_oStoreDB.m_agentReference, m_tapePool, objectstore::QueueType::LiveJobs, lc);
  // Find the right job
  auto jl = m_archiveRequest.dumpJobs();
  for (auto & j:jl) {
    if (j.copyNb == tapeFile.copyNb) {
      std::list<objectstore::ArchiveQueue::JobToAdd> jta;
      jta.push_back({j, m_archiveRequest.getAddressIfSet(), m_archiveRequest.getArchiveFile().archiveFileID,
          m_archiveRequest.getArchiveFile().fileSize, m_archiveRequest.getMountPolicy(), m_archiveRequest.getEntryLog().time});
      aq.addJobsIfNecessaryAndCommit(jta, *m_oStoreDB.m_agentReference, lc);
      aqlock.release();
      // We have a pointer to the job, we can change the job ownership
      m_archiveRequest.setJobOwner(tapeFile.copyNb, aq.getAddressIfSet());
      m_archiveRequest.commit();
      arl.release();
      // We just have to remove the ownership from the agent and we're done.
      m_oStoreDB.m_agentReference->removeFromOwnership(m_archiveRequest.getAddressIfSet(), m_oStoreDB.m_objectStore);
      m_jobOwned = false;
      return false;
    }
  }
  throw NoSuchJob("In OStoreDB::ArchiveJob::fail(): could not find the job in the request object");
}

//------------------------------------------------------------------------------
// OStoreDB::ArchiveJob::bumpUpTapeFileCount()
//------------------------------------------------------------------------------
void OStoreDB::ArchiveJob::bumpUpTapeFileCount(uint64_t newFileCount) {
  throw cta::exception::Exception(std::string("Not implemented: ") + __PRETTY_FUNCTION__);
//  m_archiveMount.setTapeMaxFileCount(newFileCount);
}

//------------------------------------------------------------------------------
// OStoreDB::ArchiveJob::asyncSucceed()
//------------------------------------------------------------------------------
void OStoreDB::ArchiveJob::asyncSucceed() {
  log::LogContext lc(m_oStoreDB.m_logger);
  log::ScopedParamContainer params(lc);
  params.add("requestObject", m_archiveRequest.getAddressIfSet());
  lc.log(log::DEBUG, "Will start async update archiveRequest for success");
  m_jobUpdate.reset(m_archiveRequest.asyncUpdateJobSuccessful(tapeFile.copyNb));
}

//------------------------------------------------------------------------------
// OStoreDB::ArchiveJob::checkSucceed()
//------------------------------------------------------------------------------
bool OStoreDB::ArchiveJob::waitAsyncSucceed() {  
  m_jobUpdate->wait();
  log::LogContext lc(m_oStoreDB.m_logger);
  log::ScopedParamContainer params(lc);
  params.add("requestObject", m_archiveRequest.getAddressIfSet());
  lc.log(log::DEBUG, "Async update of archiveRequest for success complete");
  if (m_jobUpdate->m_isLastJob) {
    m_archiveRequest.resetValues();
  }
  // We no more own the job (which could be gone)
  m_jobOwned = false;
  // Ownership removal will be done globally by the caller.
  return m_jobUpdate->m_isLastJob;
}

//------------------------------------------------------------------------------
// OStoreDB::ArchiveJob::~ArchiveJob()
//------------------------------------------------------------------------------
OStoreDB::ArchiveJob::~ArchiveJob() {
  if (m_jobOwned) {
    log::LogContext lc(m_oStoreDB.m_logger);
    // Just log that the object will be left in agent's ownership.
    log::ScopedParamContainer params(lc);
    params.add("agentObject", m_oStoreDB.m_agentReference->getAgentAddress())
          .add("jobObject", m_archiveRequest.getAddressIfSet());
    lc.log(log::INFO, "In OStoreDB::ArchiveJob::~ArchiveJob(): will leave the job owned after destruction.");
  }
}

//------------------------------------------------------------------------------
// OStoreDB::RetrieveJob::RetrieveJob()
//------------------------------------------------------------------------------
OStoreDB::RetrieveJob::RetrieveJob(const std::string& jobAddress, OStoreDB & oStoreDB, OStoreDB::RetrieveMount& rm): 
  m_jobOwned(false), m_oStoreDB(oStoreDB), m_retrieveRequest(jobAddress, m_oStoreDB.m_objectStore), m_retrieveMount(rm) { }

//------------------------------------------------------------------------------
// OStoreDB::RetrieveJob::fail()
//------------------------------------------------------------------------------
bool OStoreDB::RetrieveJob::fail(const std::string& failureReason, log::LogContext& logContext) {
  if (!m_jobOwned)
    throw JobNowOwned("In OStoreDB::RetrieveJob::fail: cannot fail a job not owned");
  // Lock the retrieve request. Fail the job.
  objectstore::ScopedExclusiveLock rrl(m_retrieveRequest);
  m_retrieveRequest.fetch();
  // Add a job failure. If the job is failed, we will delete it.
  if (m_retrieveRequest.addJobFailure(selectedCopyNb, m_mountId, failureReason, logContext)) {
    // The job will not be retried. Either another jobs for the same request is 
    // queued and keeps the request referenced or the request has been deleted.
    // In any case, we can forget it.
    m_oStoreDB.m_agentReference->removeFromOwnership(m_retrieveRequest.getAddressIfSet(), m_oStoreDB.m_objectStore);
    m_jobOwned = false;
    log::ScopedParamContainer params(logContext);
    params.add("object", m_retrieveRequest.getAddressIfSet());
    size_t failureNumber=0;
    for (auto failure: m_retrieveRequest.getFailures()) {
      params.add(std::string("failure")+std::to_string(failureNumber++), failure);
    }
    logContext.log(log::ERR, "In OStoreDB::RetrieveJob::fail(): request was definitely failed and deleted.");
    return true;
  } else {
    auto retryStatus = m_retrieveRequest.getRetryStatus(selectedCopyNb);
    log::ScopedParamContainer params(logContext);
    params.add("fileId", archiveFile.archiveFileID)
         .add("copyNb", selectedCopyNb)
         .add("retriesWithinMount", retryStatus.retriesWithinMount)
         .add("maxRetriesWithinMount", retryStatus.maxRetriesWithinMount)
         .add("totalRetries", retryStatus.totalRetries)
         .add("maxTotalRetries", retryStatus.maxTotalRetries);
    logContext.log(log::INFO, "OStoreDB::RetrieveJob::fail(): increased the error count for retrieve job.");
  }
  // The job still has a chance, requeue is to the best tape.
  // Get the best vid from the cache
  std::set<std::string> candidateVids;
  using serializers::RetrieveJobStatus;
  std::set<serializers::RetrieveJobStatus> finishedStatuses(
    {RetrieveJobStatus::RJS_Complete, RetrieveJobStatus::RJS_Failed});
  for (auto & tf: m_retrieveRequest.getRetrieveFileQueueCriteria().archiveFile.tapeFiles)
    if (!finishedStatuses.count(m_retrieveRequest.getJobStatus(tf.second.copyNb)))
      candidateVids.insert(tf.second.vid);
  if (candidateVids.empty())
    throw cta::exception::Exception("In OStoreDB::RetrieveJob::fail(): no active job after addJobFailure() returned false.");
  std::string bestVid=Helpers::selectBestRetrieveQueue(candidateVids, m_oStoreDB.m_catalogue, m_oStoreDB.m_objectStore);
  // Check that the requested retrieve job (for the provided vid) exists, and record the copynb.
  uint64_t bestCopyNb;
  for (auto & tf: m_retrieveRequest.getRetrieveFileQueueCriteria().archiveFile.tapeFiles) {
    if (tf.second.vid == bestVid) {
      bestCopyNb = tf.second.copyNb;
      goto vidFound;
    }
  }
  {
    std::stringstream err;
    err << "In OStoreDB::RetrieveJob::fail(): no tape file for requested vid. archiveId="
        << m_retrieveRequest.getRetrieveFileQueueCriteria().archiveFile.archiveFileID
        << " vid=" << bestVid;
    throw RetrieveRequestHasNoCopies(err.str());
  }
  vidFound:
  {
    // Add the request to the queue.
    objectstore::RetrieveQueue rq(m_oStoreDB.m_objectStore);
    objectstore::ScopedExclusiveLock rql;
    objectstore::Helpers::getLockedAndFetchedQueue<RetrieveQueue>(rq, rql, 
        *m_oStoreDB.m_agentReference, bestVid, objectstore::QueueType::LiveJobs, logContext);
    auto rfqc = m_retrieveRequest.getRetrieveFileQueueCriteria();
    auto & af = rfqc.archiveFile;
    auto & tf = af.tapeFiles.at(bestCopyNb);
    auto sr = m_retrieveRequest.getSchedulerRequest();
    std::list<objectstore::RetrieveQueue::JobToAdd> jta;
    jta.push_back({bestCopyNb, tf.fSeq, m_retrieveRequest.getAddressIfSet(), af.fileSize, rfqc.mountPolicy, sr.creationLog.time});
    rq.addJobsIfNecessaryAndCommit(jta, *m_oStoreDB.m_agentReference, logContext);
    m_retrieveRequest.setOwner(rq.getAddressIfSet());
    m_retrieveRequest.commit();
    // We do not own the request anymore
    m_jobOwned = false;
    // The lock on the queue is released here (has to be after the request commit for consistency.
  }
  rrl.release();
  // And relinquish ownership form agent
  m_oStoreDB.m_agentReference->removeFromOwnership(m_retrieveRequest.getAddressIfSet(), m_oStoreDB.m_objectStore);
  return false;
}

//------------------------------------------------------------------------------
// OStoreDB::RetrieveJob::~RetrieveJob()
//------------------------------------------------------------------------------
OStoreDB::RetrieveJob::~RetrieveJob() {
  if (m_jobOwned) {
    log::LogContext lc(m_oStoreDB.m_logger);
    // Just log that the object will be left in agent's ownership.
    log::ScopedParamContainer params(lc);
    params.add("agentObject", m_oStoreDB.m_agentReference->getAgentAddress())
          .add("jobObject", m_retrieveRequest.getAddressIfSet());
    lc.log(log::INFO, "In OStoreDB::RetrieveJob::~RetrieveJob(): will leave the job owned after destruction.");
  }
}

//------------------------------------------------------------------------------
// OStoreDB::RetrieveJob::asyncSucceed()
//------------------------------------------------------------------------------
void OStoreDB::RetrieveJob::asyncSucceed() {
  // set the request as successful (delete it).
  m_jobDelete.reset(m_retrieveRequest.asyncDeleteJob());
}

//------------------------------------------------------------------------------
// OStoreDB::RetrieveJob::checkSucceed()
//------------------------------------------------------------------------------
void OStoreDB::RetrieveJob::checkSucceed() {
  m_jobDelete->wait();
  m_retrieveRequest.resetValues();
  // We no more own the job (which could be gone)
  m_jobOwned = false;
  // Ownership will ber removed from agent by caller through retrieve mount object.
}

} // namespace cta
<|MERGE_RESOLUTION|>--- conflicted
+++ resolved
@@ -649,62 +649,12 @@
 // OStoreDB::getArchiveJobs()
 //------------------------------------------------------------------------------
 std::list<cta::common::dataStructures::ArchiveJob>
-<<<<<<< HEAD
   OStoreDB::getArchiveJobs(const std::string &tapePoolName) const
 {
   std::list<cta::common::dataStructures::ArchiveJob> ret;
 
   for(ArchiveQueueItor_t q_it(m_objectStore, tapePoolName); !q_it.end() ; ++q_it) {
     ret.push_back(*q_it);
-=======
-  OStoreDB::getArchiveJobs(const std::string& tapePoolName) const {
-  objectstore::RootEntry re(m_objectStore);
-  objectstore::ScopedSharedLock rel(re);
-  re.fetch();
-  auto tpl = re.dumpArchiveQueues(QueueType::LiveJobs);
-  rel.release();
-  for (auto & tpp:tpl) {
-    if (tpp.tapePool != tapePoolName) continue;
-    std::list<cta::common::dataStructures::ArchiveJob> ret;
-    objectstore::ArchiveQueue osaq(tpp.address, m_objectStore);
-    ScopedSharedLock ostpl(osaq);
-    osaq.fetch();
-    auto arl = osaq.dumpJobs();
-    ostpl.release();
-    for (auto ar=arl.begin(); ar!=arl.end(); ar++) {
-      objectstore::ArchiveRequest osar(ar->address, m_objectStore);
-      ScopedSharedLock osarl(osar);
-      osar.fetch();
-      // Find which copy number is for this tape pool.
-      // skip the request if not found
-      uint16_t copynb;
-      bool copyndFound=false;
-      for (auto & j:osar.dumpJobs()) {
-        if (j.tapePool == tpp.tapePool) {
-          copynb = j.copyNb;
-          copyndFound = true;
-          break;
-        }
-      }
-      if (!copyndFound) continue;
-      ret.push_back(cta::common::dataStructures::ArchiveJob());
-      ret.back().archiveFileID = osar.getArchiveFile().archiveFileID;
-      ret.back().copyNumber = copynb;
-      ret.back().tapePool = tpp.tapePool;
-      ret.back().request.checksumType = osar.getArchiveFile().checksumType;
-      ret.back().request.checksumValue = osar.getArchiveFile().checksumValue;
-      ret.back().request.creationLog = osar.getEntryLog();
-      ret.back().request.diskFileID = osar.getArchiveFile().diskFileId;
-      ret.back().request.diskFileInfo = osar.getArchiveFile().diskFileInfo;
-      ret.back().request.fileSize = osar.getArchiveFile().fileSize;
-      ret.back().instanceName = osar.getArchiveFile().diskInstance;
-      ret.back().request.requester = osar.getRequester();
-      ret.back().request.srcURL = osar.getSrcURL();
-      ret.back().request.archiveReportURL = osar.getArchiveReportURL();
-      ret.back().request.storageClass = osar.getArchiveFile().storageClass;
-    }
-    return ret;
->>>>>>> 500645a1
   }
 
   return ret;
@@ -713,7 +663,6 @@
 //------------------------------------------------------------------------------
 // OStoreDB::getArchiveJobs()
 //------------------------------------------------------------------------------
-<<<<<<< HEAD
 std::map<std::string, std::list<common::dataStructures::ArchiveJob>>
    OStoreDB::getArchiveJobs() const
 {
@@ -721,54 +670,6 @@
 
   for(ArchiveQueueItor_t q_it(m_objectStore); !q_it.end(); ++q_it) {
     ret[q_it.qid()].push_back(*q_it);
-=======
-std::map<std::string, std::list<common::dataStructures::ArchiveJob> >
-  OStoreDB::getArchiveJobs() const {
-  objectstore::RootEntry re(m_objectStore);
-  objectstore::ScopedSharedLock rel(re);
-  re.fetch();
-  auto tpl = re.dumpArchiveQueues(QueueType::LiveJobs);
-  rel.release();
-  std::map<std::string, std::list<common::dataStructures::ArchiveJob> > ret;
-  for (auto & tpp:tpl) {
-    objectstore::ArchiveQueue osaq(tpp.address, m_objectStore);
-    ScopedSharedLock ostpl(osaq);
-    osaq.fetch();
-    auto arl = osaq.dumpJobs();
-    ostpl.release();
-    for (auto ar=arl.begin(); ar!=arl.end(); ar++) {
-      objectstore::ArchiveRequest osar(ar->address, m_objectStore);
-      ScopedSharedLock osarl(osar);
-      osar.fetch();
-      // Find which copy number is for this tape pool.
-      // skip the request if not found
-      uint16_t copynb;
-      bool copyndFound=false;
-      for (auto & j:osar.dumpJobs()) {
-        if (j.tapePool == tpp.tapePool) {
-          copynb = j.copyNb;
-          copyndFound = true;
-          break;
-        }
-      }
-      if (!copyndFound) continue;
-      ret[tpp.tapePool].push_back(cta::common::dataStructures::ArchiveJob());
-      ret[tpp.tapePool].back().archiveFileID = osar.getArchiveFile().archiveFileID;
-      ret[tpp.tapePool].back().copyNumber = copynb;
-      ret[tpp.tapePool].back().tapePool = tpp.tapePool;
-      ret[tpp.tapePool].back().request.checksumType = osar.getArchiveFile().checksumType;
-      ret[tpp.tapePool].back().request.checksumValue = osar.getArchiveFile().checksumValue;
-      ret[tpp.tapePool].back().request.creationLog = osar.getEntryLog();
-      ret[tpp.tapePool].back().request.diskFileID = osar.getArchiveFile().diskFileId;
-      ret[tpp.tapePool].back().request.diskFileInfo = osar.getArchiveFile().diskFileInfo;
-      ret[tpp.tapePool].back().request.fileSize = osar.getArchiveFile().fileSize;
-      ret[tpp.tapePool].back().instanceName = osar.getArchiveFile().diskInstance;
-      ret[tpp.tapePool].back().request.requester = osar.getRequester();
-      ret[tpp.tapePool].back().request.srcURL = osar.getSrcURL();
-      ret[tpp.tapePool].back().request.archiveReportURL = osar.getArchiveReportURL();
-      ret[tpp.tapePool].back().request.storageClass = osar.getArchiveFile().storageClass;
-    }
->>>>>>> 500645a1
   }
 
   return ret;
@@ -1009,7 +910,6 @@
 //------------------------------------------------------------------------------
 // OStoreDB::getRetrieveJobs()
 //------------------------------------------------------------------------------
-<<<<<<< HEAD
 std::map<std::string, std::list<common::dataStructures::RetrieveJob>>
 OStoreDB::getRetrieveJobs() const
 {
@@ -1017,41 +917,6 @@
 
   for(RetrieveQueueItor_t q_it(m_objectStore); !q_it.end(); ++q_it) {
     ret[q_it.qid()].push_back(*q_it);
-=======
-std::map<std::string, std::list<common::dataStructures::RetrieveJob> > OStoreDB::getRetrieveJobs() const {
-  // We will walk all the tapes to get the jobs.
-  std::map<std::string, std::list<common::dataStructures::RetrieveJob> > ret;
-  RootEntry re(m_objectStore);
-  ScopedSharedLock rel(re);
-  re.fetch();
-  auto rql=re.dumpRetrieveQueues(QueueType::LiveJobs);
-  rel.release();
-  for (auto & rqp: rql) {
-    // This implementation gives imperfect consistency. Do we need better? (If so, TODO: improve).
-    // This implementation is racy, so we tolerate that the queue is gone.
-    try {
-      RetrieveQueue rq(rqp.address, m_objectStore);
-      ScopedSharedLock rql(rq);
-      rq.fetch();
-      for (auto & j: rq.dumpJobs()) {
-        ret[rqp.vid].push_back(common::dataStructures::RetrieveJob());
-        try {
-          auto & jd=ret[rqp.vid].back();
-          RetrieveRequest rr(j.address, m_objectStore);
-          ScopedSharedLock rrl(rr);
-          rr.fetch();
-          jd.request=rr.getSchedulerRequest();
-          for (auto & tf: rr.getArchiveFile().tapeFiles) {
-            jd.tapeCopies[tf.second.vid].first=tf.second.copyNb;
-            jd.tapeCopies[tf.second.vid].second=tf.second;
-          }
-        } catch (...) {
-          ret[rqp.vid].pop_back();
-        }
-            
-      }
-    } catch (...) {}
->>>>>>> 500645a1
   }
 
   return ret;
