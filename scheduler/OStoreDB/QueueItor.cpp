/*!
 * @project        The CERN Tape Archive (CTA)
 * @brief          Iterator class for Archive/Retrieve job queues
 * @copyright      Copyright 2018 CERN
 * @license        This program is free software: you can redistribute it and/or modify
 *                 it under the terms of the GNU General Public License as published by
 *                 the Free Software Foundation, either version 3 of the License, or
 *                 (at your option) any later version.
 *
 *                 This program is distributed in the hope that it will be useful,
 *                 but WITHOUT ANY WARRANTY; without even the implied warranty of
 *                 MERCHANTABILITY or FITNESS FOR A PARTICULAR PURPOSE.  See the
 *                 GNU General Public License for more details.
 *
 *                 You should have received a copy of the GNU General Public License
 *                 along with this program.  If not, see <http://www.gnu.org/licenses/>.
 */

#include "QueueItor.hpp"
#include <objectstore/RootEntry.hpp>
#include <objectstore/ArchiveQueue.hpp>
#include <objectstore/RetrieveQueue.hpp>

namespace cta {

//------------------------------------------------------------------------------
// QueueItor::QueueItor (Archive specialisation)
//------------------------------------------------------------------------------
template<>
QueueItor<objectstore::RootEntry::ArchiveQueueDump, objectstore::ArchiveQueue>::
QueueItor(objectstore::Backend &objectStore, objectstore::JobQueueType queueType, const std::string &queue_id) :
  m_objectStore(objectStore),
  m_onlyThisQueueId(!queue_id.empty()),
  m_isEndQueue(false)
{
  // Get the list of job queues from the objectstore
  {
    objectstore::RootEntry re(m_objectStore);
    objectstore::ScopedSharedLock rel(re);
    re.fetch();
    m_jobQueuesQueue = re.dumpArchiveQueues(queueType);
  }

  // Set queue iterator to the first queue in the list
  m_jobQueuesQueueIt = m_jobQueuesQueue.begin();

  // If we specified a tape pool, advance to the correct queue
  if(m_onlyThisQueueId) {
    for( ; m_jobQueuesQueueIt != m_jobQueuesQueue.end(); ++m_jobQueuesQueueIt) {
      if(m_jobQueuesQueueIt->tapePool == queue_id) break;
    }
    if(m_jobQueuesQueueIt == m_jobQueuesQueue.end()) {
      throw cta::exception::UserError("Archive queue for TapePool " + queue_id + " not found.");
    }
  }

  // Find the first valid job
  for( ; m_jobQueuesQueueIt != m_jobQueuesQueue.end() ; nextJobQueue()) {
    getJobQueue();
    if(!m_jobCache.empty()) break;
  }
}

//------------------------------------------------------------------------------
// QueueItor::qid (Archive specialisation)
//------------------------------------------------------------------------------
template<> const std::string&
QueueItor<objectstore::RootEntry::ArchiveQueueDump, objectstore::ArchiveQueue>::
qid() const
{
  return m_jobQueuesQueueIt->tapePool;
}

//------------------------------------------------------------------------------
// QueueItor::updateJobCache (Archive specialisation)
//------------------------------------------------------------------------------
template<> void
QueueItor<objectstore::RootEntry::ArchiveQueueDump, objectstore::ArchiveQueue>::
getQueueJobs(const jobQueue_t &jobQueueChunk)
{
  using namespace objectstore;

  typedef std::pair<ArchiveRequest,
                    std::unique_ptr<ArchiveRequest::AsyncLockfreeFetcher>> archiveJob_t;

  std::list<archiveJob_t> requests;

  // Async fetch of the archive jobs from the objectstore
  for(auto &j : jobQueueChunk) {
    requests.push_back(std::make_pair(ArchiveRequest(j.address, m_objectStore), nullptr));
    requests.back().second.reset(requests.back().first.asyncLockfreeFetch());
  }

  // Populate the jobs cache from the archive jobs
  for(auto &osar : requests) {
    try {
      osar.second->wait();
    } catch(Backend::NoSuchObject &ex) {
      // Skip non-existent objects
      continue;
    }

    // Find the copy for this TapePool
    for(auto &j : osar.first.dumpJobs()) {
      if(j.tapePool == m_jobQueuesQueueIt->tapePool) {
        auto job = cta::common::dataStructures::ArchiveJob();

        job.tapePool                 = j.tapePool;
        job.copyNumber               = j.copyNb;
        job.archiveFileID            = osar.first.getArchiveFile().archiveFileID;
        job.request.checksumType     = osar.first.getArchiveFile().checksumType;
        job.request.checksumValue    = osar.first.getArchiveFile().checksumValue;
        job.request.creationLog      = osar.first.getEntryLog();
        job.request.diskFileID       = osar.first.getArchiveFile().diskFileId;
        job.request.diskFileInfo     = osar.first.getArchiveFile().diskFileInfo;
        job.request.fileSize         = osar.first.getArchiveFile().fileSize;
        job.instanceName             = osar.first.getArchiveFile().diskInstance;
        job.request.requester        = osar.first.getRequester();
        job.request.srcURL           = osar.first.getSrcURL();
        job.request.archiveReportURL = osar.first.getArchiveReportURL();
        job.request.storageClass     = osar.first.getArchiveFile().storageClass;
        job.failurelogs              = osar.first.getFailures();

        m_jobCache.push_back(job);
      }
    }
  }
}

//------------------------------------------------------------------------------
// QueueItor::QueueItor (Retrieve specialisation)
//------------------------------------------------------------------------------
template<>
QueueItor<objectstore::RootEntry::RetrieveQueueDump, objectstore::RetrieveQueue>::
QueueItor(objectstore::Backend &objectStore, objectstore::JobQueueType queueType, const std::string &queue_id) :
  m_objectStore(objectStore),
  m_onlyThisQueueId(!queue_id.empty()),
  m_isEndQueue(false)
{
  // Get the list of job queues from the objectstore
  {
    objectstore::RootEntry re(m_objectStore);
    objectstore::ScopedSharedLock rel(re);
    re.fetch();
    m_jobQueuesQueue = re.dumpRetrieveQueues(queueType);
  }

  // Find the first queue
  m_jobQueuesQueueIt = m_jobQueuesQueue.begin();

  // If we specified a Volume ID, advance to the correct queue
  if(m_onlyThisQueueId) {
    for( ; m_jobQueuesQueueIt != m_jobQueuesQueue.end() && m_jobQueuesQueueIt->vid != queue_id; ++m_jobQueuesQueueIt) ;
    if(m_jobQueuesQueueIt == m_jobQueuesQueue.end()) {
      throw cta::exception::UserError("Retrieve queue for Volume ID " + queue_id + " not found.");
    }
  }

  // Fill the cache with the first batch of jobs
  for( ; m_jobQueuesQueueIt != m_jobQueuesQueue.end() ; nextJobQueue()) {
    getJobQueue();
    if(!m_jobCache.empty()) break;
  }
}

//------------------------------------------------------------------------------
// QueueItor::qid (Retrieve specialisation)
//------------------------------------------------------------------------------
template<> const std::string&
QueueItor<objectstore::RootEntry::RetrieveQueueDump, objectstore::RetrieveQueue>::
qid() const
{
  return m_jobQueuesQueueIt->vid;
}

//------------------------------------------------------------------------------
// QueueItor::getQueueJobs (Retrieve specialisation)
//------------------------------------------------------------------------------
template<> void
QueueItor<objectstore::RootEntry::RetrieveQueueDump, objectstore::RetrieveQueue>::
getQueueJobs(const jobQueue_t &jobQueueChunk)
{
  using namespace objectstore;

  typedef std::pair<RetrieveRequest,
                    std::unique_ptr<RetrieveRequest::AsyncLockfreeFetcher>> retrieveJob_t;

  std::list<retrieveJob_t> requests;

  // Async fetch of the retrieve jobs from the objectstore
  for(auto &j : jobQueueChunk) {
    requests.push_back(std::make_pair(RetrieveRequest(j.address, m_objectStore), nullptr));
    requests.back().second.reset(requests.back().first.asyncLockfreeFetch());
  }

  // Populate the jobs cache from the retrieve jobs
  for(auto &osrr : requests) {
    try {
      osrr.second->wait();
    } catch (Backend::NoSuchObject &ex) {
      // Skip non-existent objects
      continue;
    }

    // Find the copy for this Volume ID
    for(auto &tf: osrr.first.getArchiveFile().tapeFiles) {
      if(tf.second.vid == m_jobQueuesQueueIt->vid) {
        auto job = cta::common::dataStructures::RetrieveJob();

<<<<<<< HEAD
        job.tapeCopies[tf.second.vid].first  = tf.second.copyNb;
        job.tapeCopies[tf.second.vid].second = tf.second;
        job.request.dstURL                   = osrr.first.getSchedulerRequest().dstURL;
        job.request.archiveFileID            = osrr.first.getArchiveFile().archiveFileID;
        job.request.tapePool                 = osrr.first.getTapePool();
        job.fileSize                         = osrr.first.getArchiveFile().fileSize;
=======
        job.request                   = osrr.first.getSchedulerRequest();
        job.fileSize                  = osrr.first.getArchiveFile().fileSize;
        job.tapeCopies[tf.second.vid] = std::make_pair(tf.second.copyNb, tf.second);
        job.failurelogs               = osrr.first.getFailures();
>>>>>>> 38305607

        m_jobCache.push_back(job);
      }
    }
  }
}

} // namespace cta<|MERGE_RESOLUTION|>--- conflicted
+++ resolved
@@ -207,19 +207,10 @@
       if(tf.second.vid == m_jobQueuesQueueIt->vid) {
         auto job = cta::common::dataStructures::RetrieveJob();
 
-<<<<<<< HEAD
-        job.tapeCopies[tf.second.vid].first  = tf.second.copyNb;
-        job.tapeCopies[tf.second.vid].second = tf.second;
-        job.request.dstURL                   = osrr.first.getSchedulerRequest().dstURL;
-        job.request.archiveFileID            = osrr.first.getArchiveFile().archiveFileID;
-        job.request.tapePool                 = osrr.first.getTapePool();
-        job.fileSize                         = osrr.first.getArchiveFile().fileSize;
-=======
         job.request                   = osrr.first.getSchedulerRequest();
         job.fileSize                  = osrr.first.getArchiveFile().fileSize;
         job.tapeCopies[tf.second.vid] = std::make_pair(tf.second.copyNb, tf.second);
         job.failurelogs               = osrr.first.getFailures();
->>>>>>> 38305607
 
         m_jobCache.push_back(job);
       }
