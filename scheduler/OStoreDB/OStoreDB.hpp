--- conflicted
+++ resolved
@@ -361,14 +361,9 @@
   public:
     RepackRequest(const std::string &jobAddress, OStoreDB &oStoreDB) :
     m_oStoreDB(oStoreDB), m_repackRequest(jobAddress, m_oStoreDB.m_objectStore){}
-<<<<<<< HEAD
-    void addSubrequestsAndUpdateStats(std::list<Subrequest>& repackSubrequests, cta::common::dataStructures::ArchiveRoute::FullMap& archiveRoutesMap,
+    uint64_t addSubrequestsAndUpdateStats(std::list<Subrequest>& repackSubrequests, cta::common::dataStructures::ArchiveRoute::FullMap& archiveRoutesMap,
       uint64_t maxFSeqLowBound, const uint64_t maxAddedFSeq, const TotalStatsFiles &totalStatsFiles, disk::DiskSystemList diskSystemList, 
       log::LogContext& lc) override;
-=======
-    uint64_t addSubrequestsAndUpdateStats(std::list<Subrequest>& repackSubrequests, cta::common::dataStructures::ArchiveRoute::FullMap& archiveRoutesMap,
-      uint64_t maxFSeqLowBound, const uint64_t maxAddedFSeq, const TotalStatsFiles &totalStatsFiles,  log::LogContext& lc) override;
->>>>>>> 08c9d76d
     void expandDone() override;
     void fail() override;
     void requeueInToExpandQueue(log::LogContext& lc) override;
