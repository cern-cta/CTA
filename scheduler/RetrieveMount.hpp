/*
 * The CERN Tape Archive (CTA) project
 * Copyright (C) 2015  CERN
 *
 * This program is free software: you can redistribute it and/or modify
 * it under the terms of the GNU General Public License as published by
 * the Free Software Foundation, either version 3 of the License, or
 * (at your option) any later version.
 *
 * This program is distributed in the hope that it will be useful,
 * but WITHOUT ANY WARRANTY; without even the implied warranty of
 * MERCHANTABILITY or FITNESS FOR A PARTICULAR PURPOSE.  See the
 * GNU General Public License for more details.
 *
 * You should have received a copy of the GNU General Public License
 * along with this program.  If not, see <http://www.gnu.org/licenses/>.
 */

#pragma once

#include "common/exception/Exception.hpp"
#include "scheduler/RetrieveJob.hpp"
#include "scheduler/RetrieveMount.hpp"
#include "scheduler/SchedulerDatabase.hpp"
#include "scheduler/TapeMount.hpp"
#include "disk/DiskReporterFactory.hpp"
#include "catalogue/Catalogue.hpp"

#include <memory>
#include <queue>

namespace cta {
  
  /**
   * The class driving a retrieve mount.
   * The class only has private constructors as it is instanciated by
   * the Scheduler class.
   */
  class RetrieveMount: public TapeMount {
    friend class Scheduler;
  protected:    
    /**
     * Constructor.
     * @param catalogue The file catalogue interface.
     */
    RetrieveMount(cta::catalogue::Catalogue &catalogue);
    
    /**
     * Constructor.
     * @param catalogue The file catalogue interface.
     * @param dbMount The database representation of this mount.
     */
    RetrieveMount(cta::catalogue::Catalogue &catalogue, std::unique_ptr<cta::SchedulerDatabase::RetrieveMount> dbMount);

  public:

    CTA_GENERATE_EXCEPTION_CLASS(WrongMountType);
    CTA_GENERATE_EXCEPTION_CLASS(NotImplemented);

    /**
     * Returns The type of this tape mount.
     *
     * @return The type of this tape mount.
     */
    virtual cta::common::dataStructures::MountType getMountType() const;

    /**
     * Returns the volume identifier of the tape to be mounted.
     *
     * @return The volume identifier of the tape to be mounted.
     */
    virtual std::string getVid() const;
    
    /**
     * Returns the (optional) activity for this mount.
     * 
     * @return 
     */
    optional<std::string> getActivity() const override;

    
    /**
     * Returns the mount transaction id.
     *
     * @return The mount transaction id.
     */
    virtual std::string getMountTransactionId() const;
    
    /**
     * Returns the mount transaction id.
     *
     * @return The mount transaction id.
     */
    uint32_t getNbFiles() const override;
    
     /**
     * Returns the tape pool of the tape to be mounted
     * @return The tape pool of the tape to be mounted
     */
    std::string getPoolName() const;
    
    /**
     * Returns the virtual organization in which the tape
     * belongs
     * @return the vo in which the tape belongs
     */
    std::string getVo() const;
    
    /**
     * Returns the media type of the tape
     * @return de media type of the tape
     */
    std::string getMediaType() const;
    
    /**
     * Returns the vendor of the tape
     * @return the vendor of the tape
     */
    std::string getVendor() const;
    
    /**
    * Returns the capacity in bytes of the tape
    * @return the capacity in bytes of the tape
    */
    uint64_t getCapacityInBytes() const;
    
    /**
     * Report a drive status change
     */
    virtual void setDriveStatus(cta::common::dataStructures::DriveStatus status);
    
    /**
     * Report a tape session statistics
     */
    virtual void setTapeSessionStats(const castor::tape::tapeserver::daemon::TapeSessionStats &stats);
    
    /**
     * Report a tape mounted event
     * @param logContext
     */
    virtual void setTapeMounted(log::LogContext &logContext) const;
    
    /**
     * Indicates that the disk thread of the mount was completed. This
     * will implicitly trigger the transition from DrainingToDisk to Up if necessary.
     */
    virtual void diskComplete();

    /**
     * Indicates that the tape thread of the mount was completed. This 
     * will implicitly trigger the transition from Unmounting to either Up or
     * DrainingToDisk, depending on the the disk thread's status.
     */
    virtual void tapeComplete();
    
    /**
     * Indicates that the we should cancel the mount (equivalent to diskComplete
     * + tapeComeplete).
     */
    virtual void abort();
    
    /**
     * Tests whether all threads are complete
     * @return true if both tape and disk are complete.
     */
    virtual bool bothSidesComplete();
    
    CTA_GENERATE_EXCEPTION_CLASS(SessionNotRunning);
    
    /**
     * Batch job factory
     * 
     * @param filesRequested the number of files requested
     * @param bytesRequested the number of bytes requested
     * @param logContext
     * @return a list of unique_ptr to the next retrieve jobs. The list is empty
     * when no more jobs can be found. Will return jobs (if available) until one
     * of the 2 criteria is fulfilled.
     */
    virtual std::list<std::unique_ptr<RetrieveJob>> getNextJobBatch(uint64_t filesRequested,
      uint64_t bytesRequested, log::LogContext &logContext);
    
    /**
     * Wait and complete reporting of a batch of jobs successes. The per jobs handling has
     * already been launched in the background using cta::RetrieveJob::asyncComplete().
     * This function will check completion of those async completes and then proceed
     * with any necessary common handling.
     *
     * @param successfulRetrieveJobs the jobs to report
     * @param logContext
     */
    virtual void flushAsyncSuccessReports(std::queue<std::unique_ptr<cta::RetrieveJob> > & successfulRetrieveJobs, cta::log::LogContext &logContext);
    
    
    /**
     * Creates a disk reporter for the retrieve job (this is a wrapper).
     * @param URL: report address
     * @return pointer to the reporter created.
     */
    disk::DiskReporter * createDiskReporter(std::string & URL);
    
    /**
     * Passes a reference to the catalogue, used for disk space back pressure 
     * @param catalogue
     */
    void setCatalogue(catalogue::Catalogue *catalogue);
    
    /**
     * Destructor.
     */
    virtual ~RetrieveMount() throw();

  private:

    /**
     * The database representation of this mount.
     */
    std::unique_ptr<cta::SchedulerDatabase::RetrieveMount> m_dbMount;
    
    /**
     * A reference to the catalogue
     */
    catalogue::Catalogue * m_catalogue = nullptr;
    
    /**
     * Internal tracking of the session completion
     */
    bool m_sessionRunning;
    
    /**
     * Internal tracking of the tape thread
     */
    bool m_tapeRunning;
    
    /**
     * Internal tracking of the disk thread
     */
    bool m_diskRunning;
    
    /** An initialized-once factory for archive reports (indirectly used by ArchiveJobs) */
    disk::DiskReporterFactory m_reporterFactory;
    
    /**
<<<<<<< HEAD
     * Internal tracking of the full disk systems. It is one strike out (for the mount duration).
     */
    std::set<std::string> m_fullDiskSystems;
=======
     * A pointer to the file catalogue.
     */
    cta::catalogue::Catalogue &m_catalogue; 
>>>>>>> f7b1d683

  }; // class RetrieveMount

} // namespace cta<|MERGE_RESOLUTION|>--- conflicted
+++ resolved
@@ -200,12 +200,6 @@
     disk::DiskReporter * createDiskReporter(std::string & URL);
     
     /**
-     * Passes a reference to the catalogue, used for disk space back pressure 
-     * @param catalogue
-     */
-    void setCatalogue(catalogue::Catalogue *catalogue);
-    
-    /**
      * Destructor.
      */
     virtual ~RetrieveMount() throw();
@@ -216,11 +210,6 @@
      * The database representation of this mount.
      */
     std::unique_ptr<cta::SchedulerDatabase::RetrieveMount> m_dbMount;
-    
-    /**
-     * A reference to the catalogue
-     */
-    catalogue::Catalogue * m_catalogue = nullptr;
     
     /**
      * Internal tracking of the session completion
@@ -241,15 +230,14 @@
     disk::DiskReporterFactory m_reporterFactory;
     
     /**
-<<<<<<< HEAD
      * Internal tracking of the full disk systems. It is one strike out (for the mount duration).
      */
     std::set<std::string> m_fullDiskSystems;
-=======
+    
+    /**
      * A pointer to the file catalogue.
      */
     cta::catalogue::Catalogue &m_catalogue; 
->>>>>>> f7b1d683
 
   }; // class RetrieveMount
 
