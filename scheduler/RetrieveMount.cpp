/*
 * The CERN Tape Retrieve (CTA) project
 * Copyright (C) 2015  CERN
 *
 * This program is free software: you can redistribute it and/or modify
 * it under the terms of the GNU General Public License as published by
 * the Free Software Foundation, either version 3 of the License, or
 * (at your option) any later version.
 *
 * This program is distributed in the hope that it will be useful,
 * but WITHOUT ANY WARRANTY; without even the implied warranty of
 * MERCHANTABILITY or FITNESS FOR A PARTICULAR PURPOSE.  See the
 * GNU General Public License for more details.
 *
 * You should have received a copy of the GNU General Public License
 * along with this program.  If not, see <http://www.gnu.org/licenses/>.
 */

#include "scheduler/RetrieveMount.hpp"
#include "common/Timer.hpp"
#include "common/log/TimingList.hpp"

//------------------------------------------------------------------------------
// constructor
//------------------------------------------------------------------------------
cta::RetrieveMount::RetrieveMount():
  m_sessionRunning(false) {}

//------------------------------------------------------------------------------
// constructor
//------------------------------------------------------------------------------
cta::RetrieveMount::RetrieveMount(
  std::unique_ptr<SchedulerDatabase::RetrieveMount> dbMount): 
  m_sessionRunning(false) {
  m_dbMount.reset(dbMount.release());
}

//------------------------------------------------------------------------------
// getMountType()
//------------------------------------------------------------------------------
cta::common::dataStructures::MountType cta::RetrieveMount::getMountType() const{
  return cta::common::dataStructures::MountType::Retrieve;
}

//------------------------------------------------------------------------------
// getNbFiles()
//------------------------------------------------------------------------------
uint32_t cta::RetrieveMount::getNbFiles() const {
  return m_dbMount->nbFilesCurrentlyOnTape;
}

//------------------------------------------------------------------------------
// getVid()
//------------------------------------------------------------------------------
std::string cta::RetrieveMount::getVid() const{
  return m_dbMount->mountInfo.vid;
}

//------------------------------------------------------------------------------
// getMountTransactionId()
//------------------------------------------------------------------------------
std::string cta::RetrieveMount::getMountTransactionId() const{
  std::stringstream id;
  if (!m_dbMount.get())
    throw exception::Exception("In cta::RetrieveMount::getMountTransactionId(): got NULL dbMount");
  id << m_dbMount->mountInfo.mountId;
  return id.str();
}

//------------------------------------------------------------------------------
// getMountTapePool()
//------------------------------------------------------------------------------
std::string cta::RetrieveMount::getPoolName() const{
  std::stringstream sTapePool;
  if (!m_dbMount.get())
    throw exception::Exception("In cta::RetrieveMount::getPoolName(): got NULL dbMount");
  sTapePool << m_dbMount->mountInfo.tapePool;
  return sTapePool.str();
}

//------------------------------------------------------------------------------
// getVo()
//------------------------------------------------------------------------------
std::string cta::RetrieveMount::getVo() const
{
    std::stringstream sVo;
    if(!m_dbMount.get())
        throw exception::Exception("In cta::RetrieveMount::getVo(): got NULL dbMount");
    sVo<<m_dbMount->mountInfo.vo;
    return sVo.str();
}

//------------------------------------------------------------------------------
// getMediaType()
//------------------------------------------------------------------------------
std::string cta::RetrieveMount::getMediaType() const
{
    std::stringstream sMediaType;
    if(!m_dbMount.get())
        throw exception::Exception("In cta::RetrieveMount::getMediaType(): got NULL dbMount");
    sMediaType<<m_dbMount->mountInfo.mediaType;
    return sMediaType.str();
}

//------------------------------------------------------------------------------
// getVo()
//------------------------------------------------------------------------------
std::string cta::RetrieveMount::getVendor() const
{
    std::stringstream sVendor;
    if(!m_dbMount.get())
        throw exception::Exception("In cta::RetrieveMount::getVendor(): got NULL dbMount");
    sVendor<<m_dbMount->mountInfo.vendor;
    return sVendor.str();
}

uint64_t cta::RetrieveMount::getCapacityInBytes() const {
    if(!m_dbMount.get())
        throw exception::Exception("In cta::RetrieveMount::getVendor(): got NULL dbMount");
    return m_dbMount->mountInfo.capacityInBytes;
}

//------------------------------------------------------------------------------
// getNextJobBatch()
//------------------------------------------------------------------------------
std::list<std::unique_ptr<cta::RetrieveJob> > cta::RetrieveMount::getNextJobBatch(uint64_t filesRequested, uint64_t bytesRequested,
    log::LogContext& logContext) {
  if (!m_sessionRunning)
    throw SessionNotRunning("In RetrieveMount::getNextJobBatch(): trying to get job from complete/not started session");
  // Try and get a new job from the DB
  std::list<std::unique_ptr<cta::SchedulerDatabase::RetrieveJob>> dbJobBatch(m_dbMount->getNextJobBatch(filesRequested,
      bytesRequested, logContext));
  std::list<std::unique_ptr<RetrieveJob>> ret;
  // We prepare the response
  for (auto & sdrj: dbJobBatch) {
    ret.emplace_back(new RetrieveJob(this,
      sdrj->retrieveRequest, sdrj->archiveFile, sdrj->selectedCopyNb,
      PositioningMethod::ByBlock));
    ret.back()->m_dbJob.reset(sdrj.release());
  }
  return ret;
}

//------------------------------------------------------------------------------
// waitAndFinishSettingJobsBatchRetrieved()
//------------------------------------------------------------------------------
void cta::RetrieveMount::waitAndFinishSettingJobsBatchRetrieved(std::queue<std::unique_ptr<cta::RetrieveJob> >& successfulRetrieveJobs, cta::log::LogContext& logContext) {
<<<<<<< HEAD
  std::list<std::unique_ptr<cta::RetrieveJob> > validatedSuccessfulRetrieveJobs;
  std::list<cta::SchedulerDatabase::RetrieveJob *> validatedSuccessfulDBRetrieveJobs;
=======
  std::list<std::unique_ptr<cta::RetrieveJob> > validatedSuccessfulRetrieveJobs; //List to ensure the destruction of the retrieve jobs at the end of this method
  std::list<cta::SchedulerDatabase::RetrieveJob *> validatedSuccessfulDBRetrieveJobs;
  std::list<cta::SchedulerDatabase::RetrieveJob *> retrieveRepackJobs;
>>>>>>> 69f6c4b4
  std::unique_ptr<cta::RetrieveJob> job;
  double waitUpdateCompletionTime=0;
  double jobBatchFinishingTime=0;
  double schedulerDbTime=0;
  uint64_t files=0;
  uint64_t bytes=0;
  utils::Timer t;
  log::TimingList tl;
  try {
    while (!successfulRetrieveJobs.empty()) {
      job = std::move(successfulRetrieveJobs.front());
      successfulRetrieveJobs.pop();
      if (!job.get()) continue;
      files++;
      bytes+=job->archiveFile.fileSize;
<<<<<<< HEAD
      job->checkComplete();
      validatedSuccessfulDBRetrieveJobs.emplace_back(job->m_dbJob.get());
=======
      bool isRepack = job->m_dbJob->retrieveRequest.isRepack;
      if(!isRepack){
        job->checkComplete();
        validatedSuccessfulDBRetrieveJobs.emplace_back(job->m_dbJob.get());
      } else {
        retrieveRepackJobs.emplace_back(job->m_dbJob.get());
      }
>>>>>>> 69f6c4b4
      validatedSuccessfulRetrieveJobs.emplace_back(std::move(job));
      job.reset();
    }
    waitUpdateCompletionTime=t.secs(utils::Timer::resetCounter);
    tl.insertAndReset("waitUpdateCompletionTime",t);
    // Complete the cleaning up of the jobs in the mount
    m_dbMount->finishSettingJobsBatchSuccessful(validatedSuccessfulDBRetrieveJobs, logContext);
<<<<<<< HEAD
=======
    m_dbMount->batchSucceedRetrieveForRepack(retrieveRepackJobs,logContext);
>>>>>>> 69f6c4b4
    jobBatchFinishingTime=t.secs();
    tl.insertOrIncrement("jobBatchFinishingTime",jobBatchFinishingTime);
    schedulerDbTime=jobBatchFinishingTime + waitUpdateCompletionTime;
    tl.insertOrIncrement("schedulerDbTime",schedulerDbTime);
    {
      cta::log::ScopedParamContainer params(logContext);
      params.add("successfulRetrieveJobs", successfulRetrieveJobs.size())
            .add("files", files)
            .add("bytes", bytes);
      tl.addToLog(params);
      //TODO : if repack, add log to say that the jobs were marked as RJS_Succeeded
      logContext.log(cta::log::DEBUG,"In RetrieveMout::waitAndFinishSettingJobsBatchRetrieved(): deleted complete retrieve jobs.");
    }
  } catch(const cta::exception::Exception& e){
    cta::log::ScopedParamContainer params(logContext);
    params.add("exceptionMessageValue", e.getMessageValue());
    if (job.get()) {
      params.add("fileId", job->archiveFile.archiveFileID)
            .add("diskInstance", job->archiveFile.diskInstance)
            .add("diskFileId", job->archiveFile.diskFileId)
            .add("lastKnownDiskPath", job->archiveFile.diskFileInfo.path);
    }
    const std::string msg_error="In RetrieveMount::waitAndFinishSettingJobsBatchRetrieved(): got an exception";
    logContext.log(cta::log::ERR, msg_error);
    logContext.logBacktrace(cta::log::ERR, e.backtrace());
    // Failing here does not really affect the session so we can carry on. Reported jobs are reported, non-reported ones
    // will be retried.
  } catch(const std::exception& e){
    cta::log::ScopedParamContainer params(logContext);
    params.add("exceptionWhat", e.what());
    if (job.get()) {
      params.add("fileId", job->archiveFile.archiveFileID)
            .add("diskInstance", job->archiveFile.diskInstance)
            .add("diskFileId", job->archiveFile.diskFileId)
            .add("lastKnownDiskPath", job->archiveFile.diskFileInfo.path);
    }
    const std::string msg_error="In ArchiveMount::reportJobsBatchWritten(): got an standard exception";
    logContext.log(cta::log::ERR, msg_error);
    // Failing here does not really affect the session so we can carry on. Reported jobs are reported, non-reported ones
    // will be retried.
  }
}

//------------------------------------------------------------------------------
// createDiskReporter()
//------------------------------------------------------------------------------
cta::eos::DiskReporter* cta::RetrieveMount::createDiskReporter(std::string& URL) {
  return m_reporterFactory.createDiskReporter(URL);
}

//------------------------------------------------------------------------------
// tapeComplete()
//------------------------------------------------------------------------------
void cta::RetrieveMount::tapeComplete() {
  m_tapeRunning = false;
  if (!m_diskRunning) {
    // Just set the session as complete in the DB.
    m_dbMount->complete(time(NULL));
    // and record we are done with the mount
    m_sessionRunning = false;
  } else {
    // This is a special case: we have to report the tape server is draining
    // its memory to disk
    setDriveStatus(cta::common::dataStructures::DriveStatus::DrainingToDisk);
  }
}

//------------------------------------------------------------------------------
// diskComplete()
//------------------------------------------------------------------------------
void cta::RetrieveMount::diskComplete() {
  m_diskRunning = false;
  if (!m_tapeRunning) {
    // Just set the session as complete in the DB.
    cta::SchedulerDatabase::RetrieveMount  * ptr = m_dbMount.get();
    ptr=ptr;
    m_dbMount->complete(time(NULL));
    // and record we are done with the mount
    m_sessionRunning = false;
  }
}

//------------------------------------------------------------------------------
// abort()
//------------------------------------------------------------------------------
void cta::RetrieveMount::abort() {
  diskComplete();
  tapeComplete();
}

//------------------------------------------------------------------------------
// setDriveStatus()
//------------------------------------------------------------------------------
void cta::RetrieveMount::setDriveStatus(cta::common::dataStructures::DriveStatus status) {
  m_dbMount->setDriveStatus(status, time(NULL));
}

//------------------------------------------------------------------------------
// setTapeSessionStats()
//------------------------------------------------------------------------------
void cta::RetrieveMount::setTapeSessionStats(const castor::tape::tapeserver::daemon::TapeSessionStats &stats) {
  m_dbMount->setTapeSessionStats(stats);
}

//------------------------------------------------------------------------------
// bothSidesComplete()
//------------------------------------------------------------------------------
bool cta::RetrieveMount::bothSidesComplete() {
  return !(m_diskRunning || m_tapeRunning);
}

//------------------------------------------------------------------------------
// destructor
//------------------------------------------------------------------------------
cta::RetrieveMount::~RetrieveMount() throw() {
}<|MERGE_RESOLUTION|>--- conflicted
+++ resolved
@@ -145,14 +145,9 @@
 // waitAndFinishSettingJobsBatchRetrieved()
 //------------------------------------------------------------------------------
 void cta::RetrieveMount::waitAndFinishSettingJobsBatchRetrieved(std::queue<std::unique_ptr<cta::RetrieveJob> >& successfulRetrieveJobs, cta::log::LogContext& logContext) {
-<<<<<<< HEAD
-  std::list<std::unique_ptr<cta::RetrieveJob> > validatedSuccessfulRetrieveJobs;
-  std::list<cta::SchedulerDatabase::RetrieveJob *> validatedSuccessfulDBRetrieveJobs;
-=======
   std::list<std::unique_ptr<cta::RetrieveJob> > validatedSuccessfulRetrieveJobs; //List to ensure the destruction of the retrieve jobs at the end of this method
   std::list<cta::SchedulerDatabase::RetrieveJob *> validatedSuccessfulDBRetrieveJobs;
   std::list<cta::SchedulerDatabase::RetrieveJob *> retrieveRepackJobs;
->>>>>>> 69f6c4b4
   std::unique_ptr<cta::RetrieveJob> job;
   double waitUpdateCompletionTime=0;
   double jobBatchFinishingTime=0;
@@ -168,10 +163,6 @@
       if (!job.get()) continue;
       files++;
       bytes+=job->archiveFile.fileSize;
-<<<<<<< HEAD
-      job->checkComplete();
-      validatedSuccessfulDBRetrieveJobs.emplace_back(job->m_dbJob.get());
-=======
       bool isRepack = job->m_dbJob->retrieveRequest.isRepack;
       if(!isRepack){
         job->checkComplete();
@@ -179,7 +170,6 @@
       } else {
         retrieveRepackJobs.emplace_back(job->m_dbJob.get());
       }
->>>>>>> 69f6c4b4
       validatedSuccessfulRetrieveJobs.emplace_back(std::move(job));
       job.reset();
     }
@@ -187,10 +177,7 @@
     tl.insertAndReset("waitUpdateCompletionTime",t);
     // Complete the cleaning up of the jobs in the mount
     m_dbMount->finishSettingJobsBatchSuccessful(validatedSuccessfulDBRetrieveJobs, logContext);
-<<<<<<< HEAD
-=======
     m_dbMount->batchSucceedRetrieveForRepack(retrieveRepackJobs,logContext);
->>>>>>> 69f6c4b4
     jobBatchFinishingTime=t.secs();
     tl.insertOrIncrement("jobBatchFinishingTime",jobBatchFinishingTime);
     schedulerDbTime=jobBatchFinishingTime + waitUpdateCompletionTime;
