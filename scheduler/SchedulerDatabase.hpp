--- conflicted
+++ resolved
@@ -462,19 +462,14 @@
       //TODO : userprovidedfiles and userprovidedbytes
     };
     
-<<<<<<< HEAD
-    virtual void addSubrequestsAndUpdateStats(std::list<Subrequest>& repackSubrequests, 
+    /**
+     * Add Retrieve subrequests to the repack request and update its statistics
+     * @return the number of retrieve subrequests queued
+     */    
+    virtual uint64_t addSubrequestsAndUpdateStats(std::list<Subrequest>& repackSubrequests, 
       cta::common::dataStructures::ArchiveRoute::FullMap & archiveRoutesMap, uint64_t maxFSeqLowBound, 
       const uint64_t maxAddedFSeq, const TotalStatsFiles &totalStatsFiles, disk::DiskSystemList diskSystemList,
       log::LogContext & lc) = 0;
-=======
-    /**
-     * Add Retrieve subrequests to the repack request and update its statistics
-     * @return the number of retrieve subrequests queued
-     */
-    virtual uint64_t addSubrequestsAndUpdateStats(std::list<Subrequest>& repackSubrequests, 
-      cta::common::dataStructures::ArchiveRoute::FullMap & archiveRoutesMap, uint64_t maxFSeqLowBound, const uint64_t maxAddedFSeq, const TotalStatsFiles &totalStatsFiles, log::LogContext & lc) = 0;
->>>>>>> 08c9d76d
     virtual void expandDone() = 0;
     virtual void fail() = 0;
     virtual void requeueInToExpandQueue(log::LogContext &lc) = 0;
