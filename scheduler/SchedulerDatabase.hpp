--- conflicted
+++ resolved
@@ -447,25 +447,18 @@
    *
    * @returns    A list of process-owned jobs to report
    */
-<<<<<<< HEAD
-  virtual std::list<std::unique_ptr<cta::SchedulerDatabase::RetrieveJob>> getNextRetrieveJobsToReportBatch(uint64_t filesRequested, log::LogContext &logContext) = 0;
+  virtual std::list<std::unique_ptr<RetrieveJob>> getNextRetrieveJobsToReportBatch(uint64_t filesRequested, log::LogContext &logContext) = 0;
+  virtual std::list<std::unique_ptr<RetrieveJob>> getNextRetrieveJobsFailedBatch(uint64_t filesRequested, log::LogContext &logContext) = 0;
+  virtual std::list<std::unique_ptr<RetrieveJob>> getNextSucceededRetrieveRequestForRepackBatch(uint64_t filesRequested, log::LogContext& logContext) = 0;
 
   /**
    * Set a batch of jobs as reported (modeled on ArchiveMount::setJobBatchSuccessful().
    * @param jobsBatch
    * @param lc
    */
-  virtual void setRetrieveJobBatchReported(std::list<cta::SchedulerDatabase::RetrieveJob*> & jobsBatch,
-    log::TimingList & timingList, utils::Timer & t, log::LogContext & lc) = 0;
-  
-  virtual std::list<std::unique_ptr<cta::SchedulerDatabase::RetrieveJob>> getNextRetrieveJobsFailedBatch(uint64_t filesRequested, log::LogContext &logContext) = 0;
+  virtual void setRetrieveJobBatchReported(std::list<cta::SchedulerDatabase::RetrieveJob*> & jobsBatch, log::TimingList & timingList, utils::Timer & t, log::LogContext & lc) = 0;
 
   virtual JobsFailedSummary getRetrieveJobsFailedSummary(log::LogContext &logContext) = 0;
-=======
-  virtual std::list<std::unique_ptr<RetrieveJob>> getNextRetrieveJobsToReportBatch(uint64_t filesRequested, log::LogContext &logContext) = 0;
-  virtual std::list<std::unique_ptr<RetrieveJob>> getNextRetrieveJobsFailedBatch(uint64_t filesRequested, log::LogContext &logContext) = 0;
-  virtual std::list<std::unique_ptr<RetrieveJob>> getNextSucceededRetrieveRequestForRepackBatch(uint64_t filesRequested, log::LogContext& logContext) = 0;
->>>>>>> 69f6c4b4
 
   /*============ Label management: user side =================================*/
   // TODO
