/*
 * The CERN Tape Archive (CTA) project
 * Copyright (C) 2015  CERN
 *
 * This program is free software: you can redistribute it and/or modify
 * it under the terms of the GNU General Public License as published by
 * the Free Software Foundation, either version 3 of the License, or
 * (at your option) any later version.
 *
 * This program is distributed in the hope that it will be useful,
 * but WITHOUT ANY WARRANTY; without even the implied warranty of
 * MERCHANTABILITY or FITNESS FOR A PARTICULAR PURPOSE.  See the
 * GNU General Public License for more details.
 *
 * You should have received a copy of the GNU General Public License
 * along with this program.  If not, see <http://www.gnu.org/licenses/>.
 */

#pragma once

#include "common/dataStructures/RetrieveFileQueueCriteria.hpp"
#include "common/dataStructures/DriveState.hpp"
#include "common/MountControl.hpp"
#include "common/dataStructures/ArchiveJob.hpp"
#include "common/dataStructures/ArchiveFile.hpp"
#include "common/dataStructures/ArchiveRequest.hpp"
#include "common/dataStructures/ArchiveFileQueueCriteriaAndFileId.hpp"
#include "common/dataStructures/DriveInfo.hpp"
#include "common/dataStructures/MountType.hpp"
#include "common/dataStructures/MountPolicy.hpp"
#include "common/dataStructures/RetrieveJob.hpp"
#include "common/dataStructures/RetrieveRequest.hpp"
#include "common/dataStructures/RepackInfo.hpp"
#include "common/dataStructures/SecurityIdentity.hpp"
#include "common/remoteFS/RemotePathAndStatus.hpp"
#include "common/log/LogContext.hpp"
#include "catalogue/TapeForWriting.hpp"
#include "scheduler/TapeMount.hpp"

#include <list>
#include <limits>
#include <map>
#include <stdint.h>
#include <string>
#include <memory>
#include <vector>
#include <stdexcept>
#include <set>

namespace cta {
// Forward declarations for opaque references.
namespace common {
namespace admin {
  class AdminUser;
} // cta::common::admin
namespace archiveRoute {
  class ArchiveRoute;
} // cta::common::archiveRoute
} // cta::common
namespace log {
  class TimingList;
} // cta::log
namespace utils {
  class Timer;
} // cta::utils
class ArchiveRequest;
class LogicalLibrary;
class RetrieveRequestDump;
class SchedulerDatabase;
class StorageClass;
class Tape;
class TapeMount;
class TapeSession;
class UserIdentity;
} // cta

namespace cta {

class ArchiveRequest;

/**
 * Abstract class defining the interface to the database of a tape resource
 * scheduler.
 */
class SchedulerDatabase {
public:

  /**
   * Destructor.
   */
  virtual ~SchedulerDatabase() throw() = 0;
  
  
  /*============ Sub thread handling, mostly for unit tests =================*/
  virtual void waitSubthreadsComplete() = 0;
  
  /*============ Basic IO check: validate object store access ===============*/
  /**
   * Validates that the scheduler database is accessible. A trivial operation
   * will be executed to check. The exception is let through in case of problem.
   */
  virtual void ping() = 0;
  
  /*============ Archive management: user side ==============================*/
  /**
   * Queues the specified request.
   *
   * @param rqst The request.
   * @param criteria The criteria retrieved from the CTA catalogue to be used to
   * decide how to queue the request.
   * @param logContext context allowing logging db operation
   */
  virtual void queueArchive(const std::string &instanceName, const cta::common::dataStructures::ArchiveRequest &request, 
    const cta::common::dataStructures::ArchiveFileQueueCriteriaAndFileId &criteria,
    log::LogContext &logContext) = 0;

  /**
   * Returns all of the queued archive jobs.  The returned jobs are
   * grouped by tape pool and then sorted by creation time, oldest first.
   *
   * @return The queued jobs.
   */
  virtual std::map<std::string, std::list<common::dataStructures::ArchiveJob> >
    getArchiveJobs() const = 0;

  /**
   * Returns the list of queued jobs queued on the specified tape pool.
   * The returned requests are sorted by creation time, oldest first.
   *
   * @param tapePoolName The name of the tape pool.
   * @return The queued requests.
   */
  virtual std::list<cta::common::dataStructures::ArchiveJob> getArchiveJobs(
    const std::string &tapePoolName) const = 0;

  /*============ Archive management: tape server side =======================*/
  /**
   * The class used by the scheduler database to track the archive mounts
   */
  class ArchiveJob;
  class ArchiveMount {
  public:
    struct MountInfo {
      std::string vid;
      std::string logicalLibrary;
      std::string tapePool;
      std::string drive;
      std::string host;
      uint64_t mountId;
    } mountInfo;
    virtual const MountInfo & getMountInfo() = 0;
    virtual std::list<std::unique_ptr<ArchiveJob>> getNextJobBatch(uint64_t filesRequested,
      uint64_t bytesRequested, log::LogContext& logContext) = 0;
    virtual void complete(time_t completionTime) = 0;
    virtual void setDriveStatus(common::dataStructures::DriveStatus status, time_t completionTime) = 0;
    virtual void setTapeSessionStats(const castor::tape::tapeserver::daemon::TapeSessionStats &stats) = 0;
    virtual void setJobBatchTransferred(
      std::list<std::unique_ptr<cta::SchedulerDatabase::ArchiveJob>> & jobsBatch, log::LogContext & lc) = 0;
    virtual ~ArchiveMount() {}
    uint32_t nbFilesCurrentlyOnTape;
  };
  
  /**
   * The class to handle the DB-side of a tape job.
   */
  class ArchiveJob {
    friend class ArchiveMount;
  public:
    std::string srcURL;
    std::string archiveReportURL;
    std::string errorReportURL;
    std::string latestError;
    enum class ReportType: uint8_t {
      NoReportRequired,
      CompletionReport,
      FailureReport,
      Report ///< A generic grouped type
    } reportType;
    cta::common::dataStructures::ArchiveFile archiveFile;
    cta::common::dataStructures::TapeFile tapeFile;
    virtual void failTransfer(const std::string & failureReason, log::LogContext & lc) = 0;
    virtual void failReport(const std::string & failureReason, log::LogContext & lc) = 0;
    virtual void bumpUpTapeFileCount(uint64_t newFileCount) = 0;
    virtual ~ArchiveJob() {}
  };
  
  /**
   * Get a a set of jobs to report to the clients. This function is like 
   * ArchiveMount::getNextJobBatch. It it not in the context of a mount as any 
   * process can grab a batch of jobs to report and proceed with the reporting.
   * After reporting, setJobReported will be the last step of the job's lifecycle.
   * @return A list of process-owned jobs to report.
   */
  virtual std::list<std::unique_ptr<ArchiveJob>> getNextArchiveJobsToReportBatch(uint64_t filesRequested,
    log::LogContext & logContext) = 0;
  
  /**
   * Set a batch of jobs as reported (modeled on ArchiveMount::setJobBatchSuccessful().
   * @param jobsBatch
   * @param lc
   */
  virtual void setJobBatchReported(std::list<cta::SchedulerDatabase::ArchiveJob *> & jobsBatch, log::TimingList & timingList, 
    utils::Timer & t, log::LogContext & lc) = 0;
  
  /*============ Retrieve  management: user side ============================*/

  /**
   * A representation of an existing retrieve queue. This is a (simpler) relative 
   * to the PotentialMount used for mount scheduling. This summary will be used to 
   * decide which retrieve job to use for multiple copy files. 
   * In order to have a stable comparison, we compare on byte number and not file counts.
   */
  struct RetrieveQueueStatistics {
    std::string vid;
    uint64_t bytesQueued;
    uint64_t filesQueued;
    uint64_t currentPriority;
    
    bool operator <(const RetrieveQueueStatistics& right) const {
      return right > * this; // Reuse greater than operator
    }
    
    bool operator >(const RetrieveQueueStatistics& right) const {
      return bytesQueued > right.bytesQueued || currentPriority > right.currentPriority;
    }
    
    static bool leftGreaterThanRight (const RetrieveQueueStatistics& left, const RetrieveQueueStatistics& right) {
      return left > right;
    }

  };
  
  /**
   * Get the retrieve queue statistics for the vids of the tape files from the criteria, that are also
   * listed in the set. 
   * @param criteria the retrieve criteria, containing the list of tape files.
   * @param vidsToConsider list of vids to considers. Other vids should not be considered.
   * @return the list of statistics.
   */
  virtual std::list<RetrieveQueueStatistics> getRetrieveQueueStatistics(
    const cta::common::dataStructures::RetrieveFileQueueCriteria &criteria,
    const std::set<std::string> & vidsToConsider) = 0;
  /**
   * Queues the specified request. As the object store has access to the catalogue,
   * the best queue (most likely to go, and not disabled can be chosen directly there).
   *
   * @param rqst The request.
   * @param criteria The criteria retrieved from the CTA catalogue to be used to
   * decide how to quue the request.
   * @param logContext context allowing logging db operation
   * @return the selected vid (mostly for logging)
   */
  virtual std::string queueRetrieve(const cta::common::dataStructures::RetrieveRequest &rqst,
    const cta::common::dataStructures::RetrieveFileQueueCriteria &criteria, log::LogContext &logContext) = 0;

  /**
   * Returns all of the existing retrieve jobs grouped by tape and then
   * sorted by creation time in ascending order (oldest first).
   *
   * @return All of the existing retrieve jobs grouped by tape and then
   * sorted by creation time in ascending order (oldest first).
   */
  virtual std::map<std::string, std::list<RetrieveRequestDump> > getRetrieveRequests()
    const = 0;

  /**
   * Returns the list of retrieve jobs associated with the specified tape
   * sorted by creation time in ascending order (oldest first).
   *
   * @param vid The volume identifier of the tape.
   * @return The list of retrieve jobs associated with the specified tape
   * sorted by creation time in ascending order (oldest first).
   */
  virtual std::list<RetrieveRequestDump> getRetrieveRequestsByVid(
    const std::string &vid) const = 0;
  
  /**
   * Returns the list of retrieve jobs associated with the specified requester
   * sorted by creation time in ascending order (oldest first).
   *
   * @param requester The requester who created the retrieve request.
   * @return The list of retrieve jobs associated with the specified tape
   * sorted by creation time in ascending order (oldest first).
   */
  virtual std::list<RetrieveRequestDump> getRetrieveRequestsByRequester(
    const std::string &requester) const = 0;
  
  /**
   * Deletes the specified retrieve job.
   *
   * @param requester The identity of the requester.
   * @param remoteFile The URL of the destination file.
   */
  virtual void deleteRetrieveRequest(
    const common::dataStructures::SecurityIdentity &cliIdentity,
    const std::string &remoteFile) = 0;
  
  /**
   * Returns all of the queued archive jobs.  The returned jobs are
   * grouped by tape pool and then sorted by creation time, oldest first.
   *
   * @return The queued jobs.
   */
  virtual std::map<std::string, std::list<common::dataStructures::RetrieveJob> >
    getRetrieveJobs() const = 0;

  /**
   * Returns the list of queued jobs queued on the specified tape pool.
   * The returned requests are sorted by creation time, oldest first.
   *
   * @param tapePoolName The name of the tape pool.
   * @return The queued requests.
   */
  virtual std::list<cta::common::dataStructures::RetrieveJob> getRetrieveJobs(
    const std::string &tapePoolName) const = 0;
  
  
  /*============ Retrieve management: tape server side ======================*/

  class RetrieveJob;
  class RetrieveMount {
  public:
    struct MountInfo {
      std::string vid;
      std::string logicalLibrary;
      std::string tapePool;
      std::string drive;
      std::string host;
      uint64_t mountId;
    } mountInfo;
    virtual const MountInfo & getMountInfo() = 0;
    virtual std::list<std::unique_ptr<RetrieveJob>> getNextJobBatch(uint64_t filesRequested,
      uint64_t bytesRequested, log::LogContext& logContext) = 0;
    virtual void complete(time_t completionTime) = 0;
    virtual void setDriveStatus(common::dataStructures::DriveStatus status, time_t completionTime) = 0;
    virtual void setTapeSessionStats(const castor::tape::tapeserver::daemon::TapeSessionStats &stats) = 0;
    virtual std::set<cta::SchedulerDatabase::RetrieveJob *> finishSettingJobsBatchSuccessful(
      std::list<cta::SchedulerDatabase::RetrieveJob *> & jobsBatch, log::LogContext & lc) = 0;
    virtual ~RetrieveMount() {}
    uint32_t nbFilesCurrentlyOnTape;
  };
  
  class RetrieveJob {
    friend class RetrieveMount;
  public:
    cta::common::dataStructures::RetrieveRequest retrieveRequest;
    cta::common::dataStructures::ArchiveFile archiveFile;
    uint64_t selectedCopyNb;
    virtual void asyncSucceed() = 0;
    virtual void checkSucceed() = 0;
    virtual void failTransfer(const std::string &failureReason, log::LogContext &lc) = 0;
    virtual void failReport(const std::string &failureReason, log::LogContext &lc) = 0;
    virtual ~RetrieveJob() {}
  };

<<<<<<< HEAD
  /*============ Repack management: user side ================================*/
  virtual void queueRepack(const std::string & vid, const std::string & bufferURL,
      common::dataStructures::RepackInfo::Type repackType, log::LogContext & lc) = 0;
  virtual std::list<common::dataStructures::RepackInfo> getRepackInfo() = 0;
  virtual common::dataStructures::RepackInfo getRepackInfo(const std::string & vid) = 0;
  virtual void cancelRepack(const std::string & vid, log::LogContext & lc) = 0;
  
  /**
   * A class containing all the information needed for pending repack requests promotion.
   * We need to promote repack requests from "Pending" to "ToExpand" in a controlled
   * manner. This will ensure the presence of a sufficient amount of repack subrequests 
   * in the system in order to keep things going without clogging the system with too many
   * requests in the case of a massive repack.
   * The mechanism is the same as for TapeMountDecision info. Polling functions (implemented
   * in the Scheduler) get a lock free version of the requests summary, and if a promotion seems
   * required does so after re-taking a locked version of the statistics and re-ensuring that the
   * conditions are still valid, avoiding a race condition system wide.
   */
  class RepackRequestStatistics: public std::map<common::dataStructures::RepackInfo::Status, size_t> {
  public:
    virtual void promotePendingRequestsForExpansion(size_t requestCount = 1) = 0;
    virtual ~RepackRequestStatistics() {}
  };
  virtual std::unique_ptr<RepackRequestStatistics> getRepackStatistics() = 0;
  virtual std::unique_ptr<RepackRequestStatistics> getRepackStatisticsNoLock() = 0;
  
  /*============ Repack management: maintenance process side =========================*/
  
=======
  /*!
   * Get a a set of failed jobs to report to the client.
   *
   * This method is like RetrieveMount::getNextJobBatch. It it not in the context of a mount as any
   * process can grab a batch of jobs to report and proceed with the reporting.
   *
   * @returns    A list of process-owned jobs to report
   */
  virtual std::list<std::unique_ptr<RetrieveJob>> getNextRetrieveJobsToReportBatch(uint64_t filesRequested, log::LogContext &logContext) = 0;
  virtual std::list<std::unique_ptr<RetrieveJob>> getNextRetrieveJobsFailedBatch(uint64_t filesRequested, log::LogContext &logContext) = 0;

>>>>>>> de44a264
  /*============ Label management: user side =================================*/
  // TODO
  
  /*============ Label management: tape server side ==========================*/
  class LabelMount {}; // TODO
  
  /*============ Session management ==========================================*/
  /**
   * A structure describing a potential mount with all the information allowing
   * comparison between mounts.
   */
  struct PotentialMount {
    cta::common::dataStructures::MountType type;    /**< Is this an archive, retireve or label? */
    std::string vid;              /**< The tape VID (for a retieve) */
    std::string tapePool;         /**< The name of the tape pool for both archive 
                                   * and retrieve */
    uint64_t priority;            /**< The priority for the mount, defined as the highest 
                                   * priority of all queued jobs */
    uint64_t maxDrivesAllowed;    /**< The maximum number of drives allowed for this 
                                   * tape pool, defined as the highest value amongst 
                                   * jobs */
    time_t minRequestAge;         /**< The maximum amount of time to wait before 
                                   * forcing a mount in the absence of enough data. 
                                   * Defined as the smallest value amongst jobs.*/
    uint64_t filesQueued;         /**< The number of files queued for this queue */
    uint64_t bytesQueued;         /**< The amount of data currently queued */
    time_t oldestJobStartTime;    /**< Creation time of oldest request */
    std::string logicalLibrary;   /**< The logical library (for a retrieve) */
    double ratioOfMountQuotaUsed; /**< The [ 0.0, 1.0 ] ratio of existing 
                                   * mounts/quota (for faire share of mounts)*/
    
    bool operator < (const PotentialMount &other) const {
      if (priority < other.priority)
        return true;
      if (priority > other.priority)
        return false;
      if (type == cta::common::dataStructures::MountType::Archive && other.type != cta::common::dataStructures::MountType::Archive)
        return false;
      if (other.type == cta::common::dataStructures::MountType::Archive && type != cta::common::dataStructures::MountType::Archive)
        return true;
      if (ratioOfMountQuotaUsed < other.ratioOfMountQuotaUsed)
        return true;
      return false;
    }
  };
  

  /**
   * Information about the existing mounts.
   */
  struct ExistingMount {
    std::string driveName;
    cta::common::dataStructures::MountType type;
    std::string tapePool;
    std::string vid;
    bool currentMount; ///< True if the mount is current (othermise, it's a next mount).
    uint64_t bytesTransferred;
    uint64_t filesTransferred;
    double latestBandwidth;
  };
  
  /**
   * An entry (to be indexed by drive name (string) in a map) for the dedication
   * lists of each drive.
   */
  struct DedicationEntry {
    // TODO.
  };
  
  /**
   * A class containing all the information needed for mount decision
   * and whose creation implicitly takes a global lock on the drive register
   * so that only one mount scheduling happens at a time. Two member functions
   * then allow the 
   */
  class TapeMountDecisionInfo {
  public:
    std::vector<PotentialMount> potentialMounts; /**< All the potential mounts */
    std::vector<ExistingMount> existingOrNextMounts; /**< Existing mounts */
    std::map<std::string, DedicationEntry> dedicationInfo; /**< Drives dedication info */
    bool queueTrimRequired = false; /**< Indicates an empty queue was encountered */
    /**
     * Create a new archive mount. This implicitly releases the global scheduling
     * lock.
     */
    virtual std::unique_ptr<ArchiveMount> createArchiveMount(
      const catalogue::TapeForWriting & tape, const std::string driveName, 
      const std::string & logicalLibrary, const std::string & hostName, 
      time_t startTime) = 0;
    /**
     * Create a new retrieve mount. This implicitly releases the global scheduling
     * lock.
     */
    virtual std::unique_ptr<RetrieveMount> createRetrieveMount(const std::string & vid,
      const std::string & tapePool, const std::string driveName, 
      const std::string& logicalLibrary, const std::string& hostName,
      time_t startTime) = 0;
    /** Destructor: releases the global lock if not already done */
    virtual ~TapeMountDecisionInfo() {};
  };
  
  /**
   * A function dumping the relevant mount information for deciding which
   * tape to mount next. This also starts the mount decision process (and takes
   * a global lock on for scheduling).
   */
  virtual std::unique_ptr<TapeMountDecisionInfo> getMountInfo(log::LogContext& logContext) = 0;
  
  /**
   * A function running a queue trim. This should be called if the corresponding
   * bit was set in the TapeMountDecisionInfo returned by getMountInfo().
   */
  virtual void trimEmptyQueues(log::LogContext & lc) = 0;
  
  /**
   * A function dumping the relevant mount information for reporting the system
   * status. It is identical to getMountInfo, yet does not take the global lock.
   */
  virtual std::unique_ptr<TapeMountDecisionInfo> getMountInfoNoLock(log::LogContext& logContext) = 0;
  
  /* === Drive state handling  ============================================== */
  /**
   * Returns the current list of registered drives.
   *
   * @return The current list of registered drives.
   */
  virtual std::list<cta::common::dataStructures::DriveState> getDriveStates(log::LogContext & lc) const = 0;
  
  /**
   * Sets the administrative desired state (up/down/force down) for an existing drive.
   * Will throw an excpeiton is the drive does not exist
   * @param drive
   * @param desiredState
   */
  virtual void setDesiredDriveState(const std::string & drive, const cta::common::dataStructures::DesiredDriveState & state,
    log::LogContext & lc) = 0;
  
  /**
   * Remove drive from the drive register.
   * Will throw an exception is the drive does not exist.
   * 
   * @param drive The drive name.
   */
  virtual void removeDrive(const std::string & drive, log::LogContext & logContext) = 0;
  
  /**
   * Sets the drive status in the object store. The drive status will be recorded in all cases,
   * although some historical information is needed to provide an accurate view of the
   * current session state. This allows the system to gracefully handle drive entry
   * deletion at any time (an operator operation).
   * @param driveInfo Fundamental information about the drive.
   * @param mountType Mount type (required).
   * @param status Current drive status (required).
   * @param reportTime Time of report (required).
   * @param mountSessionId (optional, required by some statuses).
   * @param byteTransfered (optional, required by some statuses).
   * @param filesTransfered (optional, required by some statuses).
   * @param latestBandwidth (optional, required by some statuses).
   * @param vid (optional, required by some statuses).
   * @param tapepool (optional, required by some statuses).
   */
  virtual void reportDriveStatus (const common::dataStructures::DriveInfo & driveInfo,
    cta::common::dataStructures::MountType mountType,
    common::dataStructures::DriveStatus status, 
    time_t reportTime,
    log::LogContext & lc,
    uint64_t mountSessionId = std::numeric_limits<uint64_t>::max(),
    uint64_t byteTransfered = std::numeric_limits<uint64_t>::max(),
    uint64_t filesTransfered = std::numeric_limits<uint64_t>::max(),
    double latestBandwidth = std::numeric_limits<double>::max(),
    const std::string & vid = "",
    const std::string & tapepool = "") = 0;
}; // class SchedulerDatabase

} // namespace cta<|MERGE_RESOLUTION|>--- conflicted
+++ resolved
@@ -353,7 +353,6 @@
     virtual ~RetrieveJob() {}
   };
 
-<<<<<<< HEAD
   /*============ Repack management: user side ================================*/
   virtual void queueRepack(const std::string & vid, const std::string & bufferURL,
       common::dataStructures::RepackInfo::Type repackType, log::LogContext & lc) = 0;
@@ -382,7 +381,6 @@
   
   /*============ Repack management: maintenance process side =========================*/
   
-=======
   /*!
    * Get a a set of failed jobs to report to the client.
    *
@@ -394,7 +392,6 @@
   virtual std::list<std::unique_ptr<RetrieveJob>> getNextRetrieveJobsToReportBatch(uint64_t filesRequested, log::LogContext &logContext) = 0;
   virtual std::list<std::unique_ptr<RetrieveJob>> getNextRetrieveJobsFailedBatch(uint64_t filesRequested, log::LogContext &logContext) = 0;
 
->>>>>>> de44a264
   /*============ Label management: user side =================================*/
   // TODO
   
