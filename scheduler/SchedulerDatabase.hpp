--- conflicted
+++ resolved
@@ -274,21 +274,16 @@
    * @param logContext context allowing logging db operation
    * @return the selected vid (mostly for logging)
    */
-<<<<<<< HEAD
   struct RetrieveRequestInfo {
     std::string selectedVid;
     std::string requestId;
   };
   virtual RetrieveRequestInfo queueRetrieve(cta::common::dataStructures::RetrieveRequest &rqst,
-    const cta::common::dataStructures::RetrieveFileQueueCriteria &criteria, log::LogContext &logContext) = 0;
+    const cta::common::dataStructures::RetrieveFileQueueCriteria &criteria, const optional<std::string> diskSystemName,
+    log::LogContext &logContext) = 0;
   
   virtual void cancelRetrieve(const std::string & instanceName, const cta::common::dataStructures::CancelRetrieveRequest &rqst,
     log::LogContext & lc) = 0;
-=======
-  virtual std::string queueRetrieve(cta::common::dataStructures::RetrieveRequest &rqst,
-    const cta::common::dataStructures::RetrieveFileQueueCriteria &criteria, const optional<std::string> diskSystemName,
-    log::LogContext &logContext) = 0;
->>>>>>> 8c885cd6
 
   /**
    * Returns all of the existing retrieve jobs grouped by tape and then
