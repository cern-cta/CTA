/*
 * The CERN Tape Archive (CTA) project
 * Copyright (C) 2015  CERN
 *
 * This program is free software: you can redistribute it and/or modify
 * it under the terms of the GNU General Public License as published by
 * the Free Software Foundation, either version 3 of the License, or
 * (at your option) any later version.
 *
 * This program is distributed in the hope that it will be useful,
 * but WITHOUT ANY WARRANTY; without even the implied warranty of
 * MERCHANTABILITY or FITNESS FOR A PARTICULAR PURPOSE.  See the
 * GNU General Public License for more details.
 *
 * You should have received a copy of the GNU General Public License
 * along with this program.  If not, see <http://www.gnu.org/licenses/>.
 */

#include "catalogue/InMemoryCatalogue.hpp"
#include "catalogue/SchemaCreatingSqliteCatalogue.hpp"
#include "common/log/DummyLogger.hpp"
#include "common/log/StdoutLogger.hpp"
#include "common/make_unique.hpp"
#include "scheduler/ArchiveMount.hpp"
#include "scheduler/LogicalLibrary.hpp"
#include "scheduler/MountRequest.hpp"
#include "scheduler/OStoreDB/OStoreDBFactory.hpp"
#include "scheduler/RetrieveMount.hpp"
#include "scheduler/Scheduler.hpp"
#include "scheduler/SchedulerDatabase.hpp"
#include "scheduler/SchedulerDatabaseFactory.hpp"
#include "scheduler/TapeMount.hpp"
#include "tests/TempFile.hpp"
#include "common/log/DummyLogger.hpp"
#include "objectstore/GarbageCollector.hpp"
#include "objectstore/BackendRadosTestSwitch.hpp"
#include "objectstore/RootEntry.hpp"
#include "objectstore/JobQueueType.hpp"
#include "tests/TestsCompileTimeSwitches.hpp"
#include "common/Timer.hpp"
#include "tapeserver/castor/tape/tapeserver/daemon/RecallReportPacker.hpp"
#include "objectstore/Algorithms.hpp"

#ifdef STDOUT_LOGGING
#include "common/log/StdoutLogger.hpp"
#endif

#include <exception>
#include <gtest/gtest.h>
#include <memory>
#include <utility>

namespace unitTests {

namespace {

/**
 * This structure is used to parameterize scheduler tests.
 */
struct SchedulerTestParam {
  cta::SchedulerDatabaseFactory &dbFactory;

  SchedulerTestParam(
    cta::SchedulerDatabaseFactory &dbFactory):
    dbFactory(dbFactory) {
 }
}; // struct SchedulerTestParam

}

/**
 * The scheduler test is a parameterized test.  It takes a pair of name server
 * and scheduler database factories as a parameter.
 */
class SchedulerTest: public ::testing::TestWithParam<SchedulerTestParam> {
public:

  SchedulerTest(): m_dummyLog("dummy", "dummy") {
  }

  class FailedToGetCatalogue: public std::exception {
  public:
    const char *what() const throw() {
      return "Failed to get catalogue";
    }
  };

  class FailedToGetScheduler: public std::exception {
  public:
    const char *what() const throw() {
      return "Failed to get scheduler";
    }
  };

  class FailedToGetSchedulerDB: public std::exception {
  public:
    const char *what() const throw() {
      return "Failed to get object store db.";
    }
  };

  virtual void SetUp() {
    using namespace cta;

    // We do a deep reference to the member as the C++ compiler requires the function to be already defined if called implicitly
    const auto &factory = GetParam().dbFactory;
    // Get the OStore DB from the factory
    auto osdb = std::move(factory.create());
    // Make sure the type of the SchedulerDatabase is correct (it should be an OStoreDBWrapperInterface)
    dynamic_cast<cta::objectstore::OStoreDBWrapperInterface*>(osdb.get());
    // We know the cast will not fail, so we can safely do it (otherwise we could leak memory)
    m_db.reset(dynamic_cast<cta::objectstore::OStoreDBWrapperInterface*>(osdb.release()));

    const uint64_t nbConns = 1;
    const uint64_t nbArchiveFileListingConns = 1;
<<<<<<< HEAD
    const uint32_t maxTriesToConnect = 1;
    //m_catalogue = cta::make_unique<catalogue::SchemaCreatingSqliteCatalogue>(m_dummyLog,"/home/cedric/db/test.db",nbConns,nbArchiveFileListingConns,maxTriesToConnect);
    m_catalogue = cta::make_unique<catalogue::InMemoryCatalogue>(m_dummyLog, nbConns, nbArchiveFileListingConns, maxTriesToConnect);
=======
    //m_catalogue = cta::make_unique<catalogue::SchemaCreatingSqliteCatalogue>(m_tempSqliteFile.path(), nbConns);
    m_catalogue = cta::make_unique<catalogue::InMemoryCatalogue>(m_dummyLog, nbConns, nbArchiveFileListingConns);
>>>>>>> 8b4705e0
    m_scheduler = cta::make_unique<Scheduler>(*m_catalogue, *m_db, 5, 2*1000*1000);
  }

  virtual void TearDown() {
    m_scheduler.reset();
    m_catalogue.reset();
    m_db.reset();
  }

  cta::catalogue::Catalogue &getCatalogue() {
    cta::catalogue::Catalogue *const ptr = m_catalogue.get();
    if(nullptr == ptr) {
      throw FailedToGetCatalogue();
    }
    return *ptr;
  }

  cta::Scheduler &getScheduler() {
    cta::Scheduler *const ptr = m_scheduler.get();
    if(nullptr == ptr) {
      throw FailedToGetScheduler();
    }
    return *ptr;
  }

  cta::objectstore::OStoreDBWrapperInterface &getSchedulerDB() {
    cta::objectstore::OStoreDBWrapperInterface *const ptr = m_db.get();
    if(nullptr == ptr) {
      throw FailedToGetSchedulerDB();
    }
    return *ptr;
  }

  void setupDefaultCatalogue() {
    using namespace cta;
    auto & catalogue=getCatalogue();

    const std::string mountPolicyName = "mount_group";
    const uint64_t archivePriority = 1;
    const uint64_t minArchiveRequestAge = 2;
    const uint64_t retrievePriority = 3;
    const uint64_t minRetrieveRequestAge = 4;
    const uint64_t maxDrivesAllowed = 5;
    const std::string mountPolicyComment = "create mount group";

    ASSERT_TRUE(catalogue.getMountPolicies().empty());

    catalogue.createMountPolicy(
      s_adminOnAdminHost,
      mountPolicyName,
      archivePriority,
      minArchiveRequestAge,
      retrievePriority,
      minRetrieveRequestAge,
      maxDrivesAllowed,
      mountPolicyComment);

    const std::list<common::dataStructures::MountPolicy> groups = catalogue.getMountPolicies();
    ASSERT_EQ(1, groups.size());
    const common::dataStructures::MountPolicy group = groups.front();
    ASSERT_EQ(mountPolicyName, group.name);
    ASSERT_EQ(archivePriority, group.archivePriority);
    ASSERT_EQ(minArchiveRequestAge, group.archiveMinRequestAge);
    ASSERT_EQ(retrievePriority, group.retrievePriority);
    ASSERT_EQ(minRetrieveRequestAge, group.retrieveMinRequestAge);
    ASSERT_EQ(maxDrivesAllowed, group.maxDrivesAllowed);
    ASSERT_EQ(mountPolicyComment, group.comment);

    const std::string ruleComment = "create requester mount-rule";
    cta::common::dataStructures::UserIdentity userIdentity;
    catalogue.createRequesterMountRule(s_adminOnAdminHost, mountPolicyName, s_diskInstance, s_userName, ruleComment);

    const std::list<common::dataStructures::RequesterMountRule> rules = catalogue.getRequesterMountRules();
    ASSERT_EQ(1, rules.size());

    const common::dataStructures::RequesterMountRule rule = rules.front();

    ASSERT_EQ(s_userName, rule.name);
    ASSERT_EQ(mountPolicyName, rule.mountPolicy);
    ASSERT_EQ(ruleComment, rule.comment);
    ASSERT_EQ(s_adminOnAdminHost.username, rule.creationLog.username);
    ASSERT_EQ(s_adminOnAdminHost.host, rule.creationLog.host);
    ASSERT_EQ(rule.creationLog, rule.lastModificationLog);

    common::dataStructures::StorageClass storageClass;
    storageClass.diskInstance = s_diskInstance;
    storageClass.name = s_storageClassName;
    storageClass.nbCopies = 1;
    storageClass.comment = "create storage class";
    m_catalogue->createStorageClass(s_adminOnAdminHost, storageClass);

    const uint16_t nbPartialTapes = 1;
    const std::string tapePoolComment = "Tape-pool comment";
    const std::string vo = "vo";
    const bool tapePoolEncryption = false;
    catalogue.createTapePool(s_adminOnAdminHost, s_tapePoolName, vo, nbPartialTapes, tapePoolEncryption, tapePoolComment);
    const uint16_t copyNb = 1;
    const std::string archiveRouteComment = "Archive-route comment";
    catalogue.createArchiveRoute(s_adminOnAdminHost, s_diskInstance, s_storageClassName, copyNb, s_tapePoolName,
      archiveRouteComment);
  }

private:

  // Prevent copying
  SchedulerTest(const SchedulerTest &) = delete;

  // Prevent assignment
  SchedulerTest & operator= (const SchedulerTest &) = delete;

  cta::log::DummyLogger m_dummyLog;
  std::unique_ptr<cta::objectstore::OStoreDBWrapperInterface> m_db;
  std::unique_ptr<cta::catalogue::Catalogue> m_catalogue;
  std::unique_ptr<cta::Scheduler> m_scheduler;
  
protected:

  // Default parameters for storage classes, etc...
  const std::string s_userName = "user_name";
  const std::string s_diskInstance = "disk_instance";
  const std::string s_storageClassName = "TestStorageClass";
  const cta::common::dataStructures::SecurityIdentity s_adminOnAdminHost = { "admin1", "host1" };
  const std::string s_tapePoolName = "TestTapePool";
  const std::string s_libraryName = "TestLogicalLibrary";
  const std::string s_vid = "TestVid";
  const std::string s_mediaType = "TestMediaType";
  const std::string s_vendor = "TestVendor";
  //TempFile m_tempSqliteFile;

}; // class SchedulerTest

TEST_P(SchedulerTest, archive_to_new_file) {
  using namespace cta;

  setupDefaultCatalogue();
  Scheduler &scheduler = getScheduler();
  
  cta::common::dataStructures::EntryLog creationLog;
  creationLog.host="host2";
  creationLog.time=0;
  creationLog.username="admin1";
  cta::common::dataStructures::DiskFileInfo diskFileInfo;
  diskFileInfo.recoveryBlob="blob";
  diskFileInfo.group="group2";
  diskFileInfo.owner="cms_user";
  diskFileInfo.path="path/to/file";
  cta::common::dataStructures::ArchiveRequest request;
  request.checksumType="ADLER32";
  request.checksumValue="1111";
  request.creationLog=creationLog;
  request.diskFileInfo=diskFileInfo;
  request.diskFileID="diskFileID";
  request.fileSize=100*1000*1000;
  cta::common::dataStructures::UserIdentity requester;
  requester.name = s_userName;
  requester.group = "userGroup";
  request.requester = requester;
  request.srcURL="srcURL";
  request.storageClass=s_storageClassName;

  log::DummyLogger dl("", "");
  log::LogContext lc(dl);
  const uint64_t archiveFileId = scheduler.checkAndGetNextArchiveFileId(s_diskInstance, request.storageClass,
      request.requester, lc);
  scheduler.queueArchiveWithGivenId(archiveFileId, s_diskInstance, request, lc);
  scheduler.waitSchedulerDbSubthreadsComplete();

  {
    auto rqsts = scheduler.getPendingArchiveJobs(lc);
    ASSERT_EQ(1, rqsts.size());
    auto poolItor = rqsts.cbegin();
    ASSERT_FALSE(poolItor == rqsts.cend());
    const std::string pool = poolItor->first;
    ASSERT_TRUE(s_tapePoolName == pool);
    auto poolRqsts = poolItor->second;
    ASSERT_EQ(1, poolRqsts.size());
    std::set<std::string> remoteFiles;
    std::set<std::string> archiveFiles;
    for(auto rqstItor = poolRqsts.cbegin();
      rqstItor != poolRqsts.cend(); rqstItor++) {
      remoteFiles.insert(rqstItor->request.diskFileInfo.path);
    }
    ASSERT_EQ(1, remoteFiles.size());
    ASSERT_FALSE(remoteFiles.find(request.diskFileInfo.path) == remoteFiles.end());
  }
}

// smurray commented this test out on Mon 17 Jul 2017.  The test assumes that
// Scheduler::deleteArchive() calls SchedulerDatabase::deleteArchiveRequest().
// This fact is currently not true as Scheduler::deleteArchive() has been
// temporarily modified to only call Catalogue::deleteArchiveFile().
//
//TEST_P(SchedulerTest, delete_archive_request) {
//  using namespace cta;
//
//  Scheduler &scheduler = getScheduler();
//
//  setupDefaultCatalogue();
//
//  cta::common::dataStructures::EntryLog creationLog;
//  creationLog.host="host2";
//  creationLog.time=0;
//  creationLog.username="admin1";
//  cta::common::dataStructures::DiskFileInfo diskFileInfo;
//  diskFileInfo.recoveryBlob="blob";
//  diskFileInfo.group="group2";
//  diskFileInfo.owner="cms_user";
//  diskFileInfo.path="path/to/file";
//  cta::common::dataStructures::ArchiveRequest request;
//  request.checksumType="ADLER32";
//  request.checksumValue="1111";
//  request.creationLog=creationLog;
//  request.diskFileInfo=diskFileInfo;
//  request.diskFileID="diskFileID";
//  request.fileSize=100*1000*1000;
//  cta::common::dataStructures::UserIdentity requester;
//  requester.name = s_userName;
//  requester.group = "userGroup";
//  request.requester = requester;
//  request.srcURL="srcURL";
//  request.storageClass=s_storageClassName;
//
//  log::DummyLogger dl("");
//  log::LogContext lc(dl);
//  auto archiveFileId = scheduler.queueArchive(s_diskInstance, request, lc);
//
//  // Check that we have the file in the queues
//  // TODO: for this to work all the time, we need an index of all requests
//  // (otherwise we miss the selected ones).
//  // Could also be limited to querying by ID (global index needed)
//  bool found=false;
//  for (auto & tp: scheduler.getPendingArchiveJobs()) {
//    for (auto & req: tp.second) {
//      if (req.archiveFileID == archiveFileId)
//        found = true;
//    }
//  }
//  ASSERT_TRUE(found);
//
//  // Remove the request
//  cta::common::dataStructures::DeleteArchiveRequest dar;
//  dar.archiveFileID = archiveFileId;
//  dar.requester.group = "group1";
//  dar.requester.name = "user1";
//  scheduler.deleteArchive("disk_instance", dar);
//
//  // Validate that the request is gone.
//  found=false;
//  for (auto & tp: scheduler.getPendingArchiveJobs()) {
//    for (auto & req: tp.second) {
//      if (req.archiveFileID == archiveFileId)
//        found = true;
//    }
//  }
//  ASSERT_FALSE(found);
//}

TEST_P(SchedulerTest, archive_report_and_retrieve_new_file) {
  using namespace cta;

  Scheduler &scheduler = getScheduler();
  auto &catalogue = getCatalogue();
  
  setupDefaultCatalogue();
#ifdef STDOUT_LOGGING
  log::StdoutLogger dl("dummy", "unitTest");
#else
  log::DummyLogger dl("", "");
#endif
  log::LogContext lc(dl);
  
  uint64_t archiveFileId;
  {
    // Queue an archive request.
    cta::common::dataStructures::EntryLog creationLog;
    creationLog.host="host2";
    creationLog.time=0;
    creationLog.username="admin1";
    cta::common::dataStructures::DiskFileInfo diskFileInfo;
    diskFileInfo.recoveryBlob="blob";
    diskFileInfo.group="group2";
    diskFileInfo.owner="cms_user";
    diskFileInfo.path="path/to/file";
    cta::common::dataStructures::ArchiveRequest request;
    request.checksumType="ADLER32";
    request.checksumValue="1234abcd";
    request.creationLog=creationLog;
    request.diskFileInfo=diskFileInfo;
    request.diskFileID="diskFileID";
    request.fileSize=100*1000*1000;
    cta::common::dataStructures::UserIdentity requester;
    requester.name = s_userName;
    requester.group = "userGroup";
    request.requester = requester;
    request.srcURL="srcURL";
    request.storageClass=s_storageClassName;
    archiveFileId = scheduler.checkAndGetNextArchiveFileId(s_diskInstance, request.storageClass, request.requester, lc);
    scheduler.queueArchiveWithGivenId(archiveFileId, s_diskInstance, request, lc);
  }
  scheduler.waitSchedulerDbSubthreadsComplete();
  
  // Check that we have the file in the queues
  // TODO: for this to work all the time, we need an index of all requests
  // (otherwise we miss the selected ones).
  // Could also be limited to querying by ID (global index needed)
  bool found=false;
  for (auto & tp: scheduler.getPendingArchiveJobs(lc)) {
    for (auto & req: tp.second) {
      if (req.archiveFileID == archiveFileId)
        found = true;
    }
  }
  ASSERT_TRUE(found);

  // Create the environment for the migration to happen (library + tape) 
  const std::string libraryComment = "Library comment";
  catalogue.createLogicalLibrary(s_adminOnAdminHost, s_libraryName,
    libraryComment);
  {
    auto libraries = catalogue.getLogicalLibraries();
    ASSERT_EQ(1, libraries.size());
    ASSERT_EQ(s_libraryName, libraries.front().name);
    ASSERT_EQ(libraryComment, libraries.front().comment);
  }
  const uint64_t capacityInBytes = 12345678;
  const std::string tapeComment = "Tape comment";
  bool notDisabled = false;
  bool notFull = false;
  catalogue.createTape(s_adminOnAdminHost, s_vid, s_mediaType, s_vendor, s_libraryName, s_tapePoolName, capacityInBytes,
    notDisabled, notFull, tapeComment);

  const bool lbpIsOn = true;
  const std::string driveName = "tape_drive";

  catalogue.tapeLabelled(s_vid, "tape_drive", lbpIsOn);

  {
    // Emulate a tape server by asking for a mount and then a file (and succeed the transfer)
    std::unique_ptr<cta::TapeMount> mount;
    // This first initialization is normally done by the dataSession function.
    cta::common::dataStructures::DriveInfo driveInfo = { driveName, "myHost", s_libraryName };
    scheduler.reportDriveStatus(driveInfo, cta::common::dataStructures::MountType::NoMount, cta::common::dataStructures::DriveStatus::Down, lc);
    scheduler.reportDriveStatus(driveInfo, cta::common::dataStructures::MountType::NoMount, cta::common::dataStructures::DriveStatus::Up, lc);
    mount.reset(scheduler.getNextMount(s_libraryName, "drive0", lc).release());
    ASSERT_NE(nullptr, mount.get());
    ASSERT_EQ(cta::common::dataStructures::MountType::Archive, mount.get()->getMountType());
    auto & osdb=getSchedulerDB();
    auto mi=osdb.getMountInfo(lc);
    ASSERT_EQ(1, mi->existingOrNextMounts.size());
    ASSERT_EQ("TestTapePool", mi->existingOrNextMounts.front().tapePool);
    ASSERT_EQ("TestVid", mi->existingOrNextMounts.front().vid);
    std::unique_ptr<cta::ArchiveMount> archiveMount;
    archiveMount.reset(dynamic_cast<cta::ArchiveMount*>(mount.release()));
    ASSERT_NE(nullptr, archiveMount.get());
    std::list<std::unique_ptr<cta::ArchiveJob>> archiveJobBatch = archiveMount->getNextJobBatch(1,1,lc);
    ASSERT_NE(nullptr, archiveJobBatch.front().get());
    std::unique_ptr<ArchiveJob> archiveJob = std::move(archiveJobBatch.front());
    archiveJob->tapeFile.blockId = 1;
    archiveJob->tapeFile.fSeq = 1;
    archiveJob->tapeFile.checksumType = "ADLER32";
    archiveJob->tapeFile.checksumValue = "1234abcd";
    archiveJob->tapeFile.compressedSize = archiveJob->archiveFile.fileSize;
    archiveJob->tapeFile.copyNb = 1;
    archiveJob->validate();
    std::queue<std::unique_ptr <cta::ArchiveJob >> sDBarchiveJobBatch;
    std::queue<cta::catalogue::TapeItemWritten> sTapeItems;
    sDBarchiveJobBatch.emplace(std::move(archiveJob));
    archiveMount->reportJobsBatchTransferred(sDBarchiveJobBatch, sTapeItems, lc);
    archiveJobBatch = archiveMount->getNextJobBatch(1,1,lc);
    ASSERT_EQ(0, archiveJobBatch.size());
    archiveMount->complete();
  }
  
  {
    // Emulate the the reporter process reporting successful transfer to tape to the disk system
    auto jobsToReport = scheduler.getNextArchiveJobsToReportBatch(10, lc);
    ASSERT_NE(0, jobsToReport.size());
    eos::DiskReporterFactory factory;
    log::TimingList timings;
    utils::Timer t;
    scheduler.reportArchiveJobsBatch(jobsToReport, factory, timings, t, lc);
    ASSERT_EQ(0, scheduler.getNextArchiveJobsToReportBatch(10, lc).size());
  }

  {
    cta::common::dataStructures::EntryLog creationLog;
    creationLog.host="host2";
    creationLog.time=0;
    creationLog.username="admin1";
    cta::common::dataStructures::DiskFileInfo diskFileInfo;
    diskFileInfo.recoveryBlob="blob";
    diskFileInfo.group="group2";
    diskFileInfo.owner="cms_user";
    diskFileInfo.path="path/to/file";
    cta::common::dataStructures::RetrieveRequest request;
    request.archiveFileID = archiveFileId;
    request.creationLog = creationLog;
    request.diskFileInfo = diskFileInfo;
    request.dstURL = "dstURL";
    request.requester.name = s_userName;
    request.requester.group = "userGroup";
    scheduler.queueRetrieve("disk_instance", request, lc);
    scheduler.waitSchedulerDbSubthreadsComplete();
  }

  // Check that the retrieve request is queued
  {
    auto rqsts = scheduler.getPendingRetrieveJobs(lc);
    // We expect 1 tape with queued jobs
    ASSERT_EQ(1, rqsts.size());
    // We expect the queue to contain 1 job
    ASSERT_EQ(1, rqsts.cbegin()->second.size());
    // We expect the job to be single copy
    auto & job = rqsts.cbegin()->second.back();
    ASSERT_EQ(1, job.tapeCopies.size());
    // We expect the copy to be on the provided tape.
    ASSERT_TRUE(s_vid == job.tapeCopies.cbegin()->first);
    // Check the remote target
    ASSERT_EQ("dstURL", job.request.dstURL);
    // Check the archive file ID
    ASSERT_EQ(archiveFileId, job.request.archiveFileID);

    // Check that we can retrieve jobs by VID

    // Get the vid from the above job and submit a separate request for the same vid
    auto vid = rqsts.begin()->second.back().tapeCopies.begin()->first;
    auto rqsts_vid = scheduler.getPendingRetrieveJobs(vid, lc);
    // same tests as above
    ASSERT_EQ(1, rqsts_vid.size());
    auto &job_vid = rqsts_vid.back();
    ASSERT_EQ(1, job_vid.tapeCopies.size());
    ASSERT_TRUE(s_vid == job_vid.tapeCopies.cbegin()->first);
    ASSERT_EQ("dstURL", job_vid.request.dstURL);
    ASSERT_EQ(archiveFileId, job_vid.request.archiveFileID);
  }

  {
    // Emulate a tape server by asking for a mount and then a file (and succeed the transfer)
    std::unique_ptr<cta::TapeMount> mount;
    mount.reset(scheduler.getNextMount(s_libraryName, "drive0", lc).release());
    ASSERT_NE(nullptr, mount.get());
    ASSERT_EQ(cta::common::dataStructures::MountType::Retrieve, mount.get()->getMountType());
    std::unique_ptr<cta::RetrieveMount> retrieveMount;
    retrieveMount.reset(dynamic_cast<cta::RetrieveMount*>(mount.release()));
    ASSERT_NE(nullptr, retrieveMount.get());
    std::unique_ptr<cta::RetrieveJob> retrieveJob;
    auto jobBatch = retrieveMount->getNextJobBatch(1,1,lc);
    ASSERT_EQ(1, jobBatch.size());
    retrieveJob.reset(jobBatch.front().release());
    ASSERT_NE(nullptr, retrieveJob.get());
    retrieveJob->asyncComplete();
    retrieveJob->checkComplete();
    jobBatch = retrieveMount->getNextJobBatch(1,1,lc);
    ASSERT_EQ(0, jobBatch.size());
  }
}

TEST_P(SchedulerTest, archive_and_retrieve_failure) {
  using namespace cta;

  Scheduler &scheduler = getScheduler();
  auto &catalogue = getCatalogue();
  
  setupDefaultCatalogue();
#ifdef STDOUT_LOGGING
  log::StdoutLogger dl("dummy", "unitTest");
#else
  log::DummyLogger dl("", "");
#endif
  log::LogContext lc(dl);
  
  uint64_t archiveFileId;
  {
    // Queue an archive request.
    cta::common::dataStructures::EntryLog creationLog;
    creationLog.host="host2";
    creationLog.time=0;
    creationLog.username="admin1";
    cta::common::dataStructures::DiskFileInfo diskFileInfo;
    diskFileInfo.recoveryBlob="blob";
    diskFileInfo.group="group2";
    diskFileInfo.owner="cms_user";
    diskFileInfo.path="path/to/file";
    cta::common::dataStructures::ArchiveRequest request;
    request.checksumType="ADLER32";
    request.checksumValue="1234abcd";
    request.creationLog=creationLog;
    request.diskFileInfo=diskFileInfo;
    request.diskFileID="diskFileID";
    request.fileSize=100*1000*1000;
    cta::common::dataStructures::UserIdentity requester;
    requester.name = s_userName;
    requester.group = "userGroup";
    request.requester = requester;
    request.srcURL="srcURL";
    request.storageClass=s_storageClassName;
    archiveFileId = scheduler.checkAndGetNextArchiveFileId(s_diskInstance, request.storageClass, request.requester, lc);
    scheduler.queueArchiveWithGivenId(archiveFileId, s_diskInstance, request, lc);
  }
  scheduler.waitSchedulerDbSubthreadsComplete();
  
  // Check that we have the file in the queues
  // TODO: for this to work all the time, we need an index of all requests
  // (otherwise we miss the selected ones).
  // Could also be limited to querying by ID (global index needed)
  bool found=false;
  for (auto & tp: scheduler.getPendingArchiveJobs(lc)) {
    for (auto & req: tp.second) {
      if (req.archiveFileID == archiveFileId)
        found = true;
    }
  }
  ASSERT_TRUE(found);

  // Create the environment for the migration to happen (library + tape) 
  const std::string libraryComment = "Library comment";
  catalogue.createLogicalLibrary(s_adminOnAdminHost, s_libraryName,
    libraryComment);
  {
    auto libraries = catalogue.getLogicalLibraries();
    ASSERT_EQ(1, libraries.size());
    ASSERT_EQ(s_libraryName, libraries.front().name);
    ASSERT_EQ(libraryComment, libraries.front().comment);
  }
  const uint64_t capacityInBytes = 12345678;
  const std::string tapeComment = "Tape comment";
  bool notDisabled = false;
  bool notFull = false;
  catalogue.createTape(s_adminOnAdminHost, s_vid, s_mediaType, s_vendor, s_libraryName, s_tapePoolName, capacityInBytes,
    notDisabled, notFull, tapeComment);

  const bool lbpIsOn = true;
  const std::string driveName = "tape_drive";

  catalogue.tapeLabelled(s_vid, "tape_drive", lbpIsOn);

  {
    // Emulate a tape server by asking for a mount and then a file (and succeed the transfer)
    std::unique_ptr<cta::TapeMount> mount;
    // This first initialization is normally done by the dataSession function.
    cta::common::dataStructures::DriveInfo driveInfo = { driveName, "myHost", s_libraryName };
    scheduler.reportDriveStatus(driveInfo, cta::common::dataStructures::MountType::NoMount, cta::common::dataStructures::DriveStatus::Down, lc);
    scheduler.reportDriveStatus(driveInfo, cta::common::dataStructures::MountType::NoMount, cta::common::dataStructures::DriveStatus::Up, lc);
    mount.reset(scheduler.getNextMount(s_libraryName, "drive0", lc).release());
    ASSERT_NE(nullptr, mount.get());
    ASSERT_EQ(cta::common::dataStructures::MountType::Archive, mount.get()->getMountType());
    auto & osdb=getSchedulerDB();
    auto mi=osdb.getMountInfo(lc);
    ASSERT_EQ(1, mi->existingOrNextMounts.size());
    ASSERT_EQ("TestTapePool", mi->existingOrNextMounts.front().tapePool);
    ASSERT_EQ("TestVid", mi->existingOrNextMounts.front().vid);
    std::unique_ptr<cta::ArchiveMount> archiveMount;
    archiveMount.reset(dynamic_cast<cta::ArchiveMount*>(mount.release()));
    ASSERT_NE(nullptr, archiveMount.get());
    std::list<std::unique_ptr<cta::ArchiveJob>> archiveJobBatch = archiveMount->getNextJobBatch(1,1,lc);
    ASSERT_NE(nullptr, archiveJobBatch.front().get());
    std::unique_ptr<ArchiveJob> archiveJob = std::move(archiveJobBatch.front());
    archiveJob->tapeFile.blockId = 1;
    archiveJob->tapeFile.fSeq = 1;
    archiveJob->tapeFile.checksumType = "ADLER32";
    archiveJob->tapeFile.checksumValue = "1234abcd";
    archiveJob->tapeFile.compressedSize = archiveJob->archiveFile.fileSize;
    archiveJob->tapeFile.copyNb = 1;
    archiveJob->validate();
    std::queue<std::unique_ptr <cta::ArchiveJob >> sDBarchiveJobBatch;
    std::queue<cta::catalogue::TapeItemWritten> sTapeItems;
    sDBarchiveJobBatch.emplace(std::move(archiveJob));
    archiveMount->reportJobsBatchTransferred(sDBarchiveJobBatch, sTapeItems, lc);
    archiveJobBatch = archiveMount->getNextJobBatch(1,1,lc);
    ASSERT_EQ(0, archiveJobBatch.size());
    archiveMount->complete();
  }
  
  {
    // Emulate the the reporter process reporting successful transfer to tape to the disk system
    auto jobsToReport = scheduler.getNextArchiveJobsToReportBatch(10, lc);
    ASSERT_NE(0, jobsToReport.size());
    eos::DiskReporterFactory factory;
    log::TimingList timings;
    utils::Timer t;
    scheduler.reportArchiveJobsBatch(jobsToReport, factory, timings, t, lc);
    ASSERT_EQ(0, scheduler.getNextArchiveJobsToReportBatch(10, lc).size());
  }

  {
    cta::common::dataStructures::EntryLog creationLog;
    creationLog.host="host2";
    creationLog.time=0;
    creationLog.username="admin1";
    cta::common::dataStructures::DiskFileInfo diskFileInfo;
    diskFileInfo.recoveryBlob="blob";
    diskFileInfo.group="group2";
    diskFileInfo.owner="cms_user";
    diskFileInfo.path="path/to/file";
    cta::common::dataStructures::RetrieveRequest request;
    request.archiveFileID = archiveFileId;
    request.creationLog = creationLog;
    request.diskFileInfo = diskFileInfo;
    request.dstURL = "dstURL";
    request.requester.name = s_userName;
    request.requester.group = "userGroup";
    scheduler.queueRetrieve("disk_instance", request, lc);
    scheduler.waitSchedulerDbSubthreadsComplete();
  }
  
  // Try mounting the tape twice
  for(int mountPass = 0; mountPass < 2; ++mountPass)
  {
    // Check that the retrieve request is queued
    {
      auto rqsts = scheduler.getPendingRetrieveJobs(lc);
      // We expect 1 tape with queued jobs
      ASSERT_EQ(1, rqsts.size());
      // We expect the queue to contain 1 job
      ASSERT_EQ(1, rqsts.cbegin()->second.size());
      // We expect the job to be single copy
      auto & job = rqsts.cbegin()->second.back();
      ASSERT_EQ(1, job.tapeCopies.size());
      // We expect the copy to be on the provided tape.
      ASSERT_TRUE(s_vid == job.tapeCopies.cbegin()->first);
      // Check the remote target
      ASSERT_EQ("dstURL", job.request.dstURL);
      // Check the archive file ID
      ASSERT_EQ(archiveFileId, job.request.archiveFileID);

      // Check that we can retrieve jobs by VID

      // Get the vid from the above job and submit a separate request for the same vid
      auto vid = rqsts.begin()->second.back().tapeCopies.begin()->first;
      auto rqsts_vid = scheduler.getPendingRetrieveJobs(vid, lc);
      // same tests as above
      ASSERT_EQ(1, rqsts_vid.size());
      auto &job_vid = rqsts_vid.back();
      ASSERT_EQ(1, job_vid.tapeCopies.size());
      ASSERT_TRUE(s_vid == job_vid.tapeCopies.cbegin()->first);
      ASSERT_EQ("dstURL", job_vid.request.dstURL);
      ASSERT_EQ(archiveFileId, job_vid.request.archiveFileID);
    }

    {
      // Emulate a tape server by asking for a mount and then a file
      std::unique_ptr<cta::TapeMount> mount;
      mount.reset(scheduler.getNextMount(s_libraryName, "drive0", lc).release());
      ASSERT_NE(nullptr, mount.get());
      ASSERT_EQ(cta::common::dataStructures::MountType::Retrieve, mount.get()->getMountType());
      std::unique_ptr<cta::RetrieveMount> retrieveMount;
      retrieveMount.reset(dynamic_cast<cta::RetrieveMount*>(mount.release()));
      ASSERT_NE(nullptr, retrieveMount.get());
      // The file should be retried three times
      for(int i = 0; i < 3; ++i)
      {
        std::list<std::unique_ptr<cta::RetrieveJob>> retrieveJobList = retrieveMount->getNextJobBatch(1,1,lc);
        if (!retrieveJobList.front().get()) {
          int __attribute__((__unused__)) debugI=i;
        }
        ASSERT_NE(0, retrieveJobList.size());
        // Validate we got the right file
        ASSERT_EQ(archiveFileId, retrieveJobList.front()->archiveFile.archiveFileID);
        retrieveJobList.front()->transferFailed("Retrieve failed (mount " + std::to_string(mountPass) +
                                                ", attempt " + std::to_string(i) + ")", lc);
      }
      // Then the request should be gone
      ASSERT_EQ(0, retrieveMount->getNextJobBatch(1,1,lc).size());
      // Set Agent timeout to zero for unit test
      {
        cta::objectstore::Agent rqAgent(getSchedulerDB().getAgentReference().getAgentAddress(), getSchedulerDB().getBackend());
        cta::objectstore::ScopedExclusiveLock ralk(rqAgent);
        rqAgent.fetch();
        rqAgent.setTimeout_us(0);
        rqAgent.commit();
      }
      // Garbage collect the request
      cta::objectstore::AgentReference gcAgentRef("unitTestGarbageCollector", dl);
      cta::objectstore::Agent gcAgent(gcAgentRef.getAgentAddress(), getSchedulerDB().getBackend());
      gcAgent.initialize();
      gcAgent.insertAndRegisterSelf(lc);
      {
        cta::objectstore::GarbageCollector gc(getSchedulerDB().getBackend(), gcAgentRef, catalogue);
        gc.runOnePass(lc);
      }
      // Assign a new agent to replace the stale agent reference in the DB
      getSchedulerDB().replaceAgent(new objectstore::AgentReference("OStoreDBFactory2", dl));
    } // end of retries
  } // end of pass
  
  {
    // We expect the retrieve queue to be empty
    auto rqsts = scheduler.getPendingRetrieveJobs(lc);
    ASSERT_EQ(0, rqsts.size());
    // The failed queue should be empty
    auto retrieveJobFailedList = scheduler.getNextFailedRetrieveJobsBatch(10,lc);
    ASSERT_EQ(0, retrieveJobFailedList.size());
    // The failure should be on the jobs to report queue
    auto retrieveJobToReportList = scheduler.getNextRetrieveJobsToReportBatch(10,lc);
    ASSERT_EQ(1, retrieveJobToReportList.size());
    // Fail the report
    retrieveJobToReportList.front()->reportFailed("Report failed", lc);
    // Job should still be on the report queue
    retrieveJobToReportList = scheduler.getNextRetrieveJobsToReportBatch(10,lc);
    ASSERT_EQ(1, retrieveJobToReportList.size());
    // Fail the report again
    retrieveJobToReportList.front()->reportFailed("Report failed", lc);
    // Job should be gone from the report queue
    retrieveJobToReportList = scheduler.getNextRetrieveJobsToReportBatch(10,lc);
    ASSERT_EQ(0, retrieveJobToReportList.size());
  }

  {
    // There should be one failed job
    auto retrieveJobFailedList = scheduler.getNextFailedRetrieveJobsBatch(10,lc);
    ASSERT_EQ(1, retrieveJobFailedList.size());
  }
}

TEST_P(SchedulerTest, retry_archive_until_max_reached) {
  using namespace cta;
  
  setupDefaultCatalogue();

  auto &scheduler = getScheduler();
  auto &catalogue = getCatalogue();
  
#ifdef STDOUT_LOGGING
  log::StdoutLogger dl("dummy", "unitTest");
#else
  log::DummyLogger dl("", "");
#endif
  log::LogContext lc(dl);
  
  uint64_t archiveFileId;
  {
    // Queue an archive request.
    cta::common::dataStructures::EntryLog creationLog;
    creationLog.host="host2";
    creationLog.time=0;
    creationLog.username="admin1";
    cta::common::dataStructures::DiskFileInfo diskFileInfo;
    diskFileInfo.recoveryBlob="blob";
    diskFileInfo.group="group2";
    diskFileInfo.owner="cms_user";
    diskFileInfo.path="path/to/file";
    cta::common::dataStructures::ArchiveRequest request;
    request.checksumType="ADLER32";
    request.checksumValue="1111";
    request.creationLog=creationLog;
    request.diskFileInfo=diskFileInfo;
    request.diskFileID="diskFileID";
    request.fileSize=100*1000*1000;
    cta::common::dataStructures::UserIdentity requester;
    requester.name = s_userName;
    requester.group = "userGroup";
    request.requester = requester;
    request.srcURL="srcURL";
    request.storageClass=s_storageClassName;
    request.archiveErrorReportURL="null:";
    archiveFileId = scheduler.checkAndGetNextArchiveFileId(s_diskInstance, request.storageClass, request.requester, lc);
    scheduler.queueArchiveWithGivenId(archiveFileId, s_diskInstance, request, lc);
  }
  scheduler.waitSchedulerDbSubthreadsComplete();
  
  // Create the environment for the migration to happen (library + tape) 
    const std::string libraryComment = "Library comment";
  catalogue.createLogicalLibrary(s_adminOnAdminHost, s_libraryName,
    libraryComment);
  {
    auto libraries = catalogue.getLogicalLibraries();
    ASSERT_EQ(1, libraries.size());
    ASSERT_EQ(s_libraryName, libraries.front().name);
    ASSERT_EQ(libraryComment, libraries.front().comment);
  }
  const uint64_t capacityInBytes = 12345678;
  const std::string tapeComment = "Tape comment";
  bool notDisabled = false;
  bool notFull = false;
  catalogue.createTape(s_adminOnAdminHost, s_vid, s_mediaType, s_vendor, s_libraryName, s_tapePoolName, capacityInBytes,
    notDisabled, notFull, tapeComment);

  const bool lbpIsOn = true;
  catalogue.tapeLabelled(s_vid, "tape_drive", lbpIsOn);

  {
    // Emulate a tape server by asking for a mount and then a file
    std::unique_ptr<cta::TapeMount> mount;
    mount.reset(scheduler.getNextMount(s_libraryName, "drive0", lc).release());
    ASSERT_NE(nullptr, mount.get());
    ASSERT_EQ(cta::common::dataStructures::MountType::Archive, mount.get()->getMountType());
    std::unique_ptr<cta::ArchiveMount> archiveMount;
    archiveMount.reset(dynamic_cast<cta::ArchiveMount*>(mount.release()));
    ASSERT_NE(nullptr, archiveMount.get());
    // The file should be retried twice
    for (int i=0; i<=1; i++) {
      std::list<std::unique_ptr<cta::ArchiveJob>> archiveJobList = archiveMount->getNextJobBatch(1,1,lc);
      if (!archiveJobList.front().get()) {
        int __attribute__((__unused__)) debugI=i;
      }
      ASSERT_NE(0, archiveJobList.size());
      // Validate we got the right file
      ASSERT_EQ(archiveFileId, archiveJobList.front()->archiveFile.archiveFileID);
      archiveJobList.front()->transferFailed("Archive failed", lc);
    }
    // Then the request should be gone
    ASSERT_EQ(0, archiveMount->getNextJobBatch(1,1,lc).size());
  }
}

TEST_P(SchedulerTest, retrieve_non_existing_file) {
  using namespace cta;
  
  setupDefaultCatalogue();
  
  Scheduler &scheduler = getScheduler();
  
  log::DummyLogger dl("", "");
  log::LogContext lc(dl);

  {
    cta::common::dataStructures::EntryLog creationLog;
    creationLog.host="host2";
    creationLog.time=0;
    creationLog.username="admin1";
    cta::common::dataStructures::DiskFileInfo diskFileInfo;
    diskFileInfo.recoveryBlob="blob";
    diskFileInfo.group="group2";
    diskFileInfo.owner="cms_user";
    diskFileInfo.path="path/to/file";
    cta::common::dataStructures::RetrieveRequest request;
    request.archiveFileID = 12345;
    request.creationLog = creationLog;
    request.diskFileInfo = diskFileInfo;
    request.dstURL = "dstURL";
    request.requester.name = s_userName;
    request.requester.group = "userGroup";
    ASSERT_THROW(scheduler.queueRetrieve("disk_instance", request, lc), cta::exception::Exception);
  }
}

TEST_P(SchedulerTest, showqueues) {
  using namespace cta;
  
  setupDefaultCatalogue();
  
  Scheduler &scheduler = getScheduler();
  
  log::DummyLogger dl("", "");
  log::LogContext lc(dl);
  
  uint64_t archiveFileId __attribute__((unused));
  {
    // Queue an archive request.
    cta::common::dataStructures::EntryLog creationLog;
    creationLog.host="host2";
    creationLog.time=0;
    creationLog.username="admin1";
    cta::common::dataStructures::DiskFileInfo diskFileInfo;
    diskFileInfo.recoveryBlob="blob";
    diskFileInfo.group="group2";
    diskFileInfo.owner="cms_user";
    diskFileInfo.path="path/to/file";
    cta::common::dataStructures::ArchiveRequest request;
    request.checksumType="ADLER32";
    request.checksumValue="1111";
    request.creationLog=creationLog;
    request.diskFileInfo=diskFileInfo;
    request.diskFileID="diskFileID";
    request.fileSize=100*1000*1000;
    cta::common::dataStructures::UserIdentity requester;
    requester.name = s_userName;
    requester.group = "userGroup";
    request.requester = requester;
    request.srcURL="srcURL";
    request.storageClass=s_storageClassName;
    archiveFileId = scheduler.checkAndGetNextArchiveFileId(s_diskInstance, request.storageClass, request.requester, lc);
    scheduler.queueArchiveWithGivenId(archiveFileId, s_diskInstance, request, lc);
  }
  scheduler.waitSchedulerDbSubthreadsComplete();
  
  // get the queues from scheduler
  auto queuesSummary = scheduler.getQueuesAndMountSummaries(lc);
  ASSERT_EQ(1, queuesSummary.size());
}

TEST_P(SchedulerTest, repack) {
  using namespace cta;
  
  setupDefaultCatalogue();
  
  Scheduler &scheduler = getScheduler();
  
  log::DummyLogger dl("", "");
  log::LogContext lc(dl);
  
  typedef cta::common::dataStructures::RepackInfo RepackInfo;
  typedef cta::common::dataStructures::RepackInfo::Status Status;
  
  // Create and then cancel repack
  common::dataStructures::SecurityIdentity cliId;
  std::string tape1 = "Tape";
  scheduler.queueRepack(cliId, tape1, "root://server/repackDir", common::dataStructures::RepackInfo::Type::RepackOnly, lc);
  {
    auto repacks = scheduler.getRepacks();
    ASSERT_EQ(1, repacks.size());
    auto repack = scheduler.getRepack(repacks.front().vid);
    ASSERT_EQ(tape1, repack.vid);
  }
  scheduler.cancelRepack(cliId, tape1, lc);
  ASSERT_EQ(0, scheduler.getRepacks().size());
  // Recreate a repack and get it moved to ToExpand
  scheduler.queueRepack(cliId, "Tape2", "root://server/repackDir", common::dataStructures::RepackInfo::Type::RepackOnly, lc);
  {
    auto repacks = scheduler.getRepacks();
    ASSERT_EQ(1, repacks.size());
    auto repack = scheduler.getRepack(repacks.front().vid);
    ASSERT_EQ("Tape2", repack.vid);
  }
  scheduler.promoteRepackRequestsToToExpand(lc);
  {
    auto repacks = scheduler.getRepacks();
    ASSERT_EQ(1, std::count_if(repacks.begin(), repacks.end(), [](RepackInfo &r){ return r.status == Status::ToExpand; }));
    ASSERT_EQ(1, repacks.size());
  }
}

TEST_P(SchedulerTest, getNextRepackRequestToExpand) {
  using namespace cta;
  
  setupDefaultCatalogue();
  
  Scheduler &scheduler = getScheduler();
  
  log::DummyLogger dl("", "");
  log::LogContext lc(dl);
  
  // Create a repack request
  common::dataStructures::SecurityIdentity cliId;
  std::string tape1 = "Tape";
  scheduler.queueRepack(cliId, tape1, "root://server/repackDir", common::dataStructures::RepackInfo::Type::RepackOnly, lc);
  
  std::string tape2 = "Tape2";
  scheduler.queueRepack(cliId,tape2,"root://server/repackDir",common::dataStructures::RepackInfo::Type::ExpandOnly,lc);
  
  //Test the repack request queued has status Pending
  ASSERT_EQ(scheduler.getRepack(tape1).status,common::dataStructures::RepackInfo::Status::Pending);
  ASSERT_EQ(scheduler.getRepack(tape2).status,common::dataStructures::RepackInfo::Status::Pending);
  
  //Change the repack request status to ToExpand
  scheduler.promoteRepackRequestsToToExpand(lc);
  
  //Test the getNextRepackRequestToExpand method that is supposed to retrieve the previously first inserted request
  auto repackRequestToExpand1 = scheduler.getNextRepackRequestToExpand();
  //Check vid
  ASSERT_EQ(repackRequestToExpand1.get()->getRepackInfo().vid,tape1);
  //Check status changed from Pending to ToExpand
  ASSERT_EQ(repackRequestToExpand1.get()->getRepackInfo().status,common::dataStructures::RepackInfo::Status::ToExpand);
  ASSERT_EQ(repackRequestToExpand1.get()->getRepackInfo().type,common::dataStructures::RepackInfo::Type::RepackOnly);
  
  //Test the getNextRepackRequestToExpand method that is supposed to retrieve the previously second inserted request
  auto repackRequestToExpand2 = scheduler.getNextRepackRequestToExpand();
  
  //Check vid
  ASSERT_EQ(repackRequestToExpand2.get()->getRepackInfo().vid,tape2);
  //Check status changed from Pending to ToExpand
  ASSERT_EQ(repackRequestToExpand2.get()->getRepackInfo().status,common::dataStructures::RepackInfo::Status::ToExpand);
  ASSERT_EQ(repackRequestToExpand2.get()->getRepackInfo().type,common::dataStructures::RepackInfo::Type::ExpandOnly);
  
  auto nullRepackRequest = scheduler.getNextRepackRequestToExpand();
  ASSERT_EQ(nullRepackRequest,nullptr);
}

TEST_P(SchedulerTest, expandRepackRequest) {
  using namespace cta;
  
  auto &catalogue = getCatalogue();
  auto &scheduler = getScheduler();
  auto &schedulerDB = getSchedulerDB();
  
  setupDefaultCatalogue();
    
  //cta::log::StdoutLogger dummyLogger("dummy","dummy");
  cta::log::DummyLogger dummyLogger("dummy","dummy");
  log::LogContext lc(dummyLogger);
  
  const uint64_t capacityInBytes = (uint64_t)10 * 1000 * 1000 * 1000 * 1000;
  const bool disabledValue = false;
  const bool fullValue = false;
  const std::string comment = "Create tape";
  cta::common::dataStructures::SecurityIdentity admin;
  admin.username = "admin_user_name";
  admin.host = "admin_host";
  
  //Create a logical library in the catalogue
  catalogue.createLogicalLibrary(admin, s_libraryName, "Create logical library");
  
  uint64_t nbTapesToRepack = 10;
  uint64_t nbTapesForTest = 2; //corresponds to the targetAvailableRequests variable in the Scheduler::promoteRepackRequestsToToExpand() method
  
  std::vector<std::string> allVid;
  
  //Create the tapes from which we will retrieve
  for(uint64_t i = 1; i <= nbTapesToRepack ; ++i){
    std::ostringstream ossVid;
    ossVid << s_vid << "_" << i;
    std::string vid = ossVid.str();
    allVid.push_back(vid);
    catalogue.createTape(s_adminOnAdminHost,vid, s_mediaType, s_vendor, s_libraryName, s_tapePoolName, capacityInBytes,
      disabledValue, fullValue, comment);
  }
  
  //Create a storage class in the catalogue
  common::dataStructures::StorageClass storageClass;
  storageClass.diskInstance = "disk_instance";
  storageClass.name = "storage_class";
  storageClass.nbCopies = 2;
  storageClass.comment = "Create storage class";
  catalogue.createStorageClass(admin, storageClass);
  
  const std::string checksumType = "checksum_type";
  const std::string checksumValue = "checksum_value";
  const std::string tapeDrive = "tape_drive";
  const uint64_t nbArchiveFiles = 10;
  const uint64_t archiveFileSize = 2 * 1000 * 1000 * 1000;
  const uint64_t compressedFileSize = archiveFileSize;

  //Simulate the writing of 10 files per tape in the catalogue
  std::set<catalogue::TapeItemWrittenPointer> tapeFilesWrittenCopy1;
  {
    uint64_t archiveFileId = 1;
    for(uint64_t i = 1; i<= nbTapesToRepack;++i){
      std::string currentVid = allVid.at(i-1);
      for(uint64_t j = 1; j <= nbArchiveFiles; ++j) {
        std::ostringstream diskFileId;
        diskFileId << (12345677 + archiveFileId);
        std::ostringstream diskFilePath;
        diskFilePath << "/public_dir/public_file_"<<i<<"_"<< j;
        auto fileWrittenUP=cta::make_unique<cta::catalogue::TapeFileWritten>();
        auto & fileWritten = *fileWrittenUP;
        fileWritten.archiveFileId = archiveFileId++;
        fileWritten.diskInstance = storageClass.diskInstance;
        fileWritten.diskFileId = diskFileId.str();
        fileWritten.diskFilePath = diskFilePath.str();
        fileWritten.diskFileUser = "public_disk_user";
        fileWritten.diskFileGroup = "public_disk_group";
        fileWritten.diskFileRecoveryBlob = "opaque_disk_file_recovery_contents";
        fileWritten.size = archiveFileSize;
        fileWritten.checksumType = checksumType;
        fileWritten.checksumValue = checksumValue;
        fileWritten.storageClassName = storageClass.name;
        fileWritten.vid = currentVid;
        fileWritten.fSeq = j;
        fileWritten.blockId = j * 100;
        fileWritten.compressedSize = compressedFileSize;
        fileWritten.copyNb = 1;
        fileWritten.tapeDrive = tapeDrive;
        tapeFilesWrittenCopy1.emplace(fileWrittenUP.release());
      }
      //update the DB tape
      catalogue.filesWrittenToTape(tapeFilesWrittenCopy1);
      tapeFilesWrittenCopy1.clear();
    }
  }
  //Test the expandRepackRequest method
  scheduler.waitSchedulerDbSubthreadsComplete();
  {
    for(uint64_t i = 0; i < nbTapesToRepack ; ++i) {
      scheduler.queueRepack(admin,allVid.at(i),"bufferURL",common::dataStructures::RepackInfo::Type::ExpandOnly,lc);
    }
    scheduler.waitSchedulerDbSubthreadsComplete();
    //scheduler.waitSchedulerDbSubthreadsComplete();
    for(uint64_t i = 0; i < nbTapesToRepack;++i){
      log::TimingList tl;
      utils::Timer t;
      if(i % nbTapesForTest == 0){
        //The promoteRepackRequestsToToExpand will only promote 2 RepackRequests to ToExpand status at a time.
        scheduler.promoteRepackRequestsToToExpand(lc);
        scheduler.waitSchedulerDbSubthreadsComplete();
      }
      auto repackRequestToExpand = scheduler.getNextRepackRequestToExpand();
      //If we have expanded 2 repack requests, the getNextRepackRequestToExpand will return null as it is not possible
      //to promote more than 2 repack requests at a time. So we break here.
      if(repackRequestToExpand == nullptr) break;
      
      scheduler.expandRepackRequest(repackRequestToExpand,tl,t,lc);
    }
    scheduler.waitSchedulerDbSubthreadsComplete();
  }
  //Here, we will only test that the two repack requests have been expanded
  {
    //The expandRepackRequest method should have queued nbArchiveFiles retrieve request corresponding to the previous files inserted in the catalogue
    uint64_t archiveFileId = 1;
    for(uint64_t i = 1 ; i <= nbTapesForTest ; ++i){
      //For each tapes
      std::string vid = allVid.at(i-1);
      std::list<common::dataStructures::RetrieveJob> retrieveJobs = scheduler.getPendingRetrieveJobs(vid,lc);
      ASSERT_EQ(retrieveJobs.size(),nbArchiveFiles);
      int j = 1;
      for(auto retrieveJob : retrieveJobs){
        //Test that the informations are correct for each file
        ASSERT_EQ(retrieveJob.request.archiveFileID,archiveFileId++);
        ASSERT_EQ(retrieveJob.fileSize,compressedFileSize);
        std::stringstream ss;
        ss<<"repack://public_dir/public_file_"<<i<<"_"<<j;
        ASSERT_EQ(retrieveJob.request.dstURL, ss.str());
        ASSERT_EQ(retrieveJob.tapeCopies[vid].second.copyNb,1);
        ASSERT_EQ(retrieveJob.tapeCopies[vid].second.checksumType,checksumType);
        ASSERT_EQ(retrieveJob.tapeCopies[vid].second.checksumValue,checksumValue);
        ASSERT_EQ(retrieveJob.tapeCopies[vid].second.blockId,j*100);
        ASSERT_EQ(retrieveJob.tapeCopies[vid].second.compressedSize,compressedFileSize);
        ASSERT_EQ(retrieveJob.tapeCopies[vid].second.fSeq,j);
        ASSERT_EQ(retrieveJob.tapeCopies[vid].second.vid,vid);
        ++j;
      }
    }
  }
  scheduler.waitSchedulerDbSubthreadsComplete();
  
  //Now, we need to simulate a retrieve for each file
  {
    // Emulate a tape server by asking for nbTapesForTest mount and then all files
    uint64_t archiveFileId1 = 1;
    uint64_t archiveFileId2 = 1;
    for(uint64_t i = 1; i<= nbTapesForTest ;++i){
      std::unique_ptr<cta::TapeMount> mount;
      mount.reset(scheduler.getNextMount(s_libraryName, "drive0", lc).release());
      ASSERT_NE(nullptr, mount.get());
      ASSERT_EQ(cta::common::dataStructures::MountType::Retrieve, mount.get()->getMountType());
      std::unique_ptr<cta::RetrieveMount> retrieveMount;
      retrieveMount.reset(dynamic_cast<cta::RetrieveMount*>(mount.release()));
      ASSERT_NE(nullptr, retrieveMount.get());
      std::unique_ptr<cta::RetrieveJob> retrieveJob;

      std::list<std::unique_ptr<cta::RetrieveJob>> executedJobs;
      //For each tape we will see if the retrieve jobs are not null
      for(uint64_t j = 1; j<=nbArchiveFiles; ++j)
      {
        auto jobBatch = retrieveMount->getNextJobBatch(1,archiveFileSize,lc);
        retrieveJob.reset(jobBatch.front().release());
        ASSERT_NE(nullptr, retrieveJob.get());
        executedJobs.push_back(std::move(retrieveJob));
      }
      //Now, report the retrieve jobs to be completed
      castor::tape::tapeserver::daemon::RecallReportPacker rrp(retrieveMount.get(),lc);

      rrp.startThreads();
      for(auto it = executedJobs.begin(); it != executedJobs.end(); ++it)
      {
        rrp.reportCompletedJob(std::move(*it));
      }
      rrp.setDiskDone();
      rrp.setTapeDone();

      rrp.reportDriveStatus(cta::common::dataStructures::DriveStatus::Unmounting);

      rrp.reportEndOfSession();
      rrp.waitThread();

      ASSERT_EQ(rrp.allThreadsDone(),true);

      //After the jobs reported as completed, we will test that all jobs have been put in 
      //the RetrieveQueueToReportToRepackForSuccess and that they have the status RJS_Succeeded
      {
        cta::objectstore::RootEntry re(schedulerDB.getBackend());
        cta::objectstore::ScopedExclusiveLock sel(re);
        re.fetch();

        //Get the retrieveQueueToReportToRepackForSuccess
        std::string retrieveQueueToReportToRepackForSuccessAddress = re.getRetrieveQueueAddress(allVid.at(i-1),cta::objectstore::JobQueueType::JobsToReportToRepackForSuccess);
        cta::objectstore::RetrieveQueue rq(retrieveQueueToReportToRepackForSuccessAddress,schedulerDB.getBackend());

        //Fetch the queue so that we can get the retrieveRequests from it
        cta::objectstore::ScopedExclusiveLock rql(rq);
        rq.fetch();

        //There should be nbArchiveFiles jobs in the retrieve queue
        ASSERT_EQ(rq.dumpJobs().size(),nbArchiveFiles);
        int j = 1;
        for (auto &job: rq.dumpJobs()) {
          //Create the retrieve request from the address of the job and the current backend
          cta::objectstore::RetrieveRequest retrieveRequest(job.address,schedulerDB.getBackend());
          retrieveRequest.fetchNoLock();
          uint64_t copyNb = job.copyNb;
          common::dataStructures::TapeFile tapeFile = retrieveRequest.getArchiveFile().tapeFiles[copyNb];
          common::dataStructures::RetrieveRequest schedulerRetrieveRequest = retrieveRequest.getSchedulerRequest();
          common::dataStructures::ArchiveFile archiveFile = retrieveRequest.getArchiveFile();

          //Testing tape file
          ASSERT_EQ(tapeFile.vid,allVid.at(i-1));
          ASSERT_EQ(tapeFile.blockId,j * 100);
          ASSERT_EQ(tapeFile.fSeq,j);
          ASSERT_EQ(tapeFile.checksumType, checksumType);
          ASSERT_EQ(tapeFile.checksumValue,checksumValue);
          ASSERT_EQ(tapeFile.compressedSize, compressedFileSize);

          //Testing scheduler retrieve request
          ASSERT_EQ(schedulerRetrieveRequest.archiveFileID,archiveFileId1++);
          std::stringstream ss;
          ss<<"repack://public_dir/public_file_"<<i<<"_"<<j;
          ASSERT_EQ(schedulerRetrieveRequest.dstURL,ss.str());
          ASSERT_EQ(schedulerRetrieveRequest.isRepack,true);
          std::ostringstream diskFilePath;
          diskFilePath << "/public_dir/public_file_"<<i<<"_"<<j;
          ASSERT_EQ(schedulerRetrieveRequest.diskFileInfo.path,diskFilePath.str());
          //Testing the retrieve request
          ASSERT_EQ(retrieveRequest.isRepack(),true);
          ASSERT_EQ(retrieveRequest.getQueueType(),cta::objectstore::JobQueueType::JobsToReportToRepackForSuccess);
          ASSERT_EQ(retrieveRequest.getRetrieveFileQueueCriteria().mountPolicy,cta::common::dataStructures::MountPolicy::s_defaultMountPolicyForRepack);
          ASSERT_EQ(retrieveRequest.getActiveCopyNumber(),1);
          ASSERT_EQ(retrieveRequest.getJobStatus(job.copyNb),cta::objectstore::serializers::RetrieveJobStatus::RJS_Succeeded);
          ASSERT_EQ(retrieveRequest.getJobs().size(),1);

          //Testing the archive file associated to the retrieve request
          ASSERT_EQ(archiveFile.storageClass,storageClass.name);
          ASSERT_EQ(archiveFile.diskInstance,storageClass.diskInstance);
          ++j;
        }
      }
      //We will now test the getNextSucceededRetrieveRequestForRepackBatch method that
      //pop all the RetrieveRequest from the RetrieveQueueToReportToRepackForSuccess queue
      {
        auto listSucceededRetrieveRequests = scheduler.getNextSucceededRetrieveRequestForRepackBatch(15,lc);
        ASSERT_EQ(listSucceededRetrieveRequests.size(),nbArchiveFiles);
        int j = 1;
        for (auto &retrieveRequest: listSucceededRetrieveRequests) {
          //Create the retrieve request from the address of the job and the current backend
          uint64_t copyNb = retrieveRequest->selectedCopyNb;
          common::dataStructures::TapeFile tapeFile = retrieveRequest->archiveFile.tapeFiles[copyNb];
          common::dataStructures::RetrieveRequest schedulerRetrieveRequest = retrieveRequest->retrieveRequest;
          common::dataStructures::ArchiveFile archiveFile = retrieveRequest->archiveFile;

          //Testing tape file
          ASSERT_EQ(tapeFile.vid,allVid.at(i-1));
          ASSERT_EQ(tapeFile.blockId,j * 100);
          ASSERT_EQ(tapeFile.fSeq,j);
          ASSERT_EQ(tapeFile.checksumType, checksumType);
          ASSERT_EQ(tapeFile.checksumValue,checksumValue);
          ASSERT_EQ(tapeFile.compressedSize, compressedFileSize);

          //Testing scheduler retrieve request
          ASSERT_EQ(schedulerRetrieveRequest.archiveFileID,archiveFileId2++);
          std::stringstream ss;
          ss<<"repack://public_dir/public_file_"<<i<<"_"<<j;
          ASSERT_EQ(schedulerRetrieveRequest.dstURL,ss.str());
          ASSERT_EQ(schedulerRetrieveRequest.isRepack,true);
          std::ostringstream diskFilePath;
          diskFilePath << "/public_dir/public_file_"<<i<<"_"<<j;
          ASSERT_EQ(schedulerRetrieveRequest.diskFileInfo.path,diskFilePath.str());
          //Testing the retrieve request
          ASSERT_EQ(schedulerRetrieveRequest.isRepack,true);

          //Testing the archive file associated to the retrieve request
          ASSERT_EQ(archiveFile.storageClass,storageClass.name);
          ASSERT_EQ(archiveFile.diskInstance,storageClass.diskInstance);
          ++j;
        }
      }
    }
    ASSERT_EQ(scheduler.getNextSucceededRetrieveRequestForRepackBatch(10,lc).size(),0);
  }
}

#undef TEST_MOCK_DB
#ifdef TEST_MOCK_DB
static cta::MockSchedulerDatabaseFactory mockDbFactory;
INSTANTIATE_TEST_CASE_P(MockSchedulerTest, SchedulerTest,
  ::testing::Values(SchedulerTestParam(mockDbFactory)));
#endif

#define TEST_VFS
#ifdef TEST_VFS
static cta::OStoreDBFactory<cta::objectstore::BackendVFS> OStoreDBFactoryVFS;

INSTANTIATE_TEST_CASE_P(OStoreDBPlusMockSchedulerTestVFS, SchedulerTest,
  ::testing::Values(SchedulerTestParam(OStoreDBFactoryVFS)));
#endif

#ifdef TEST_RADOS
static cta::OStoreDBFactory<cta::objectstore::BackendRados> OStoreDBFactoryRados("rados://tapetest@tapetest");

INSTANTIATE_TEST_CASE_P(OStoreDBPlusMockSchedulerTestRados, SchedulerTest,
  ::testing::Values(SchedulerTestParam(OStoreDBFactoryRados)));
#endif
} // namespace unitTests
<|MERGE_RESOLUTION|>--- conflicted
+++ resolved
@@ -113,14 +113,8 @@
 
     const uint64_t nbConns = 1;
     const uint64_t nbArchiveFileListingConns = 1;
-<<<<<<< HEAD
-    const uint32_t maxTriesToConnect = 1;
-    //m_catalogue = cta::make_unique<catalogue::SchemaCreatingSqliteCatalogue>(m_dummyLog,"/home/cedric/db/test.db",nbConns,nbArchiveFileListingConns,maxTriesToConnect);
-    m_catalogue = cta::make_unique<catalogue::InMemoryCatalogue>(m_dummyLog, nbConns, nbArchiveFileListingConns, maxTriesToConnect);
-=======
     //m_catalogue = cta::make_unique<catalogue::SchemaCreatingSqliteCatalogue>(m_tempSqliteFile.path(), nbConns);
     m_catalogue = cta::make_unique<catalogue::InMemoryCatalogue>(m_dummyLog, nbConns, nbArchiveFileListingConns);
->>>>>>> 8b4705e0
     m_scheduler = cta::make_unique<Scheduler>(*m_catalogue, *m_db, 5, 2*1000*1000);
   }
 
