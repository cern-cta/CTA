--- conflicted
+++ resolved
@@ -1358,7 +1358,6 @@
   admin.host = "admin_host";
   const std::string diskFileUser = "public_disk_user";
   const std::string diskFileGroup = "public_disk_group";
-  const std::string diskFileRecoveryBlob = "opaque_disk_file_recovery_contents";
   
   //Create a logical library in the catalogue
   catalogue.createLogicalLibrary(admin, s_libraryName, "Create logical library");
@@ -1409,14 +1408,8 @@
         fileWritten.diskInstance = storageClass.diskInstance;
         fileWritten.diskFileId = diskFileId.str();
         fileWritten.diskFilePath = diskFilePath.str();
-<<<<<<< HEAD
         fileWritten.diskFileUser = diskFileUser;
         fileWritten.diskFileGroup = diskFileGroup;
-        fileWritten.diskFileRecoveryBlob = diskFileRecoveryBlob;
-=======
-        fileWritten.diskFileUser = "public_disk_user";
-        fileWritten.diskFileGroup = "public_disk_group";
->>>>>>> d850820c
         fileWritten.size = archiveFileSize;
         fileWritten.checksumType = checksumType;
         fileWritten.checksumValue = checksumValue;
@@ -1646,7 +1639,6 @@
         ASSERT_EQ(archiveFile.diskFileInfo.path,diskFilePath.str());
         ASSERT_EQ(archiveFile.diskFileInfo.group,diskFileGroup);
         ASSERT_EQ(archiveFile.diskFileInfo.owner,diskFileUser);
-        ASSERT_EQ(archiveFile.diskFileInfo.recoveryBlob,diskFileRecoveryBlob);
         ASSERT_EQ(archiveFile.fileSize,archiveFileSize);
         ASSERT_EQ(archiveFile.storageClass,s_storageClassName);
         std::stringstream ss;
@@ -1701,7 +1693,6 @@
   admin.host = "admin_host";
   const std::string diskFileUser = "public_disk_user";
   const std::string diskFileGroup = "public_disk_group";
-  const std::string diskFileRecoveryBlob = "opaque_disk_file_recovery_contents";
   
   //Create a logical library in the catalogue
   catalogue.createLogicalLibrary(admin, s_libraryName, "Create logical library");
@@ -1744,7 +1735,6 @@
       fileWritten.diskFilePath = diskFilePath.str();
       fileWritten.diskFileUser = diskFileUser;
       fileWritten.diskFileGroup = diskFileGroup;
-      fileWritten.diskFileRecoveryBlob = diskFileRecoveryBlob;
       fileWritten.size = archiveFileSize;
       fileWritten.checksumType = checksumType;
       fileWritten.checksumValue = checksumValue;
@@ -1944,7 +1934,6 @@
   admin.host = "admin_host";
   const std::string diskFileUser = "public_disk_user";
   const std::string diskFileGroup = "public_disk_group";
-  const std::string diskFileRecoveryBlob = "opaque_disk_file_recovery_contents";
   
   //Create a logical library in the catalogue
   catalogue.createLogicalLibrary(admin, s_libraryName, "Create logical library");
@@ -1987,7 +1976,6 @@
       fileWritten.diskFilePath = diskFilePath.str();
       fileWritten.diskFileUser = diskFileUser;
       fileWritten.diskFileGroup = diskFileGroup;
-      fileWritten.diskFileRecoveryBlob = diskFileRecoveryBlob;
       fileWritten.size = archiveFileSize;
       fileWritten.checksumType = checksumType;
       fileWritten.checksumValue = checksumValue;
