--- conflicted
+++ resolved
@@ -233,13 +233,10 @@
   const std::string s_tapePoolName = "TestTapePool";
   const std::string s_libraryName = "TestLogicalLibrary";
   const std::string s_vid = "TestVid";
-<<<<<<< HEAD
-=======
   const std::string s_mediaType = "TestMediaType";
   const std::string s_vendor = "TestVendor";
   //TempFile m_tempSqliteFile;
 
->>>>>>> 8e34cdde
 }; // class SchedulerTest
 
 TEST_P(SchedulerTest, archive_to_new_file) {
@@ -639,7 +636,7 @@
   const std::string tapeComment = "Tape comment";
   bool notDisabled = false;
   bool notFull = false;
-  catalogue.createTape(s_adminOnAdminHost, s_vid, s_libraryName, s_tapePoolName, capacityInBytes,
+  catalogue.createTape(s_adminOnAdminHost, s_vid, s_mediaType, s_vendor, s_libraryName, s_tapePoolName, capacityInBytes,
     notDisabled, notFull, tapeComment);
 
   const bool lbpIsOn = true;
